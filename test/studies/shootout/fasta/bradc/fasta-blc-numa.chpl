--- conflicted
+++ resolved
@@ -7,11 +7,13 @@
      and Preston Sahabu.
 */
 
+config param numSockets = 2;      // number of sockets on this numa node
+
 config const n = 1000,            // the length of the generated strings
              lineLength = 60,     // the number of columns in the output
-             blockSize = 1024;    // the parallelization granularity
-
-config param numSockets = 2;
+             blockSize = 1024,    // the parallelization granularity
+             numTasks = min(4, here.maxTaskPar),  // how many tasks to use?
+             numNumaTasks = numSockets*numTasks;  // " including dummies
 
 //
 // the computational pipeline has 3 distinct stages, so ideally, we'd
@@ -26,31 +28,6 @@
 // use a number of tasks equal to its maximum degree of task
 // parallelism to avoid oversubscription.
 //
-<<<<<<< HEAD
-config const numTasks = min(4, here.maxTaskPar),
-             numNumaTasks = numSockets * numTasks;
-=======
-// 'maxComputeTasks' represents this number of tasks that will be working
-// 'idealTasks' scales it by the number of sockets so that we can create
-//   dummy tasks on sockets other than the first
-// 'numTasks' is the actual number of worker tasks that we'll use,
-//   designed to avoid oversubscribing the node
-// 'numNumaTasks' is the actual number of tasks we'll create, including
-//   the dummies
-//
-config const maxTaskPar = here.maxTaskPar,
-             maxComputeTasks = 4,
-             idealTasks = numSockets*maxComputeTasks,
-             numTasks = if idealTasks > maxTaskPar
-                          then min(maxComputeTasks, maxTaskPar)
-                          else idealTasks / numSockets,
-             numNumaTasks = if numTasks*numSockets > maxTaskPar
-                              then numTasks
-                              else numTasks*numSockets,
-             div = if numTasks*numSockets > maxTaskPar then 1 else numSockets;
->>>>>>> f8e5a779
-
-config const debug = false;
 
 config type randType = uint(32);  // type to use for random numbers
 
