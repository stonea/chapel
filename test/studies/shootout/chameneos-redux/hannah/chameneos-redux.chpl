use Time;

/*  - The Chameneos game is as follows:
      A population of n chameneos gathers at a common meeting place, where
      m meetings will take place (n and m may be distinct).  At any time, only
      one meeting may take place between exactly two chameneos, and each
      chameneos may be either blue, red, or yellow.  During a meeting, the
      chameneos exchange information about the other chameneos' color, so that
      after the meeting it can change its own color to the complement of its
      original color and the other chameneos' color.  (The complement is
      respective to two colors, its own and its partner's, such that if both
      colors are the same, no change, otherwise each chameneos changes to the
      color you and your partner both are not.)

    - (description of benchmark: http://benchmarksgame.alioth.debian.org/u32q/performance.php?test=chameneosredux */

config const numMeetings : int = 6000000; // number of meetings to take place
config const numChameneos1 : int = 3;     // size of population 1
config const numChameneos2 : int = 10;    // size of population 2
enum Color {blue=0, red=1, yellow=2};
enum Digit {zero=0, one, two, three, four,
            five, six, seven, eight, nine};
config const verbose = false;
// if verbose is true, prints out non-det output, otherwise prints det output

class MeetingPlace {
  var spotsLeft$ : sync int;
  var partner : unmanaged Chameneos?;

  /* constructor for MeetingPlace, sets the
     number of meetings to take place */
  proc init() {
    this.complete();
    spotsLeft$.writeXF(numMeetings*2);
  }

  /* reset must be called after meet,
     to reset numMeetings for a subsequent call of meet */
  proc reset() {
    spotsLeft$.writeXF(numMeetings*2);
  }
}

/* getComplement returns the complement of this and another color:
   if this and the other color are of the same value, return own value
   otherwise return the color that is neither this or the other color */
proc getComplement(myColor : Color, otherColor : Color) {
  if (myColor == otherColor) {
    return myColor;
  }
  return (3 - myColor:int - otherColor:int) : Color;
}

class Chameneos {
  var id: int;
  var color : Color;
  var meetings : int;
  var meetingsWithSelf : int;
  var meetingCompleted$ : sync bool;

  /* start tells a Chameneos to go to a given MeetingPlace, where it may meet
     with another Chameneos.  If it does, it will get the complement of the
     color of the Chameneos it met with, and change to the complement of that
     color. */
  proc start(place : unmanaged MeetingPlace) {
    var meetingPlace : unmanaged MeetingPlace = place;
    var stop : bool = false;
    while (!stop) {
      stop = this.meet(place);
    }
  }

  /* meet, if called on by the chameneos who arrives 1st,
     returns the color of the chameneos who arrives 2nd,
     otherwise returns the color of the chameneos who arrives 1st */
  proc meet(place : unmanaged MeetingPlace) {
    var spotsLeft = place.spotsLeft$;

    if (spotsLeft == 0) {
      place.spotsLeft$ = 0;
      return true;
    }

    if (spotsLeft % 2 == 0) {
      place.partner = _to_unmanaged(this);
      place.spotsLeft$ = spotsLeft - 1;
      meetingCompleted$;
    } else if (spotsLeft % 2 == 1) {
      const partner = place.partner!;
      place.spotsLeft$ = spotsLeft - 1;

      if (id == partner.id) {
        meetingsWithSelf += 1;
        halt("halt: chameneos met with self");
      }
      var newColor = getComplement(color, partner.color);
      color = newColor;
      partner.color = newColor;
      meetings += 1;
      partner.meetings += 1;
      partner.meetingCompleted$ = true;
    }
    return false;
  }
}

/* printColorChanges prints the result of getComplement for all possible pairs
   of colors */
proc printColorChanges() {
  const colors : [1..3] Color = (Color.blue, Color.red, Color.yellow);
  for color1 in colors {
    for color2 in colors {
      writeln(color1, " + ", color2, " -> ", getComplement(color1, color2));
    }
  }
  writeln();
}

/* populate takes an parameter of type int, size, and returns a population of
   chameneos of that size. if population size is set to 10, will use preset
   array of colors  */
proc populate (size : int) {
  const colorsDefault10  = (Color.blue, Color.red, Color.yellow, Color.red,
                            Color.yellow, Color.blue, Color.red, Color.yellow,
                            Color.red, Color.blue);
<<<<<<< HEAD
  const D : domain(1) = {0..size-1};
  var population : [D] unmanaged Chameneos;

  if (size == 10) {
    for i in D {
      population(i) = new unmanaged Chameneos(i, colorsDefault10(i));
    }
  } else {
    for i in D {
      population(i) = new unmanaged Chameneos(i, (i % 3):Color);
    }
  }
=======

  var population = [i in 1..size]
    new unmanaged Chameneos(i, if size == 10 then colorsDefault10(i)
                                             else ((i-1) % 3):Color  );
>>>>>>> fff56b98
  return population;
}

/* run takes a population of Chameneos and a MeetingPlace, then allows the
   Chameneos to meet. It then prints out the number of times each Chameneos met
   another Chameneos, spells out the number of times it met with itself, then
   spells out the total number of times all the Chameneos met another
   Chameneos. */
proc run(population : [] unmanaged Chameneos, meetingPlace : unmanaged MeetingPlace) {
  for i in population {
    write(" ", i.color);
  }
  writeln();

  coforall i in population {
    i.start(meetingPlace);
  }
  meetingPlace.reset();
}

proc runQuiet(population : [] unmanaged Chameneos, meetingPlace : unmanaged MeetingPlace) {
  coforall i in population {
    i.start(meetingPlace);
  }
  meetingPlace.reset();

  const totalMeetings = + reduce population.meetings;
  const totalMeetingsWithSelf = + reduce population.meetingsWithSelf;
  printInfoQuiet(totalMeetings, totalMeetingsWithSelf);
}

proc printInfo(population : [] unmanaged Chameneos) {
  for i in population {
    write(i.meetings);
    spellInt(i.meetingsWithSelf);
  }

  const totalMeetings = + reduce population.meetings;
  spellInt(totalMeetings);
  writeln();
}

proc printInfoQuiet(totalMeetings : int, totalMeetingsWithSelf : int) {
  if (totalMeetings == numMeetings*2) {
    writeln("total meetings PASS");
  } else {
    writeln("total meetings actual = ", totalMeetings, ", total meetings expected = ", numMeetings*2);
  }

  if (totalMeetingsWithSelf == 0) {
    writeln("total meetings with self PASS");
  } else {
    writeln("total meetings with self actual = ", totalMeetingsWithSelf, ", total meetings with self expected = 0");
  }

  writeln();
}

/* spellInt takes an integer, and spells each of its digits out in English */
proc spellInt(n : int) {
  var s : string = n:string;
  for i in 1..s.size {
    write(" ", (s[i]:int):Digit);
  }
  writeln();
}

proc main() {
  if (numChameneos1 < 2 || numChameneos2 < 2 || numMeetings < 0) {
    writeln("Please specify numChameneos1 and numChameneos2 of at least 2, and numMeetings of at least 0.");
  } else  {
    var startTimeTotal = getCurrentTime();

    printColorChanges();

    const forest : unmanaged MeetingPlace = new unmanaged MeetingPlace();
    const population1           = populate(numChameneos1);
    const population2           = populate(numChameneos2);

    if (verbose) {
      var startTime = getCurrentTime();

      run(population1, forest);

      var endTime = getCurrentTime();

      writeln("time for chameneos1 to meet = ", endTime - startTime);
      printInfo(population1);

      startTime = getCurrentTime();

      run(population2, forest);

      endTime = getCurrentTime();
      writeln("time for chameneos2 to meet = ", endTime - startTime);
      printInfo(population2);
    } else {
      runQuiet(population1, forest);
      runQuiet(population2, forest);
    }

    var endTimeTotal = getCurrentTime();

    if (verbose) {
      writeln("total execution time = ", endTimeTotal - startTimeTotal);
    }

    for c in population2 do delete c;
    for c in population1 do delete c;

    delete forest;
  }
}
<|MERGE_RESOLUTION|>--- conflicted
+++ resolved
@@ -123,25 +123,10 @@
   const colorsDefault10  = (Color.blue, Color.red, Color.yellow, Color.red,
                             Color.yellow, Color.blue, Color.red, Color.yellow,
                             Color.red, Color.blue);
-<<<<<<< HEAD
-  const D : domain(1) = {0..size-1};
-  var population : [D] unmanaged Chameneos;
-
-  if (size == 10) {
-    for i in D {
-      population(i) = new unmanaged Chameneos(i, colorsDefault10(i));
-    }
-  } else {
-    for i in D {
-      population(i) = new unmanaged Chameneos(i, (i % 3):Color);
-    }
-  }
-=======
-
-  var population = [i in 1..size]
+
+  var population = [i in 0..size-1]
     new unmanaged Chameneos(i, if size == 10 then colorsDefault10(i)
-                                             else ((i-1) % 3):Color  );
->>>>>>> fff56b98
+                                             else (i % 3):Color     );
   return population;
 }
 
