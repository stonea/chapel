--- conflicted
+++ resolved
@@ -92,13 +92,8 @@
         src = dest;
         var neighbor = ijk + nOff;
         var srcOff = (0,0,0);
-<<<<<<< HEAD
-        t1 = new unmanaged FaceArr(d=dest);
+        t1.d = dest;
         for i in 0..2 {
-=======
-        t1.d = dest;
-        for i in 1..3 {
->>>>>>> fff56b98
           if(neighbor(i) < 0) {
             //neighbor(i) = locDom.high(i);
             //srcOff(i) = boxSpace.high(i);
@@ -192,15 +187,9 @@
   keTotal = 0.0;
   peTotal = 0.0;
   forall ijk in locDom with (+ reduce keTotal, + reduce peTotal) {
-<<<<<<< HEAD
-    const e = Grid[ijk].domKEPE;
+    const e = Grid[ijk]!.domKEPE;
     keTotal += e(0);
     peTotal += e(1);
-=======
-    const e = Grid[ijk]!.domKEPE;
-    keTotal += e(1);
-    peTotal += e(2);
->>>>>>> fff56b98
   }
 if useChplVis then pauseVdebug();
 tArray[timerEnum.COMMREDUCE].stop();
@@ -456,13 +445,8 @@
   for i in 1..6 by 2 {
     coforall ijk in locDom {
       on locGrid[ijk] {
-<<<<<<< HEAD
-        if Grid[ijk].localDom.dim((i/2):int).size > 1 {
-          exchangeDataTwo(Grid[ijk], i);
-=======
         if Grid[ijk]!.localDom.dim((i/2):int+1).size > 1 {
           exchangeDataTwo(Grid[ijk]!, i);
->>>>>>> fff56b98
         } else {
           exchangeData(Grid[ijk]!, i);
         }
