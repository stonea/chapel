--- conflicted
+++ resolved
@@ -48,17 +48,14 @@
 $CHPL_HOME/modules/standard/List.chpl:nnnn: warning: 'list.parSafe' is unstable and is expected to be replaced by a separate list type in the future
 $CHPL_HOME/modules/standard/List.chpl:nnnn: In method '_warnForParSafeIndexing':
 $CHPL_HOME/modules/standard/List.chpl:nnnn: warning: 'list.parSafe' is unstable and is expected to be replaced by a separate list type in the future
-<<<<<<< HEAD
 $CHPL_HOME/modules/standard/Set.chpl:nnnn: warning: 'set.parSafe' is unstable and is expected to be replaced by a separate set type in the future
 $CHPL_HOME/modules/standard/Set.chpl:nnnn: warning: 'set.parSafe' is unstable and is expected to be replaced by a separate set type in the future
 $CHPL_HOME/modules/standard/Set.chpl:nnnn: warning: 'set.parSafe' is unstable and is expected to be replaced by a separate set type in the future
-=======
 $CHPL_HOME/modules/standard/Time.chpl:nnnn: In function 'tm_zoneType':
 $CHPL_HOME/modules/standard/Time.chpl:nnnn: warning: 'ChplConfig.CHPL_TARGET_PLATFORM' is unstable and may be replaced with a different way to access this information in the future
 $CHPL_HOME/modules/dists/SparseBlockDist.chpl:nnnn: In function 'getDefaultSparseDist':
 $CHPL_HOME/modules/dists/SparseBlockDist.chpl:nnnn: warning: the type 'dmap' is unstable, instead please use distribution factory functions when available
 $CHPL_HOME/modules/standard/IO.chpl:nnnn: In function '_modestring':
->>>>>>> 9b1d3db1
 $CHPL_HOME/modules/standard/IO.chpl:nnnn: warning: append mode is unstable
 $CHPL_HOME/modules/standard/Errors.chpl:nnnn: In method 'deinit':
 $CHPL_HOME/modules/standard/Errors.chpl:nnnn: warning: 'deallocate' is unstable, and may be renamed or moved
