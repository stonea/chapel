--- conflicted
+++ resolved
@@ -66,17 +66,10 @@
 
 var totalTime: Timer;
 
-<<<<<<< HEAD
-writeln(" NAS Parallel Benchmarks 2.4 -- EP Benchmark");
-writeln(" Number of random numbers generated:  ", format("%15i",2:int(64)**(m+1)));
-writeln(" Number of locales:                   ", format("%15i",numLocales));
-writeln(" Number of tasks per locale:          ", format("%15i",dataParTasksPerLocale));
-=======
 writef(" NAS Parallel Benchmarks 2.4 -- EP Benchmark\n");
 writef(" Number of random numbers generated:  %15i\n", 2**(m+1));
 writef(" Number of locales:                   %15i\n", numLocales);
 writef(" Number of tasks per locale:          %15i\n", dataParTasksPerLocale);
->>>>>>> 609f3286
 
 /* Call the random number generator functions and initialize
    the x-array to reduce the effects of paging on the timers.
@@ -143,36 +136,15 @@
 if printTimings then writeln("CPU Time = ", tm);
 writeln("N = 2^", m);
 writeln("No. Gaussian Pairs = ", gc);
-<<<<<<< HEAD
-//writeln("Sums = ", format("%25.15er",total_sx), ", ", format("%25.15er",total_sy));
-writeln("Sums = ", format("%25.12er",total_sx), ", ", format("%25.12er",total_sy));
-writeln("Counts:");
-for i in 1..nq do {
-	writeln (format("%3i",i)," ",format("%13i",total_q[i]:int(64)));
-}
-=======
 writef("Sums = %25.12er, %25.12er\n", total_sx, total_sy);
 writeln("Counts:");
 for i in 1..nq do
   writef("%3i %13i\n", i, total_q[i]);
->>>>>>> 609f3286
 writeln();
 
 //print_results()
 writeln(" EP Benchmark Completed.");
 writeln(" Class           =                        ", probClass);
-<<<<<<< HEAD
-writeln(" Size            = ", format("%24i", 2:int(64)**(m+1) ));  
-writeln(" Iterations      = ", format("%24i", 0));
-if printTimings then 
-writeln(" Time in seconds = ", format("%24r", tm));
-writeln(" Total tasks     = ", format("%24i", numLocales*dataParTasksPerLocale));
-writeln("    # Locales    = ", format("%24i", numLocales));
-writeln("    Tasks/Locale = ", format("%24i", dataParTasksPerLocale));
-if printTimings then  {
-writeln(" Mop/s total     = ", format("%24r", Mops));
-writeln(" Mop/s/process   = ", format("%24r", Mops/numLocales));
-=======
 writef(" Size            = %24i\n", 2:int(64)**(m+1));
 writef(" Iterations      = %24i\n", 0);
 if printTimings then 
@@ -183,7 +155,6 @@
 if printTimings {
   writef(" Mop/s total     = %24r\n", Mops);
   writef(" Mop/s/process   = %24r\n", Mops/numLocales);
->>>>>>> 609f3286
 }
 writeln(" Operation type  = Random numbers generated");
 writeln(" Verification    = ", if verified then
