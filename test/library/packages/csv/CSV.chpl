/*
 * Copyright 2020 Hewlett Packard Enterprise Development LP
 * Copyright 2004-2019 Cray Inc.
 * Other additional copyright holders may be indicated within.
 *
 * The entirety of this work is licensed under the Apache License,
 * Version 2.0 (the "License"); you may not use this file except
 * in compliance with the License.
 *
 * You may obtain a copy of the License at
 *
 *     http://www.apache.org/licenses/LICENSE-2.0
 *
 * Unless required by applicable law or agreed to in writing, software
 * distributed under the License is distributed on an "AS IS" BASIS,
 * WITHOUT WARRANTIES OR CONDITIONS OF ANY KIND, either express or implied.
 * See the License for the specific language governing permissions and
 * limitations under the License.
 */

/* Support for reading and writing Comma Separated Value files.

   This module provides the :record:`CSVIO` type for reading and writing
   CSV files.
 */
module CSV {
  use IO;
  /* The `CSVIO` record can be initialized with a reader or writer channel
     for reading or writing CSV files.
   */
  record CSVIO {
    var ch: channel;
    var sep: string;
    var hasHeader: bool;

    /* Initialize a CSVIO record.
       :arg ch: The channel to read from or write to.
       :arg sep: (optional) The delimiter to separate fields
       :arg hasHeader: (optional) If true, treat the first line of data
                       as a header and skip it
     */
    proc init(ch: channel, sep: string=",", hasHeader: bool=false) {
      this.ch = ch;
      this.sep = sep;
      this.hasHeader = hasHeader;
    }
    /* Read a CSV file with lines matching the types of the fields in a record
     */
    iter read(type t) throws where isRecord(t) && t != string {
      use Reflection;
      var r: t;
      var skipHeader = hasHeader;
      if ch.writing then compilerError("reading from a writing channel");

      for l in ch.lines() {
        const line = l.strip(leading=false);
        if line.size == 0 then
          continue;
        const vals = line.split(sep);
        for param i in 0..numFields(t)-1 {
          getFieldRef(r, i+1) = vals[i]: getField(r, i+1).type;
        }
        if skipHeader {
          skipHeader = false;
        } else {
          yield r;
        }
      }
    }

    pragma "no doc"
    proc isSpecialCaseType(type t) param {
      return t == string || isRecord(t) || isTuple(t);
    }

    /* Read a CSV file with fields of the types given by
       the arguments to the function
     */
    iter read(type t...) throws where t.size > 1 || !isSpecialCaseType(t(1)) {
      if ch.writing then compilerError("reading from a writing channel");

      var r: t;
      var skipHeader = hasHeader;
      for l in ch.lines() {
        const line = l.strip(leading=false);
        if line.size == 0 then
          continue;
        const vals = line.split(sep);
        for param i in 0..t.size-1 {
          r(i+1) = vals[i]: t(i+1);
        }
        if skipHeader {
          skipHeader = false;
        } else {
          yield r;
        }
      }
    }

    /* Read a CSV file with fields of the types given
       in the tuple argument to the function
     */
    iter read(type t) throws where isTuple(t) {
      for r in read((...t)) {
        yield r;
      }
    }

    /* Read a CSV file with arbitrarily many rows and columns. Returns the
       data as strings in a 2D array. */
    proc read(type t: string) throws {
      if ch.writing then compilerError("reading from a writing channel");
      var r: t;
      var skipHeader = hasHeader;

      var lines = ch.lines();
      var firstLine = lines[0];
      var vals = firstLine.strip().split(sep);
      const numRows = if skipHeader then lines.size - 1
                                    else lines.size;
      var A: [1..numRows, 1..vals.size] string;

      if !skipHeader {
        A[1, ..] = vals;
      }

<<<<<<< HEAD
      for i in 1..lines.numElements-1 {
=======
      for i in 2..lines.size {
>>>>>>> 67f2aea2
        const line = lines[i].strip(leading=false);
        if line.size == 0 then
          continue;
        const vals = line.split(sep);
        const row = if skipHeader then i else i+1;
        A[row, ..] = vals;
      }
      return A;
    }


    /* Write a record to the channel owned by this `CSVIO` instance
       resulting in a single row being added to the channel.
     */
    proc write(r: ?t) throws where isRecord(t) {
      use Reflection;
      if !ch.writing then compilerError("writing to a reading channel");

      for param i in 1..numFields(t) {
        ch.write(getField(r, i));
        if i < numFields(t) then
          ch.write(sep);
      }
      ch.writeln();
    }

    /* Write a tuple to the channel owned by this `CSVIO` instance
       resulting in a single row being added to the channel.
     */
    proc write(tup: ?t) throws where isTuple(t) {
      if !ch.writing then compilerError("writing to a reading channel");

      for param i in 1..tup.size {
        ch.write(tup(i));
        if i < tup.size then
          ch.write(sep);
      }
      ch.writeln();
    }
  }
}<|MERGE_RESOLUTION|>--- conflicted
+++ resolved
@@ -124,11 +124,7 @@
         A[1, ..] = vals;
       }
 
-<<<<<<< HEAD
-      for i in 1..lines.numElements-1 {
-=======
-      for i in 2..lines.size {
->>>>>>> 67f2aea2
+      for i in 1..<lines.size {
         const line = lines[i].strip(leading=false);
         if line.size == 0 then
           continue;
