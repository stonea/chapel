module CSVtest {
  use IO;
  use CSV;
  config const infile  = "csvdata.txt",
               outfile = "";

  proc main {

    writeln("First read");
    try {
      // read and write using a tuple. The type arguments to `read` define
      // the types in each row.
      var myReader = if infile == "" then stdin else openreader(infile);
      var myWriter = if outfile == "" then stdout else openwriter(outfile);
      var r = new CSVIO(myReader, hasHeader=false);
      var w = new CSVIO(myWriter);
      var myData = r.read((...(4*real)), string);

      for d in myData {
        w.write(d);
      }
    } catch error {
      writeln("Error: ", error);
    }

    writeln("Second read");

    try {
      // read and write using a record to declare the data types in each row
      record Row {
        var val1, val2, val3, val4: real;
        var seriesLabel: string;
      }

      var myReader = if infile == "" then stdin else openreader(infile);
      var myWriter = if outfile == "" then stdout else openwriter(outfile);
      var r = new CSVIO(myReader, hasHeader=false);
      var w = new CSVIO(myWriter);

      var myData = r.read(Row);

      for d in myData {
        w.write(d);
      }
    } catch error {
      writeln("Error: ", error);
    }

    writeln("Third read");
    try {
      // read the data into tuples like before, then copy it
      // into a 2D array and 1D array of labels
      var myReader = if infile == "" then stdin else openreader(infile);
      var myWriter = if outfile == "" then stdout else openwriter(outfile);
      var r = new CSVIO(myReader, hasHeader=false);
      var w = new CSVIO(myWriter);

      var myData = r.read((...(4*real)), string);
      var A: [1..myData.size, 1..myData[1].size-1] real;
      var labels: [1..myData.size] string;

      for i in 1..myData.size {
<<<<<<< HEAD
        for param j in 1..myData[1].size-1 {
          A[i,j] = myData[i-1][j];
        }
        labels[i] = myData[i-1][myData[0].size];
=======
        for param j in 0..myData[1].size-2 {
          A[i,j+1] = myData[i][j];
        }
        labels[i] = myData[i][myData[1].size-1];
>>>>>>> 53da522a
      }

      writeln(A);
      writeln(labels);
    } catch error {
      writeln("Error: ", error);
    }

    writeln("Fourth read");
    try {
      // read and write using a tuple. The type arguments to `read` define
      // the types in each row.
      type t = ((...(4*real)), string);
      var myReader = if infile == "" then stdin else openreader(infile);
      var myWriter = if outfile == "" then stdout else openwriter(outfile);
      var r = new CSVIO(myReader, hasHeader=false);
      var w = new CSVIO(myWriter);
      var myData = r.read(t);

      for d in myData {
        w.write(d);
      }
    } catch error {
      writeln("Error: ", error);
    }

  }
}<|MERGE_RESOLUTION|>--- conflicted
+++ resolved
@@ -56,21 +56,14 @@
       var w = new CSVIO(myWriter);
 
       var myData = r.read((...(4*real)), string);
-      var A: [1..myData.size, 1..myData[1].size-1] real;
-      var labels: [1..myData.size] string;
+      var A: [0..<myData.size, 0..<myData[1].size-1] real;
+      var labels: [0..<myData.size] string;
 
-      for i in 1..myData.size {
-<<<<<<< HEAD
-        for param j in 1..myData[1].size-1 {
-          A[i,j] = myData[i-1][j];
-        }
-        labels[i] = myData[i-1][myData[0].size];
-=======
-        for param j in 0..myData[1].size-2 {
-          A[i,j+1] = myData[i][j];
+      for i in 0..<myData.size {
+        for param j in 0..<myData[1].size-1 {
+          A[i,j] = myData[i][j];
         }
         labels[i] = myData[i][myData[1].size-1];
->>>>>>> 53da522a
       }
 
       writeln(A);
