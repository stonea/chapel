--- conflicted
+++ resolved
@@ -15,27 +15,12 @@
   writeln("stride           = ", r.stride);
   writeln("alignment        = ", r.alignment);
   writeln("aligned          = ", r.aligned);
-<<<<<<< HEAD
-  if r.hasFirst() then
-    writeln("first            = ", r.first);
-  if r.hasLast() then
-    writeln("last             = ", r.last);
-  if r.hasLowBound() then
-    writeln("low              = ", r.low);
-  if r.hasHighBound() then
-    writeln("high             = ", r.high);
-  if r.hasLowBound() then
-    writeln("alignedLow       = ", r.alignedLow);
-  if r.hasHighBound() then
-    writeln("alignedHigh      = ", r.alignedHigh);
-=======
-  writeln("first            = ", r.first);
-  writeln("last             = ", r.last);
+  writeln("first            = ", if r.hasFirst() then r.first:string else "undefined");
+  writeln("last             = ", if r.hasLast() then r.last:string else "undefined");
   writeln("low              = ", if r.hasLowBound() then r.low else "undefined");
   writeln("high             = ", if r.hasHighBound() then r.high else "undefined");
   writeln("alignedLow       = ", if r.hasLowBound() then r.alignedLow else "undefined");
   writeln("alignedHigh      = ", if r.hasHighBound() then r.alignedHigh else "undefined");
->>>>>>> d690e1b5
   writeln("isEmpty()        = ", r.isEmpty());
   if (isBoundedRange(r)) {
     writeln("size             = ", r.size);
