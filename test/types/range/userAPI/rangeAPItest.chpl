--- conflicted
+++ resolved
@@ -6,13 +6,7 @@
   writeln(r);
   writeln("idxType          = ", r.idxType:string);
   writeln("stridable        = ", r.stridable);
-<<<<<<< HEAD
-  writeln("boundedType      = ", r.boundedType);
-
-
-=======
   writeln("bounds           = ", r.bounds);
->>>>>>> a80e3067
   writeln("isRangeType()    = ", isRangeType(r.type));
   writeln("hasLowBound()    = ", r.hasLowBound());
   writeln("hasHighBound()   = ", r.hasHighBound());
