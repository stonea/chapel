# This is the generated code that we expect with the anonymous range iteration
# applied. This check is pretty fragile since it's hard-coding names of
# variables and other things in the check, but I don't expect it to change
# that often. If it becomes a problem it can be revisited. If this test
# changes and this output needs to be updated the important things to look for
# are that there are no range constructions for the anonymous ranges, and that
# for strided anonymous ranges where the stride is known at compile time, the
# "C for loop" uses "<, <=, >, or >="

# I would expect the output to change if argument names for the direct
# iterators are changed, copy propagation is updated, or something else
# changes that makes variables names different or the formatting of c for
# loops to change.

# for i in 1..2 do write(i); writeln();
ic__F#_high_chpl = INT#(#);
for (i_chpl = INT#(#); ((i_chpl <= _ic__F#_high_chpl)); i_chpl += INT#(#)) {

# for i in 2..2+1 do write(i); writeln();
_ic__F#_high_chpl# = INT#(#);
for (i_chpl# = INT#(#); ((i_chpl# <= _ic__F#_high_chpl#)); i_chpl# += INT#(#)) {

# var lo=3, hi=4; for i in lo..hi do write(i); writeln();
_ic__F#_high_chpl# = INT#(#);
for (i_chpl# = INT#(#); ((i_chpl# <= _ic__F#_high_chpl#)); i_chpl# += INT#(#)) {

# for i in 4..5 by 2 do write(i); writeln();
_ic__F#_high_chpl# = INT#(#);
for (i_chpl# = INT#(#); ((i_chpl# <= _ic__F#_high_chpl#)); i_chpl# += INT#(#)) {

# for i in 2..#4 do write(i); writeln();
_ic__F#_high_chpl# = INT#(#);
for (i_chpl# = INT#(#); ((i_chpl# <= _ic__F#_high_chpl#)); i_chpl# += INT#(#)) {

# for (i, j) in zip(1..10 by 3, 1..10 by -3) do write(i,j); writeln();
_ic__F#_high_chpl# = INT#(#);
for (_ic__F#_i_chpl = INT#(#),_ic__F#_i_chpl# = INT#(#); (tmp_chpl = (_ic__F#_i_chpl <= INT#(#)),tmp_chpl); tmp_chpl# = _ic__F#_i_chpl,tmp_chpl# += INT#(#),_ic__F#_i_chpl = tmp_chpl#,tmp_chpl# = _ic__F#_i_chpl#,tmp_chpl# += INT#(-#),_ic__F#_i_chpl# = tmp_chpl#) {

# var r = 1..10 by 2; for (i, j) in zip(1..10 by 2, r) do write(i, j); writeln();
<<<<<<< HEAD
_ic__F#_high_chpl# = INT#(#);
for (_ic__F#_i_chpl# = INT#(#),_ic__value_chpl = tmp_chpl#; (tmp_chpl# = (_ic__F#_i_chpl# <= _ic__F#_high_chpl#),tmp_chpl#); tmp_chpl# = _ic__F#_i_chpl#,tmp_chpl# += INT#(#),_ic__F#_i_chpl# = tmp_chpl#,tmp_chpl# = _ic__value_chpl,tmp_chpl# += ret_chpl,_ic__value_chpl = tmp_chpl#) {
=======
_ic__F#_high_chpl# = INT64(10);
for (_ic__F#_i_chpl# = INT64(1),_ic__value_chpl = ret_chpl; (tmp_chpl# = (_ic__F#_i_chpl# <= _ic__F#_high_chpl#),tmp_chpl#); tmp_chpl# = _ic__F#_i_chpl#,tmp_chpl# += INT64(2),_ic__F3_i_chpl3 = tmp_chpl#,tmp_chpl# = _ic__value_chpl,tmp_chpl# += ret_chpl#,_ic__value_chpl = tmp_chpl#) {
>>>>>>> 8308f89a

# coforall i in 5..5 do write(i); writeln();
_ic__F#_high_chpl# = INT#(#);
for (i_chpl# = INT#(#); ((i_chpl# <= _ic__F#_high_chpl#)); i_chpl# += INT#(#)) {<|MERGE_RESOLUTION|>--- conflicted
+++ resolved
@@ -37,13 +37,8 @@
 for (_ic__F#_i_chpl = INT#(#),_ic__F#_i_chpl# = INT#(#); (tmp_chpl = (_ic__F#_i_chpl <= INT#(#)),tmp_chpl); tmp_chpl# = _ic__F#_i_chpl,tmp_chpl# += INT#(#),_ic__F#_i_chpl = tmp_chpl#,tmp_chpl# = _ic__F#_i_chpl#,tmp_chpl# += INT#(-#),_ic__F#_i_chpl# = tmp_chpl#) {
 
 # var r = 1..10 by 2; for (i, j) in zip(1..10 by 2, r) do write(i, j); writeln();
-<<<<<<< HEAD
-_ic__F#_high_chpl# = INT#(#);
-for (_ic__F#_i_chpl# = INT#(#),_ic__value_chpl = tmp_chpl#; (tmp_chpl# = (_ic__F#_i_chpl# <= _ic__F#_high_chpl#),tmp_chpl#); tmp_chpl# = _ic__F#_i_chpl#,tmp_chpl# += INT#(#),_ic__F#_i_chpl# = tmp_chpl#,tmp_chpl# = _ic__value_chpl,tmp_chpl# += ret_chpl,_ic__value_chpl = tmp_chpl#) {
-=======
 _ic__F#_high_chpl# = INT64(10);
 for (_ic__F#_i_chpl# = INT64(1),_ic__value_chpl = ret_chpl; (tmp_chpl# = (_ic__F#_i_chpl# <= _ic__F#_high_chpl#),tmp_chpl#); tmp_chpl# = _ic__F#_i_chpl#,tmp_chpl# += INT64(2),_ic__F3_i_chpl3 = tmp_chpl#,tmp_chpl# = _ic__value_chpl,tmp_chpl# += ret_chpl#,_ic__value_chpl = tmp_chpl#) {
->>>>>>> 8308f89a
 
 # coforall i in 5..5 do write(i); writeln();
 _ic__F#_high_chpl# = INT#(#);
