use BlockDist;
use LayoutCSR;

config const N = 16;


<<<<<<< HEAD
config type layoutType = DefaultDist;
var layout = new layoutType;
=======
config type sparseLayoutType = DefaultDist;

const FullDom = {0..#N, 0..#N} dmapped Block({0..#N, 0..#N},
    sparseLayoutType=sparseLayoutType);

>>>>>>> 3a8b0c1c
var FullSparseDom: sparse subdomain(FullDom);
var FullSparseArr: [FullSparseDom] int;

//define a hardcoded DefaultSparse subdomain for second quadrant
const SecondQuadrant = {0..#N/2, 0..#N/2};
var SparseSQ: sparse subdomain(SecondQuadrant);

//create diagonal indices
var diagIndArr1 : [{0..#N}] 2*int;
for i in SecondQuadrant.dim(1) {
  diagIndArr1[i*2] = (i, i);
  diagIndArr1[i*2+1] = (i, N/2-1-i);
}

SparseSQ += diagIndArr1;

//define a hardcoded CSR subdomain for second quadrant
const FourthQuadrant = {N/2..N-1, N/2..N-1};
var SparseFQ: sparse subdomain(FourthQuadrant) dmapped CSR();

//create diagonal indices
var diagIndArr2 : [{0..#N}] 2*int;
for i in FourthQuadrant.dim(1) {
  diagIndArr2[(i-N/2)*2] = (i, i);
  diagIndArr2[(i-N/2)*2+1] = (i, N-1-(i-N/2));
}

SparseFQ += diagIndArr2;

FullSparseDom += SparseSQ;
FullSparseArr=1;

for i in FullDom.dim(1) {
  for j in FullDom.dim(2) {
    write(FullSparseArr[i, j]," ");
  }
  writeln();
}

FullSparseDom += SparseFQ;
FullSparseArr=2;

for i in FullDom.dim(1) {
  for j in FullDom.dim(2) {
    write(FullSparseArr[i, j]," ");
  }
  writeln();
}
<|MERGE_RESOLUTION|>--- conflicted
+++ resolved
@@ -4,16 +4,11 @@
 config const N = 16;
 
 
-<<<<<<< HEAD
-config type layoutType = DefaultDist;
-var layout = new layoutType;
-=======
 config type sparseLayoutType = DefaultDist;
 
 const FullDom = {0..#N, 0..#N} dmapped Block({0..#N, 0..#N},
     sparseLayoutType=sparseLayoutType);
 
->>>>>>> 3a8b0c1c
 var FullSparseDom: sparse subdomain(FullDom);
 var FullSparseArr: [FullSparseDom] int;
 
