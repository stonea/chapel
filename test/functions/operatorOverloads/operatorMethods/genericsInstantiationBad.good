--- conflicted
+++ resolved
@@ -5,9 +5,5 @@
 $CHPL_HOME/modules/internal/ChapelBase.chpl:N: note: is passed to formal 'a: nil'
 genericsInstantiationBad.chpl:N: note: other candidates are:
 $CHPL_HOME/modules/internal/ChapelBase.chpl:N: note:   ==(a: bool, b: bool)
-<<<<<<< HEAD
-$CHPL_HOME/modules/internal/ChapelBase.chpl:N: note:   ==(a: borrowed RootClass?, b: borrowed RootClass?)
-=======
 $CHPL_HOME/modules/internal/ChapelBase.chpl:N: note:   ==(a: int(8), b: int(8))
->>>>>>> b707f974
 note: and N other candidates, use --print-all-candidates to see them