--- conflicted
+++ resolved
@@ -1,12 +1,5 @@
 test_write_type_error.chpl:2: error: unresolved call 'writeln(type int(64))'
 $CHPL_HOME/modules/internal/ChapelIO.chpl:: note: this candidate did not match: writeln(const args ...?n)
 test_write_type_error.chpl:: note: because type call actual argument #1
-<<<<<<< HEAD
-$CHPL_HOME/modules/standard/IO.chpl:: note: is passed to non-type formal 'const _e0_args'
-$CHPL_HOME/modules/standard/IO.chpl:: note: candidates are: writeln()
-$CHPL_HOME/modules/standard/IO.chpl:: note:                 channel.writeln()
-note: and 2 other candidates, use --print-all-candidates to see them
-=======
-$CHPL_HOME/modules/internal/ChapelIO.chpl:: note: is passed to non-type formal 'const _e1_args'
-$CHPL_HOME/modules/internal/ChapelIO.chpl:: note: candidates are: writeln()
->>>>>>> 4e330414
+$CHPL_HOME/modules/internal/ChapelIO.chpl:: note: is passed to non-type formal 'const _e0_args'
+$CHPL_HOME/modules/internal/ChapelIO.chpl:: note: candidates are: writeln()