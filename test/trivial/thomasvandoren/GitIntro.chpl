/** Git Intro!
 * 
 * The Chapel team's intro to git version control. The core team members should
 * update their name tuple in the array below.
 */

// To play Chapel adlibs, fill out your tuple with a programming language, a
// feeling, and a verb.
//
// name
//         programming language
//                 feeling
//                         verb
const TheTeam = [
<<<<<<< HEAD
  ("Ben", "C", "productive", "enjoy"),
  ("Brad", "", "", ""),
=======
  ("Ben", "", "", ""),
  ("Brad", "xfig", "liberated", "begat"),
>>>>>>> a01b1a39
  ("David", "", "", ""),
  ("Greg", "", "", ""),
  ("Kyle", "C", "well", "like"),
  ("Lydia", "", "", ""),
  ("Michael", "", "", ""),
  ("Elliot", "", "", ""),
  ("Simon", "", "", ""),
  ("Sung", "", "", ""),
  ("Thomas", "Python", "ecstatic", "<3"),
  ("Tim", "C", "free", "sorta kinda like"),
  ("TMac", "", "", ""),
  ("Tom", "", "", ""),
  ("Vass", "", "", "")
];

// Prologue
writeln("Chapel Adlibs!");
writeln("--------------");
writeln();

// Print the adlibs!
for (name, lang, feeling, verb) in TheTeam {
  writef("My name is %s. I used to use %s for all my problems.\nNow, I use Chapel and feel %s! I %s Chapel.\n",
         name, lang, feeling, verb);
  writeln();
}<|MERGE_RESOLUTION|>--- conflicted
+++ resolved
@@ -12,13 +12,8 @@
 //                 feeling
 //                         verb
 const TheTeam = [
-<<<<<<< HEAD
   ("Ben", "C", "productive", "enjoy"),
-  ("Brad", "", "", ""),
-=======
-  ("Ben", "", "", ""),
   ("Brad", "xfig", "liberated", "begat"),
->>>>>>> a01b1a39
   ("David", "", "", ""),
   ("Greg", "", "", ""),
   ("Kyle", "C", "well", "like"),
