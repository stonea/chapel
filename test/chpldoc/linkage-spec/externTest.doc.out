--- conflicted
+++ resolved
@@ -21,18 +21,10 @@
 
    extern proc hasReturnTypeAndArgCommentless(val: int(64)): int(64)
    Module: externTest.Other
-<<<<<<< HEAD
-      extern proc inside()
+      extern proc inside
          Comment for method inside module 
 
       extern proc commentless()
-=======
-      extern proc inside
-          Comment for method inside module 
-
-      extern proc commentless
-
->>>>>>> 8caef569
       extern proc hasArg(val: int(64))
          Comment for method with an argument inside module 
 
