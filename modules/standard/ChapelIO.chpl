--- conflicted
+++ resolved
@@ -643,14 +643,9 @@
       alignCheckRange.normalizeAlignment();
     }
 
-<<<<<<< HEAD
     if (boundedType == BoundedRangeType.bounded ||
         boundedType == BoundedRangeType.boundedLow) then
       f.write(lowBound);
-=======
-    if hasLowBound() then
-      f._write(lowBound);
->>>>>>> a3c6e484
     f._writeLiteral("..");
     if (boundedType == BoundedRangeType.bounded ||
         boundedType == BoundedRangeType.boundedHigh) {
