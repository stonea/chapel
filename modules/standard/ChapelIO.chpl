--- conflicted
+++ resolved
@@ -644,19 +644,10 @@
       alignCheckRange.normalizeAlignment();
     }
 
-<<<<<<< HEAD
-    if (boundedType == BoundedRangeType.bounded ||
-        boundedType == BoundedRangeType.boundedLow) then
-      f <~> lowBound;
-    f <~> new ioLiteral("..");
-    if (boundedType == BoundedRangeType.bounded ||
-        boundedType == BoundedRangeType.boundedHigh) {
-=======
     if hasLowBound() then
       f.write(lowBound);
     f._writeLiteral("..");
     if hasHighBound() {
->>>>>>> ddf255ac
       if (chpl__singleValIdxType(this.idxType) && this._low != this._high) {
         f._writeLiteral("<");
         f.write(lowBound);
@@ -679,23 +670,11 @@
 
   pragma "no doc"
   proc ref range.readThis(f) throws {
-<<<<<<< HEAD
-    if (boundedType == BoundedRangeType.bounded ||
-        boundedType == BoundedRangeType.boundedLow) then
-      f <~> _low;
-=======
     if hasLowBound() then _low = f.read(_low.type);
->>>>>>> ddf255ac
 
     f._readLiteral("..");
 
-<<<<<<< HEAD
-    if (boundedType == BoundedRangeType.bounded ||
-        boundedType == BoundedRangeType.boundedHigh) then
-      f <~> _high;
-=======
     if hasHighBound() then _high = f.read(_high.type);
->>>>>>> ddf255ac
 
     if stride != 1 {
       f._readLiteral(" by ");
