--- conflicted
+++ resolved
@@ -1480,21 +1480,6 @@
   }
 }
 
-<<<<<<< HEAD
-proc channel.readline(ref data: [] uint(8), ref numRead, inclusive = true) :bool {
-  var temp : uint(8);
-  for d in data {
-    var err : syserr;
-    var got = this.read(temp, err);
-    if !err {
-      if inclusive || (!inclusive && temp != 10) {
-        numRead += 1;
-        d = temp;
-      }
-      if temp == 10 then return true;
-    } else return false;
-  }
-=======
 proc channel.readline(arg: [] uint(8), ref numRead, start = arg.domain.low, inclusive = true) : bool 
 where arg.domain.rank == 1
 {
@@ -1541,7 +1526,6 @@
   }
   numRead = idx - start;
   error = ENOERR;
->>>>>>> 6358d301
   return true;
 }
 
