--- conflicted
+++ resolved
@@ -53,7 +53,6 @@
 pragma "no doc"
   enum vis_op {v_start, v_stop, v_tag, v_pause};
 
-<<<<<<< HEAD
 pragma "no doc"
 iter hc_id2com ( id: int, off: int ) {
    var offset = off;
@@ -65,8 +64,7 @@
    }
 }
   
-pragma "no doc"
-proc VDebugTree (what: vis_op, name: string, time: real, id: int = 0,
+private proc VDebugTree (what: vis_op, name: string, time: real, id: int = 0,
                    n: int = numLocales, off: int = -1) {
       var offset = 1;
       if off < 0 then
@@ -74,10 +72,6 @@
       else
          offset = off;
 
-=======
-  private proc VDebugTree (what: vis_op, name: string, time: real, id: int = 0) {
-      var child = id * 2 + 1;
->>>>>>> 4a2f955f
       chpl_vdebug_nolog();
       coforall (rid, shift) in hc_id2com(id, offset) do
          if rid < n then
