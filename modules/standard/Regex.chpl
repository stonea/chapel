/*
 * Copyright 2020-2022 Hewlett Packard Enterprise Development LP
 * Copyright 2004-2019 Cray Inc.
 * Other additional copyright holders may be indicated within.
 *
 * The entirety of this work is licensed under the Apache License,
 * Version 2.0 (the "License"); you may not use this file except
 * in compliance with the License.
 *
 * You may obtain a copy of the License at
 *
 *     http://www.apache.org/licenses/LICENSE-2.0
 *
 * Unless required by applicable law or agreed to in writing, software
 * distributed under the License is distributed on an "AS IS" BASIS,
 * WITHOUT WARRANTIES OR CONDITIONS OF ANY KIND, either express or implied.
 * See the License for the specific language governing permissions and
 * limitations under the License.
 */

/*

Regular expression support.

The regular expression support is built on top of the RE2 regular expression
library. As such, the exact regular expression syntax available is the syntax
from RE2, which is available within the RE2 project at
https://github.com/google/re2 and included here for your convenience.


Enabling Regular Expression Support
-----------------------------------

Setting the environment variable CHPL_RE2 to bundled will enable regular
expression support with the RE2 library:

.. code-block:: sh

   export CHPL_RE2=bundled

Then, rebuild Chapel. The RE2 library will be expanded from a release included
in the Chapel distribution.

.. note::

  if re2 support is not enabled (which is the case in quickstart configurations
  as in :ref:`chapelhome-quickstart`), the functionality described below will
  result in either a compile-time or a run-time error.


Using Regular Expression Support
--------------------------------

Chapel supports both string and bytes regular expressions.

.. code-block:: chapel

   use Regex;
   var myRegex = compile("a+");   // b"a+" for matching arbitrary bytes values

Now you can use these methods on regular expressions: :proc:`regex.search`,
:proc:`regex.match`, :proc:`regex.split`, :proc:`regex.matches`.

You can also use the string versions of these methods: :proc:`string.search`,
:proc:`string.match`, :proc:`string.split`, or :proc:`string.matches`. Methods
with same prototypes exist for :mod:`Bytes` type, as well.

Lastly, you can include regular expressions in the format string for
:proc:`~FormattedIO.readf` for searching on QIO channels using the ``%/<regex>/``
syntax.

Regular Expression Examples
---------------------------

``a+``
 Match one or more ``a`` characters

``[[:space:]]*`` or ``\s*`` (which would be ``"\\s*"`` in a string)
 Match zero or more spaces

``[[:digit:]]+`` or ``\d+`` (which would be ``"\\d+"`` in a string)
 Match one or more digits

``([a-zA-Z0-9]+[[:space:]]+=[[:space:]]+[0-9]+``
 Match sequences of the form *<letters-and-digits> <spaces>* ``=`` *<digits>*


.. _regular-expression-syntax:

RE2 regular expression syntax reference
---------------------------------------

::

  Single characters:
  .            any character, possibly including newline (s=true)
  [xyz]        character class
  [^xyz]       negated character class
  \d           Perl character class (see below)
  \D           negated Perl character class (see below)
  [:alpha:]    ASCII character class
  [:^alpha:]   negated ASCII character class
  \pN          Unicode character class (one-letter name)
  \p{Greek}    Unicode character class
  \PN          negated Unicode character class (one-letter name)
  \P{Greek}    negated Unicode character class

  Composites:
  xy           «x» followed by «y»
  x|y          «x» or «y» (prefer «x»)

  Repetitions:
  x*           zero or more «x», prefer more
  x+           one or more «x», prefer more
  x?           zero or one «x», prefer one
  x{n,m}       «n» or «n»+1 or ... or «m» «x», prefer more
  x{n,}        «n» or more «x», prefer more
  x{n}         exactly «n» «x»
  x*?          zero or more «x», prefer fewer
  x+?          one or more «x», prefer fewer
  x??          zero or one «x», prefer zero
  x{n,m}?      «n» or «n»+1 or ... or «m» «x», prefer fewer
  x{n,}?       «n» or more «x», prefer fewer
  x{n}?        exactly «n» «x»

  Grouping:
  (re)         numbered capturing group
  (?P<name>re) named & numbered capturing group
  (?:re)       non-capturing group
  (?flags)     set flags within current group; non-capturing
  (?flags:re)  set flags during re; non-capturing

  Flags:
  i            case-insensitive (default false)
  m            multi-line mode: «^» and «$» match begin/end line in addition to
                 begin/end text (default false)
  s            let «.» match «\n» (default false)
  U            ungreedy: swap meaning of «x*» and «x*?», «x+» and «x+?», etc.
                 (default false)

  Flag syntax is:
    «xyz»   (set)
    «-xyz»  (clear)
    «xy-z»  (set «xy», clear «z»)

  Empty strings:
  ^            at beginning of text or line («m»=true)
  $            at end of text (like «\z» not «\Z») or line («m»=true)
  \A           at beginning of text
  \b           at word boundary («\w» on one side and «\W», «\A», or «\z» on the
                 other)
  \B           not a word boundary
  \z           at end of text

  Escape sequences:
  \a           bell (== \007)
  \f           form feed (== \014)
  \t           horizontal tab (== \011)
  \n           newline (== \012)
  \r           carriage return (== \015)
  \v           vertical tab character (== \013)
  \*           literal «*», for any punctuation character «*»
  \123         octal character code (up to three digits)
  \x7F         hex character code (exactly two digits)
  \x{10FFFF}   hex character code
  \C           match a single byte even in UTF-8 mode
  \Q...\E      literal text «...» even if «...» has punctuation

  Character class elements:
  x            single character
  A-Z          character range (inclusive)
  \d           Perl character class (see below)
  [:foo:]      ASCII character class «foo»
  \p{Foo}      Unicode character class «Foo»
  \pF          Unicode character class «F» (one-letter name)

  Named character classes as character class elements:
  [\d]         digits (== \d)
  [^\d]        not digits (== \D)
  [\D]         not digits (== \D)
  [^\D]        not not digits (== \d)
  [[:name:]]   named ASCII class inside character class (== [:name:])
  [^[:name:]]  named ASCII class inside negated character class (== [:^name:])
  [\p{Name}]   named Unicode property inside character class (== \p{Name})
  [^\p{Name}]  named Unicode property inside negated character class (==\P{Name})

  Perl character classes:
  \d           digits (== [0-9])
  \D           not digits (== [^0-9])
  \s           whitespace (== [\t\n\f\r ])
  \S           not whitespace (== [^\t\n\f\r ])
  \w           word characters (== [0-9A-Za-z_])
  \W           not word characters (== [^0-9A-Za-z_])

  ASCII character classes::
    Note -- you must use these within a [] group! so if you want
            to match any number of spaces, use [[:space:]]* or \s*

  [:alnum:]    alphanumeric (== [0-9A-Za-z])
  [:alpha:]    alphabetic (== [A-Za-z])
  [:ascii:]    ASCII (== [\x00-\x7F])
  [:blank:]    blank (== [\t ])
  [:cntrl:]    control (== [\x00-\x1F\x7F])
  [:digit:]    digits (== [0-9])
  [:graph:]    graphical (== [!-~] ==
                 [A-Za-z0-9!"#$%&'()*+,\-./:;<=>?@[\\\]^_`{|}~])
  [:lower:]    lower case (== [a-z])
  [:print:]    printable (== [ -~] == [[:graph:]])
  [:punct:]    punctuation (== [!-/:-@[-`{-~])
  [:space:]    whitespace (== [\t\n\v\f\r ])
  [:upper:]    upper case (== [A-Z])
  [:word:]     word characters (== [0-9A-Za-z_])
  [:xdigit:]   hex digit (== [0-9A-Fa-f])

  Unicode character class names--general category:
  C            other
  Cc           control
  Cf           format
  Co           private use
  Cs           surrogate
  L            letter
  Ll           lowercase letter
  Lm           modifier letter
  Lo           other letter
  Lt           titlecase letter
  Lu           uppercase letter
  M            mark
  Mc           spacing mark
  Me           enclosing mark
  Mn           non-spacing mark
  N            number
  Nd           decimal number
  Nl           letter number
  No           other number
  P            punctuation
  Pc           connector punctuation
  Pd           dash punctuation
  Pe           close punctuation
  Pf           final punctuation
  Pi           initial punctuation
  Po           other punctuation
  Ps           open punctuation
  S            symbol
  Sc           currency symbol
  Sk           modifier symbol
  Sm           math symbol
  So           other symbol
  Z            separator
  Zl           line separator
  Zp           paragraph separator
  Zs           space separator

  Unicode character class names--scripts (with explanation where non-trivial):
  Arabic
  Armenian
  Balinese
  Bengali
  Bopomofo
  Braille
  Buginese
  Buhid
  Canadian_Aboriginal
  Carian
  Cham
  Cherokee
  Common       characters not specific to one script
  Coptic
  Cuneiform
  Cypriot
  Cyrillic
  Deseret
  Devanagari
  Ethiopic
  Georgian
  Glagolitic
  Gothic
  Greek
  Gujarati
  Gurmukhi
  Han
  Hangul
  Hanunoo
  Hebrew
  Hiragana
  Inherited    inherit script from previous character
  Kannada
  Katakana
  Kayah_Li
  Kharoshthi
  Khmer
  Lao
  Latin
  Lepcha
  Limbu
  Linear_B
  Lycian
  Lydian
  Malayalam
  Mongolian
  Myanmar
  New_Tai_Lue  aka Simplified Tai Lue
  Nko
  Ogham
  Ol_Chiki
  Old_Italic
  Old_Persian
  Oriya
  Osmanya
  Phags_Pa
  Phoenician
  Rejang
  Runic
  Saurashtra
  Shavian
  Sinhala
  Sundanese
  Syloti_Nagri
  Syriac
  Tagalog
  Tagbanwa
  Tai_Le
  Tamil
  Telugu
  Thaana
  Thai
  Tibetan
  Tifinagh
  Ugaritic
  Vai
  Yi

  Vim character classes:
  \d      digits (== [0-9])
  \D      not «\d»
  \w      word character
  \W      not «\w»

Regular Expression Types and Methods
------------------------------------

 */
module Regex {
  private use SysBasic, SysError, SysCTypes, CPtr;

pragma "no doc"
extern type qio_regex_t;

pragma "no doc"
extern record qio_regex_options_t {
  var utf8:bool;
  var posix:bool;
  var literal:bool;
  var nocapture:bool;
  // These ones can be set inside the regex
  var ignorecase:bool; // (?i)
  var multiline:bool; // (?m)
  var dotnl:bool; // (?s)
  var nongreedy:bool; // (?U)
}

pragma "no doc"
extern proc qio_regex_null():qio_regex_t;
private extern proc qio_regex_init_default_options(ref options:qio_regex_options_t);
private extern proc qio_regex_create_compile(str:c_string, strlen:int(64), const ref options:qio_regex_options_t, ref compiled:qio_regex_t);
private extern proc qio_regex_create_compile_flags(str:c_string, strlen:int(64), flags:c_string, flagslen:int(64), isUtf8:bool, ref compiled:qio_regex_t);
pragma "no doc"
extern proc qio_regex_create_compile_flags_2(str:c_void_ptr, strlen:int(64), flags:c_void_ptr, flagslen:int(64), isUtf8:bool, ref compiled:qio_regex_t);
private extern proc qio_regex_retain(const ref compiled:qio_regex_t);
pragma "no doc"
extern proc qio_regex_release(ref compiled:qio_regex_t);
pragma "no doc"

private extern proc qio_regex_get_options(const ref regex:qio_regex_t, ref options: qio_regex_options_t);
private extern proc qio_regex_borrow_pattern(const ref regex:qio_regex_t, ref pattern: c_string, ref len_out:int(64));
pragma "no doc"
extern proc qio_regex_get_ncaptures(const ref regex:qio_regex_t):int(64);
pragma "no doc"
extern proc qio_regex_ok(const ref regex:qio_regex_t):bool;
private extern proc qio_regex_error(const ref regex:qio_regex_t):c_string;

pragma "no doc"
extern const QIO_REGEX_ANCHOR_UNANCHORED:c_int;
pragma "no doc"
extern const QIO_REGEX_ANCHOR_START:c_int;
pragma "no doc"
extern const QIO_REGEX_ANCHOR_BOTH:c_int;

pragma "no doc"
extern record qio_regex_string_piece_t {
  var offset:int(64); // counting from 0, -1 means "NULL"
  var len:int(64);
}

private extern proc qio_regex_string_piece_isnull(ref sp:qio_regex_string_piece_t):bool;

private extern proc qio_regex_match(const ref re:qio_regex_t, text:c_string, textlen:int(64), startpos:int(64), endpos:int(64), anchor:c_int, ref submatch:qio_regex_string_piece_t, nsubmatch:int(64)):bool;
private extern proc qio_regex_replace(const ref re:qio_regex_t, repl:c_string, repllen:int(64), text:c_string, textlen:int(64), startpos:int(64), endpos:int(64), global:bool, ref replaced:c_string, ref replaced_len:int(64)):int(64);

// These two could be folded together if we had a way
// to check if a default argument was supplied
// (or any way to use 'nil' in pass-by-ref)
// This one is documented below.

class BadRegexError : Error {
  var msg:string;
  proc init(msg: string) {
    this.msg = msg;
  }
  override proc message() {
    return msg;
  }
}

// Until Issue 17275 is fixed:
type BadRegexpError = owned BadRegexError;

// When Issue 17275 is fixed:

// pragma "no doc"
// proc BadRegexpError type
// {
//   compilerWarning("Regex: 'BadRegexpError' is deprecated; please use 'BadRegexError' instead");
//   return BadRegexError;
// }

/*
   Compile a regular expression. This routine will throw a
   class:`BadRegexError` if compilation failed.

   :arg pattern: the regular expression to compile. This argument can be string
                 or bytes. See :ref:`regular-expression-syntax` for details.
                 Note that you may have to escape backslashes. For example, to
                 get the regular expression ``\s``, you'd have to write
                 ``"\\s"`` because the ``\`` is the escape character within
                 Chapel string/bytes literals. Note that, Chapel supports
                 triple-quoted raw string/bytes literals, which do not require
                 escaping backslashes. For example ``"""\s"""`` or ``b"""\s"""``
                 can be used.
   :arg posix: (optional) set to true to disable non-POSIX regular expression
               syntax
   :arg literal: (optional) set to true to treat the regular expression as a
                 literal (ie, create a regex matching ``pattern`` as a string
                 rather than as a regular expression).
   :arg noCapture: (optional) set to true in order to disable all capture groups
                   in the regular expression
   :arg ignoreCase: (optional) set to true in order to ignore case when
                    matching. Note that this can be set inside the regular
                    expression with ``(?i)``.
   :arg multiLine: (optional) set to true in order to activate multiline mode
                   (meaning that ``^`` and ``$`` match the beginning and end
                   of a line instead of just the beginning and end of the text.
                   Note that this can be set inside a regular expression
                   with ``(?m)``.
   :arg dotAll: (optional) set to true in order to allow ``.``
               to match a newline. Note that this can be set inside the
               regular expression with ``(?s)``.
   :arg nonGreedy: (optional) set to true in order to prefer shorter matches for
                   repetitions; for example, normally x* will match as many x
                   characters as possible and x*? will match as few as possible.
                   This flag swaps the two, so that x* will match as few as
                   possible and x*? will match as many as possible. Note that
                   this flag can be set inside the regular expression with
                   ``(?U)``.

   :throws BadRegexError: If the argument 'pattern' has syntactical errors.
                          Refer to https://github.com/google/re2/blob/master/re2/re2.h
                          for more details about error codes.
 */
proc compile(pattern: ?t, posix=false, literal=false, noCapture=false,
             /*i*/ ignoreCase=false, /*m*/ multiLine=false, /*s*/ dotAll=false,
             /*U*/ nonGreedy=false): regex(t) throws where t==string || t==bytes {
  use ChplConfig;
               
  if CHPL_RE2 == "none" {
    compilerError("Cannot use Regex with CHPL_RE2=none");
  }

  var opts:qio_regex_options_t;
  qio_regex_init_default_options(opts);

  // always use UTF8 for strings.
  // For bytes, this is set to false which means use Latin1
  opts.utf8 = t==string;
  opts.posix = posix;
  opts.literal = literal;
  opts.nocapture = noCapture;
  opts.ignorecase = ignoreCase;
  opts.multiline = multiLine;
  opts.dotnl = dotAll;
  opts.nongreedy = nonGreedy;

  var ret: regex(t);
  qio_regex_create_compile(pattern.localize().c_str(), pattern.numBytes, opts, ret._regex);
  if !qio_regex_ok(ret._regex) {
    const patternStr = if t==string then pattern
                                    else pattern.decode(decodePolicy.replace);
    var err_str = qio_regex_error(ret._regex);
    var err_msg: string;
    try! {
      err_msg = createStringWithOwnedBuffer(err_str) +
                  " when compiling regex '" + patternStr + "'";
    }
    throw new owned BadRegexError(err_msg);
  }
  return ret;
}

pragma "no doc"
pragma "last resort"
proc compile(pattern: ?t, posix=false, literal=false, noCapture=false,
             /*i*/ ignoreCase=false, /*m*/ multiLine=false, /*s*/ dotnl=false,
             /*U*/ nonGreedy=false): regex(t) throws where t==string || t==bytes {
  compilerWarning("Regex.compile(): 'dotnl' is deprecated. Please use 'dotAll' instead.");
  return compile(pattern, posix, literal, noCapture, ignoreCase, multiLine, dotnl, nonGreedy);
}

/*  The regexMatch record records a regular expression search match
    or a capture group.

    Regular expression search routines normally return one of these.
    Also, this type can be passed as a capture group argument.
    Lastly, something of type regexMatch can be checked for a match
    in a simple if statement, as in:

    .. code-block:: chapel

      var m:regexMatch = ...;
      if m then do_something_if_matched();
      if !m then do_something_if_not_matched();

 */
record regexMatch {
  /* true if the regular expression search matched successfully */
  var matched:bool;
  /* 0-based offset into the string or channel that matched; -1 if matched=false */
  var offset:byteIndex; // 0-based, -1 if matched==false
  /* the length of the match. 0 if matched==false */
  var size:int; // 0 if matched==false
}

pragma "no doc"
proc reMatch type
{
   compilerWarning("Regex: 'reMatch' is deprecated; please use 'regexMatch' instead");
   return regexMatch;
}

pragma "no doc"
proc _to_regexMatch(ref p:qio_regex_string_piece_t):regexMatch {
  if qio_regex_string_piece_isnull(p) {
    return new regexMatch(false, (-1):byteIndex, 0);
  } else {
    return new regexMatch(true, p.offset:byteIndex, p.len);
  }
}

pragma "no doc"
inline operator regexMatch.!(m: regexMatch) return !m.matched;

pragma "no doc"
inline proc regexMatch.chpl_cond_test_method() return this.matched;

/*  This function extracts the part of a string matching a regular
    expression or capture group. This method is intended to be
    called on the same string used as the `text` in a regular
    expression search.

    :arg m: a match (e.g. returned by :proc:`regex.search`)
    :returns: the portion of ``this`` referred to by the match
 */
proc string.this(m:regexMatch) {
  if m.matched then return this[m.offset..#m.size];
  else return "";
}

/*  This function extracts the part of a bytes matching a regular
    expression or capture group. This method is intended to be
    called on the same bytes used as the `text` in a regular
    expression search.

    :arg m: a match (e.g. returned by :proc:`regex.search`)
    :returns: the portion of ``this`` referred to by the match
 */
proc bytes.this(m:regexMatch) {
  if m.matched then return this[m.offset:int..#m.size];
  else return b"";
}

private proc serializedType(type exprType) type {
  var expr:exprType;
  return expr.chpl__serialize().type;
}

/* We hold a copy of pattern string/bytes in its serialized form inside
 * this record.
 */
pragma "no doc"
record chpl_serializeHelper {
  type exprType;
  var pattern:serializedType(exprType);
  var options:qio_regex_options_t;
}

 private use IO;

/*  This record represents a compiled regular expression. Regular expressions
    are currently cached on a per-thread basis and are reference counted.
    To create a compiled regular expression, use the proc:`compile` function.

    A string-based regex can be cast to a string (resulting in the pattern that
    was compiled). A string can be cast to a string-based regex (resulting in a
    compiled regex). Same applies for bytes.
  */
pragma "ignore noinit"
record regex {

  pragma "no doc"
  type exprType;
  pragma "no doc"
  var home: locale = here;
  pragma "no doc"
  var _regex:qio_regex_t = qio_regex_null();

  proc init(type exprType) {
    this.exprType = exprType;
  }

  proc init=(x: regex(?)) {
    this.exprType = x.exprType;
    /* always bring the regex local */
    this.home = here;
    /* if it's local, retain and avoid the recompile (thread safe) */
    if (x.home == here) {
      this._regex = x._regex;
      this.complete();
      qio_regex_retain(x._regex);
    } else {
      /* otherwise recompile locally */
      this.complete();
      var serialized = x._serialize();
      this._deserialize(serialized);
    }
  }

  pragma "no doc"
  proc _serialize() {
    var pattern: serializedType(exprType);
    var options: qio_regex_options_t;
    const _regexCopy = _regex;

    on this.home {
      /* NOTE we can't reference `this` inside this on block because
       * it can cause a recursive chpl__serialize loop
       * We also use a borrowed string so that the lifetime of the buffer is as
       * long as the regex itself (and eg. doesn't get freed at the end of this
       * function)
       */
      var patternTemp: c_string;
      var len:int;
      qio_regex_borrow_pattern(_regexCopy, patternTemp, len);
      if exprType == string then {
        try! pattern = createStringWithBorrowedBuffer(patternTemp, len).chpl__serialize();
      }
      else {
        pattern = createBytesWithBorrowedBuffer(patternTemp, len).chpl__serialize();
      }

      var localOptions: qio_regex_options_t;
      qio_regex_get_options(_regexCopy, localOptions);
      options = localOptions;
    }
    return new chpl_serializeHelper(exprType, pattern, options);
  }

  pragma "no doc"
  proc _deserialize(data) {
    const pattern = exprType.chpl__deserialize(data.pattern);
    qio_regex_create_compile(pattern.c_str(),
                             pattern.numBytes,
                             data.options,
                             this._regex);
  }

  pragma "no doc"
  proc chpl__serialize() {
    return _serialize();
  }

  pragma "no doc"
  proc type chpl__deserialize(data) {
    var ret:regex(exprType);
    ret._deserialize(data);
    return ret;
  }

  /* did this regular expression compile ? */
  pragma "no doc"
  proc ok:bool {
    compilerWarning("regex: 'ok' is deprecated; errors are used to detect regex compile errors");
    return qio_regex_ok(_regex);
  }
  /*
     returns a string describing any error encountered when compiling this
               regular expression
   */
  pragma "no doc"
  proc error():string {
    param msg = "regex: 'error()' is deprecated; errors are used to detect regex compile errors";
    compilerWarning(msg);
    return msg;
  }

  // note - more = overloads are below.
  pragma "no doc"
  proc ref deinit() {
    qio_regex_release(_regex);
    _regex = qio_regex_null();
  }

  pragma "no doc"
  proc _handle_captures(text: exprType, matches:c_array(qio_regex_string_piece_t, ?nmatches),
                        ref captures) {
    assert(nmatches >= captures.size);
    for param i in 0..captures.size-1 {
      var m = _to_regexMatch(matches[i+1]);
      if captures[i].type == regexMatch {
        captures[i] = m;
      } else {
        if m.matched {
          if captures[i].type == exprType {
            captures[i] = text[m];
          } else {
            try {
              captures[i] = text[m]:captures[i].type;
            } catch {
              var empty:captures[i].type;
              captures[i] = empty;
            }
          }
        } else {
          var empty:captures[i].type;
          captures[i] = empty;
        }
      }
    }
  }

  // Note - we would only need one version of these routines
  // if we had args ...?k supporting 0 args, or if tuples support zero length

  /*
     Search within the passed text for the first match at any offset to this
     regular expression.  This routine will try matching the regular expression
     at different offsets until a match is found. If you want to only match at
     the beginning of the pattern, you can start your pattern with ``^`` and
     end it with ``$`` or use :proc:`regex.match`. If a capture group was not
     matched, the corresponding argument will get the default value for its
     type.

     :arg text: a string or bytes to search
     :arg captures: (optional) what to capture from the regular expression.
                    If the class:`regex` was based on string, then, these
                    should be strings or types that strings can cast to. Same
                    applies for bytes.
     :returns: an :record:`regexMatch` object representing the offset in text
               where a match occurred

    */
  proc search(text: exprType, ref captures ...?k):regexMatch
  {
    return _search_match(text, QIO_REGEX_ANCHOR_UNANCHORED, true, captures);
  }

  // documented in the captures version
  pragma "no doc"
  proc search(text: exprType):regexMatch
  {
    var dummy: int;
    return _search_match(text, QIO_REGEX_ANCHOR_UNANCHORED, false, dummy);
  }

  /*
     Check for a match to this regular expression at the start of the passed
     text. If a capture group was not matched, the corresponding argument will
     get the default value for its type.

     For example, this function can be used to check to see if a string
     fits a particular template:

     .. code-block:: chapel

       if myRegex.match("some string") {
         doSomethingIfMatched();
       }

     :arg text: a string or bytes to search
     :arg captures: what to capture from the regular expression.
                    If the class:`regex` was based on string, then, these
                    should be strings or types that strings can cast to. Same
                    applies for bytes.
     :returns: an :record:`regexMatch` object representing the offset in text
               where a match occurred
   */
  proc match(text: exprType, ref captures ...?k):regexMatch
  {
    return _search_match(text, QIO_REGEX_ANCHOR_START, true, captures);
  }

  // documented in the version taking captures.
  pragma "no doc"
  proc match(text: exprType):regexMatch
  {
    var dummy: int;
    return _search_match(text, QIO_REGEX_ANCHOR_START, false, dummy);
  }

  /*
     Check for a match to this regular expression in the full passed text.
     If a capture group was not matched, the corresponding argument will
     get the default value for its type.

     :arg text: a string or bytes to search
     :arg captures: what to capture from the regular expression.
                    If the class:`regex` was based on string, then, these
                    should be strings or types that strings can cast to. Same
                    applies for bytes.
     :returns: an :record:`regexMatch` object representing the offset in text
               where a match occurred
   */
  proc fullMatch(text: exprType, ref captures ...?k):regexMatch
  {
    return _search_match(text, QIO_REGEX_ANCHOR_BOTH, true, captures);
  }

  // documented in the version taking captures.
  pragma "no doc"
  proc fullMatch(text: exprType):regexMatch
  {
    var dummy: int;
    return _search_match(text, QIO_REGEX_ANCHOR_BOTH, false, dummy);
  }

  // Note - we would not need to use has_captures
  // if we had args ...?k supporting 0 args, or if tuples support zero length

  pragma "no doc"
  proc _search_match(text: exprType, anchor: c_int, param has_captures, ref captures):regexMatch
  {
    /* This pattern is a bit ugly, but we'd like to avoid
    unnecessarily copying `this` when local. And we need to maintain
    the lifetime of the copied regex when remote. */
    var regexCopy:regex(exprType);
    if home != here then regexCopy = this;
    const localRegex = if home != here then regexCopy._regex else _regex;
    var ret:regexMatch;
    var pos:byteIndex;
    var endpos:byteIndex;

    pos = 0;
    endpos = pos + text.numBytes;

    param nmatches = if has_captures then 1 + captures.size else 1;
    var matches: c_array(qio_regex_string_piece_t, nmatches);
    var got:bool;
    got = qio_regex_match(localRegex, text.localize().c_str(), text.numBytes,
                          pos:int, endpos:int, anchor,
                          matches[0], nmatches);
    // Now try to coerce the read strings into the captures.
    if has_captures then _handle_captures(text, matches, captures);
    // Now return where we matched.
    ret = new regexMatch(got, matches[0].offset:byteIndex, matches[0].len);
    return ret;
  }

  /*
     Split the text by occurrences of this regular expression.
     If capturing parentheses are used in pattern, then the text of all
     groups in the pattern are also returned as part of the resulting array.
     If *maxsplit* is nonzero, at most maxsplit splits occur, and the
     remaining text is returned as the last element.

     :arg text: a string or bytes to split
     :arg maxsplit: if nonzero, the maximum number of splits to do
     :yields: each split portion, one at a time
   */
  iter split(text: exprType, maxsplit: int = 0)
  {
    var regexCopy:regex(exprType);
    if home != here then regexCopy = this;
    const localRegex = if home != here then regexCopy._regex else _regex;
    var ncaptures = qio_regex_get_ncaptures(localRegex);
    var nmatches = 1 + ncaptures;
    var pos:byteIndex;
    var endpos:byteIndex;
    var last:byteIndex;
    var localText = text.localize();

    var matches = c_malloc(qio_regex_string_piece_t, nmatches);
    defer c_free(matches);

    pos = 0;
    endpos = pos + localText.numBytes;
    last = 0;

    var splits = 0;
    var maxsplits = maxsplit;
    if maxsplit == 0 then maxsplits = max(int);

    while splits < maxsplits && pos <= endpos {
      var got = qio_regex_match(localRegex, localText.c_str(), localText.numBytes,
                                pos:int, endpos:int, QIO_REGEX_ANCHOR_UNANCHORED,
                                matches[0], nmatches);

      if !got then break;

      splits += 1;

      var splitstart:byteIndex = matches[0].offset;
      yield text[last..<splitstart];
      last = splitstart + matches[0].len;

      // Yield capture groups
      for i in 1..ncaptures {
          yield text[new regexMatch(
              !qio_regex_string_piece_isnull(matches[i]),
              matches[i].offset:byteIndex,
              matches[i].len)];
      }

      pos = matches[0].offset + max(1, matches[0].len);
    }

    if last <= endpos {
      if last >= text.numBytes {
        yield "":exprType;
      } else {
        yield text[last..<endpos];
      }
    }
  }

  /* Enumerates matches in the text as well as capture groups.

     :arg text: the string or bytes to search
     :arg captures: (compile-time constant) the size of the captures to return
     :arg maxmatches: the maximum number of matches to return
     :yields: tuples of :record:`regexMatch` objects, the 1st is always
              the match for the whole pattern and the rest are the capture groups.
   */
  iter matches(text: exprType, param numCaptures=0, maxMatches: int = max(int))
  {
    var regexCopy:regex(exprType);
    if home != here then regexCopy = this;
    const localRegex = if home != here then regexCopy._regex else _regex;
    param nMatches = 1 + numCaptures;
    var matches: c_array(qio_regex_string_piece_t, nMatches);
    var pos:byteIndex;
    var endPos:byteIndex;
    var textLength:int;
    var localText = text.localize();

    pos = 0;
    textLength = localText.numBytes;
    endPos = pos + textLength;

    var nFound = 0;
    var cur = pos;
    while nFound < maxMatches && cur <= endPos {
      var got = qio_regex_match(localRegex, localText.c_str(), textLength,
                                cur:int, endPos:int, QIO_REGEX_ANCHOR_UNANCHORED,
                                matches[0], nMatches);
      if !got then break;
      var ret:nMatches*regexMatch;
      for i in 0..numCaptures {
        ret[i] = new regexMatch(got, matches[i].offset:byteIndex, matches[i].len);
      }
      yield ret;
      cur = matches[0].offset + max(1, matches[0].len);
      nFound += 1;
    }
  }

  pragma "last resort"
  deprecated "regex.matches arguments 'captures' and 'maxmatches' are deprecated. Use 'numCaptures' and/or 'maxMatches instead."
  iter matches(text: exprType, param captures=0, maxmatches: int = max(int))
  {
    for m in matches(text, numCaptures=captures, maxMatches=maxmatches) {
      yield m;
    }
  }

  /* Perform the same operation as :proc:`regex.sub` but return a tuple
     containing the new text and the number of substitutions made.

     :arg repl: replace matches with this string or bytes
     :arg text: the text to search and replace within
     :type text: `string` or `bytes`
     :arg global: if true, replace multiple matches
     :returns: a tuple containing (new text, number of substitutions made)
   */
  proc subn(repl: exprType, text: exprType, global = true ):(exprType, int)
  {
    var regexCopy:regex(exprType);
    if home != here then regexCopy = this;
    const localRegex = if home != here then regexCopy._regex else _regex;
    // TODO -- move subn after sub for documentation clarity
    var pos:byteIndex;
    var endpos:byteIndex;

    pos = 0;
    endpos = pos + text.numBytes;

    var ret: exprType;
    var nreplaced:int;

    var replaced:c_string;
    var replaced_len:int(64);
    nreplaced = qio_regex_replace(localRegex, repl.localize().c_str(),
                                  repl.numBytes, text.localize().c_str(),
                                  text.numBytes, pos:int, endpos:int, global,
                                  replaced, replaced_len);
    if exprType==string {
      try! {
        ret = createStringWithOwnedBuffer(replaced, replaced_len);
      }
    }
    else {
      ret = createBytesWithOwnedBuffer(replaced, replaced_len);
    }

    return (ret, nreplaced);
  }

  /*
     Find matches to this regular expression and create a new string or bytes in
     which those matches are replaced by repl.

     :arg repl: replace matches with this string or bytes
     :arg text: the text to search and replace within
     :type text: `string` or `bytes`
     :arg global: if true, replace multiple matches
     :returns: the new string or bytes
   */
  proc sub(repl: exprType, text: exprType, global = true )
  {
    var (str, count) = subn(repl, text, global);
    return str;
  }

  // TODO this could use _serialize to get the pattern and options
  pragma "no doc"
  proc writeThis(f) throws {
    var pattern:exprType;
    on this.home {
      var patternTemp:c_string;
      var len:int;
      qio_regex_borrow_pattern(this._regex, patternTemp, len);
      if exprType == string then {
        try! {
          pattern = createStringWithNewBuffer(patternTemp, len);
        }
      }
      else {
        pattern = createBytesWithNewBuffer(patternTemp, len);
      }
    }
    // Note -- this is wrong because we didn't quote
    // and there's no way to get the flags
    f <~> "new regex(\"" <~> pattern <~> "\")";
  }

  pragma "no doc"
  proc readThis(f) throws {
    var pattern:exprType;
    // Note -- this is wrong because we didn't quote
    // and there's no way to get the flags
    var litOne = new ioLiteral("new regex(\"");
    var litTwo = new ioLiteral("\")");

    if (f.read(litOne, pattern, litTwo)) then
      on this.home {
        var localPattern = pattern.localize();
        var opts: qio_regex_options_t;

        qio_regex_init_default_options(opts);
        qio_regex_create_compile(localPattern.c_str(),
                                  localPattern.numBytes,
                                  opts,
                                  this._regex);
      }
  }
}

pragma "no doc"
proc regexp type
{
   compilerWarning("Regex: 'regexp' is deprecated; please use 'regex' instead");
   return regex;
}

pragma "no doc"
operator regex.=(ref ret:regex(?t), x:regex(t))
{
  // retain -- release
  if x.home == ret.home {
    on x.home {
      qio_regex_retain(x._regex);
      qio_regex_release(ret._regex);
    }
    ret._regex = x._regex;
  } else {
    on ret.home {
      qio_regex_release(ret._regex);
      var serialized = x._serialize();
      ret._deserialize(serialized);
    }
  }
}

// Cast regex to string.
pragma "no doc"
inline operator :(x: regex(string), type t: string) {
  var pattern: t;
  on x.home {
    var cs: c_string;
    var len:int;
    qio_regex_borrow_pattern(x._regex, cs, len);
    if t == string {
      try! {
        pattern = createStringWithNewBuffer(cs, len);
      }
    }
  }
  return pattern;
}

// Cast regex to bytes.
pragma "no doc"
inline operator :(x: regex(bytes), type t: bytes) {
  var pattern: t;
  on x.home {
    var cs: c_string;
    var len:int;
    qio_regex_borrow_pattern(x._regex, cs, len);
    pattern = createBytesWithNewBuffer(cs, len);
  }
  return pattern;
}


// Cast string to regex
pragma "no doc"
inline operator :(x: string, type t: regex(string)) throws {
  return compile(x);
}

// Cast bytes to regex
pragma "no doc"
inline operator :(x: bytes, type t: regex(bytes)) throws {
  return compile(x);
}

<<<<<<< HEAD
/*

   Compile a regular expression and search the receiving string for matches at
   any offset using :proc:`regex.search`.

   :arg needle: the regular expression to search for
   :arg ignorecase: true to ignore case in the regular expression
   :returns: an :record:`regexMatch` object representing the offset in the
             receiving string where a match occurred
 */
proc string.search(needle: string, ignorecase=false):regexMatch
{
  // Create a regex matching the literal for needle
  var re = compile(needle, literal=true, noCapture=true, ignoreCase=ignorecase);
  return re.search(this);
}

/*

   Compile a regular expression and search the receiving bytes for matches at
   any offset using :proc:`regex.search`.

   :arg needle: the regular expression to search for
   :arg ignorecase: true to ignore case in the regular expression
   :returns: an :record:`regexMatch` object representing the offset in the
             receiving bytes where a match occurred
 */
proc bytes.search(needle: bytes, ignorecase=false):regexMatch
{
  // Create a regex matching the literal for needle
  var re = compile(needle, literal=true, nocapture=true, ignorecase=ignorecase);
  return re.search(this);
}

=======
>>>>>>> 658c93ac
// documented in the captures version
pragma "no doc"
proc string.search(needle: regex(string)):regexMatch
{
  return needle.search(this);
}

// documented in the captures version
pragma "no doc"
proc bytes.search(needle: regex(bytes)):regexMatch
{
  return needle.search(this);
}

/* Search the receiving string for a regular expression already compiled
   by calling :proc:`regex.search`. Search for matches at any offset.

   :arg needle: the compiled regular expression to search for
   :arg captures: (optional) what to capture from the regular expression. These
                  should be strings or types that strings can cast to.
   :returns: an :record:`regexMatch` object representing the offset in the
             receiving string where a match occurred
 */
proc string.search(needle: regex(string), ref captures ...?k):regexMatch
{
  return needle.search(this, (...captures));
}

/* Search the receiving bytes for a regular expression already compiled
   by calling :proc:`regex.search`. Search for matches at any offset.

   :arg needle: the compiled regular expression to search for
   :arg captures: (optional) what to capture from the regular expression. These
                  should be bytes or types that bytes can cast to.
   :returns: an :record:`regexMatch` object representing the offset in the
             receiving bytes where a match occurred
 */
proc bytes.search(needle: regex(bytes), ref captures ...?k):regexMatch
{
  return needle.search(this, (...captures));
}

// documented in the captures version
pragma "no doc"
proc string.match(pattern: regex(string)):regexMatch
{
  return pattern.match(this);
}

// documented in the captures version
pragma "no doc"
proc bytes.match(pattern: regex(bytes)):regexMatch
{
  return pattern.match(this);
}

/* Match the receiving string to a regular expression already compiled by
   calling :proc:`regex.match`. Note that function only returns a match if
   the start of the string matches the pattern. Use :proc:`string.search`
   to search for the pattern at any offset.

   :arg pattern: the compiled regular expression to match
   :arg captures: (optional) what to capture from the regular expression. These
                  should be strings or types that strings can cast to.
   :returns: an :record:`regexMatch` object representing the offset in the
             receiving string where a match occurred
 */

proc string.match(pattern: regex(string), ref captures ...?k):regexMatch
{
  return pattern.match(this, (...captures));
}

/* Match the receiving bytes to a regular expression already compiled by
   calling :proc:`regex.match`. Note that function only returns a match if
   the start of the bytes matches the pattern. Use :proc:`bytes.search`
   to search for the pattern at any offset.

   :arg pattern: the compiled regular expression to match
   :arg captures: (optional) what to capture from the regular expression. These
                  should be bytes or types that bytes can cast to.
   :returns: an :record:`regexMatch` object representing the offset in the
             receiving bytes where a match occurred
 */

proc bytes.match(pattern: regex(bytes), ref captures ...?k):regexMatch
{
  return pattern.match(this, (...captures));
}

/*
   Split the the receiving string by occurrences of the passed regular
   expression by calling :proc:`regex.split`.

   :arg pattern: the regular expression to use to split
   :arg maxsplit: if nonzero, the maximum number of splits to do
   :yields: each split portion, one at a time
 */
iter string.split(pattern: regex(string), maxsplit: int = 0)
{
  for v in pattern.split(this, maxsplit) {
    yield v;
  }
}

/*
   Split the the receiving bytes by occurrences of the passed regular
   expression by calling :proc:`regex.split`.

   :arg pattern: the regular expression to use to split
   :arg maxsplit: if nonzero, the maximum number of splits to do
   :yields: each split portion, one at a time
 */
iter bytes.split(pattern: regex(bytes), maxsplit: int = 0)
{
  for v in pattern.split(this, maxsplit) {
    yield v;
  }
}

/*
   Enumerates matches in the receiving string as well as capture groups
   by calling :proc:`regex.matches`.

   :arg pattern: the regular expression to find matches
   :arg captures: (compile-time constant) the size of the captures to return
   :arg maxmatches: the maximum number of matches to return
   :yields: tuples of :record:`regexMatch` objects, the 1st is always
            the match for the whole pattern and the rest are the capture groups.

*/
iter string.matches(pattern:regex(string), param captures=0,
                    maxmatches:int=max(int))
{
  for v in pattern.matches(this, captures, maxmatches) {
    yield v;
  }
}

/*
   Enumerates matches in the receiving bytes as well as capture groups
   by calling :proc:`regex.matches`.

   :arg pattern: the regular expression to find matches
   :arg captures: (compile-time constant) the size of the captures to return
   :arg maxmatches: the maximum number of matches to return
   :yields: tuples of :record:`regexMatch` objects, the 1st is always
            the match for the whole pattern and the rest are the capture groups.

*/
iter bytes.matches(pattern:regex(bytes), param captures=0,
                   maxmatches:int=max(int))
{
  for v in pattern.matches(this, captures, maxmatches) {
    yield v;
  }
}

} /* end of module */<|MERGE_RESOLUTION|>--- conflicted
+++ resolved
@@ -470,7 +470,7 @@
              /*i*/ ignoreCase=false, /*m*/ multiLine=false, /*s*/ dotAll=false,
              /*U*/ nonGreedy=false): regex(t) throws where t==string || t==bytes {
   use ChplConfig;
-               
+
   if CHPL_RE2 == "none" {
     compilerError("Cannot use Regex with CHPL_RE2=none");
   }
@@ -1160,43 +1160,6 @@
   return compile(x);
 }
 
-<<<<<<< HEAD
-/*
-
-   Compile a regular expression and search the receiving string for matches at
-   any offset using :proc:`regex.search`.
-
-   :arg needle: the regular expression to search for
-   :arg ignorecase: true to ignore case in the regular expression
-   :returns: an :record:`regexMatch` object representing the offset in the
-             receiving string where a match occurred
- */
-proc string.search(needle: string, ignorecase=false):regexMatch
-{
-  // Create a regex matching the literal for needle
-  var re = compile(needle, literal=true, noCapture=true, ignoreCase=ignorecase);
-  return re.search(this);
-}
-
-/*
-
-   Compile a regular expression and search the receiving bytes for matches at
-   any offset using :proc:`regex.search`.
-
-   :arg needle: the regular expression to search for
-   :arg ignorecase: true to ignore case in the regular expression
-   :returns: an :record:`regexMatch` object representing the offset in the
-             receiving bytes where a match occurred
- */
-proc bytes.search(needle: bytes, ignorecase=false):regexMatch
-{
-  // Create a regex matching the literal for needle
-  var re = compile(needle, literal=true, nocapture=true, ignorecase=ignorecase);
-  return re.search(this);
-}
-
-=======
->>>>>>> 658c93ac
 // documented in the captures version
 pragma "no doc"
 proc string.search(needle: regex(string)):regexMatch
