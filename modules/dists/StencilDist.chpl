--- conflicted
+++ resolved
@@ -280,15 +280,8 @@
 // whole:     a non-distributed domain that defines the domain's indices
 //
 class StencilDom: BaseRectangularDom {
-<<<<<<< HEAD
-  param rank: int;
-  type idxType;
-  param stridable: bool;
   param ignoreFluff : bool;
   const dist: Stencil(rank, idxType, ignoreFluff);
-=======
-  const dist: Stencil(rank, idxType);
->>>>>>> a86e8558
   var locDoms: [dist.targetLocDom] LocStencilDom(rank, idxType, stridable);
   var whole: domain(rank=rank, idxType=idxType, stridable=stridable);
   var fluff: rank*idxType;
@@ -330,16 +323,8 @@
 // locArr: a non-distributed array of local array classes
 // myLocArr: optimized reference to here's local array class (or nil)
 //
-<<<<<<< HEAD
-class StencilArr: BaseArr {
-  type eltType;
-  param rank: int;
-  type idxType;
-  param stridable: bool;
+class StencilArr: BaseRectangularArr {
   param ignoreFluff: bool;
-=======
-class StencilArr: BaseRectangularArr {
->>>>>>> a86e8558
   var doRADOpt: bool = defaultDoRADOpt;
   var dom: StencilDom(rank, idxType, stridable, ignoreFluff);
   var locArr: [dom.dist.targetLocDom] LocStencilArr(eltType, rank, idxType, stridable);
