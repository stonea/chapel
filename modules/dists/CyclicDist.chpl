--- conflicted
+++ resolved
@@ -918,13 +918,8 @@
 
 
 inline proc _remoteAccessData.getDataIndex(
-<<<<<<< HEAD
-    param stridable, myStr:
-    rank*chpl__signedType(idxType),
-=======
     param stridable,
     myStr: rank*chpl__signedType(idxType),
->>>>>>> daa7230d
     ind: rank*idxType,
     startIdx,
     dimLen) {
