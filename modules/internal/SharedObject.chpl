/*
 * Copyright 2020-2023 Hewlett Packard Enterprise Development LP
 * Copyright 2004-2019 Cray Inc.
 * Other additional copyright holders may be indicated within.
 *
 * The entirety of this work is licensed under the Apache License,
 * Version 2.0 (the "License"); you may not use this file except
 * in compliance with the License.
 *
 * You may obtain a copy of the License at
 *
 *     http://www.apache.org/licenses/LICENSE-2.0
 *
 * Unless required by applicable law or agreed to in writing, software
 * distributed under the License is distributed on an "AS IS" BASIS,
 * WITHOUT WARRANTIES OR CONDITIONS OF ANY KIND, either express or implied.
 * See the License for the specific language governing permissions and
 * limitations under the License.
 */

/*
 */
module SharedObject {

  use Errors, Atomics, ChapelBase;
  use OwnedObject;

  private use WeakPointer;

  // TODO unify with RefCountBase. Even though that one is for
  // intrusive ref-counting and this one isn't, there's no fundamental
  // reason it couldn't be one class.
  @chpldoc.nodoc
  class ReferenceCount {
    // the number of 'shared' class variables that point to the allocated data
    var strongCount: atomic int;
    // the number of 'shared' class variables or 'weak' references that point to the data
    var totalCount: atomic int; // weakCount + strongCount

    // ---------------- 'shared' interface ----------------

    // a 'ReferenceCount' should only ever be initialized during 'shared' initialization
    // 'weak' references should only get a non-nil 'ReferenceCount' by copying from a 'shared'
    proc init() {
      this.complete();
      strongCount.write(1);
      totalCount.write(1);
    }

    // increment the strong reference count
    proc retain() {
      strongCount.add(1);
      totalCount.add(1);
    }

    // decrement the strong reference count and return the new strong- and total-counts
    proc release() {
      var oldValue = strongCount.fetchSub(1);
      return (oldValue - 1, totalCount.fetchSub(1) - 1);
    }


    // ---------------- 'weak' interface ----------------

    /* attempt to atomically increment the strong reference count

     - if the current strong-count does not match 'expected', then 'expected'
       is updated to whatever the current value is, and 'false' is returned
     - if they do match, the strong-count is incremented, the total-count is
       incremented, and 'true' is returned.

     This method is used to safely upgrade a 'weak' to a 'shared'
     reference. This is done by calling the method in a while-loop that can
     either fail if the expected value drops to zero (i.e., the last 'shared'
     was dropped by someone else during the upgrade attempt), or loop until
     the value can be incremented safely (s.t. there are no conflicts
     between concurrent upgrades)
    */
    proc tryRetainWeak(ref expected: int) {
      const next = expected + 1;
      //TODO: compare performance of compareExchange and compareExchangeWeak
      if strongCount.compareExchangeWeak(expected, next) {
        totalCount.add(1);
        return true;
      } else {
        return false;
      }
    }

    // decrement the weak-count and return the new total-count
    proc releaseWeak() {
      var oldValue = totalCount.fetchSub(1);
      return oldValue - 1;
    }

    // increment the weak-count
    proc incrementWeak() {
      totalCount.add(1);
    }
  }


  /*

     :record:`shared` manages the deletion of a class instance in a way
     that supports multiple owners of the class instance.

     This is currently implemented with task-safe reference counting.

   */
  pragma "managed pointer"
  record _shared {
    @chpldoc.nodoc
    type chpl_t;         // contained type (class type)

    // contained pointer (class type)
    // uses primitive as a workaround for compiler issues
    pragma "owned"
    @chpldoc.nodoc
    var chpl_p:__primitive("to nilable class", chpl_t);

    // Note that compiler also allows coercion to the borrow type.
    forwarding borrow();

    pragma "owned"
    @chpldoc.nodoc
    var chpl_pn:unmanaged ReferenceCount?; // reference counter

    /*
       Default-initialize a :record:`shared`.
     */
    pragma "leaves this nil"
    proc init(type chpl_t) {
      if !isClass(chpl_t) then
        compilerError("shared only works with classes");

      this.chpl_t = _to_borrowed(chpl_t);
      this.chpl_p = nil;
      this.chpl_pn = nil;
    }

    @chpldoc.nodoc
    proc init(p : borrowed) {
      compilerError("cannot initialize shared from a borrow");
      this.init(_to_unmanaged(p));
    }

    @chpldoc.nodoc
    proc init(pragma "nil from arg" p : unmanaged) {
      this.chpl_t = _to_borrowed(p.type);

      // Boost version default-initializes px and pn
      // and then swaps in different values.

      var rc:unmanaged ReferenceCount? = nil;

      if p != nil then
        rc = new unmanaged ReferenceCount();

      this.chpl_p = _to_borrowed(p);
      this.chpl_pn = rc;

      // Boost includes a mechanism for classes inheriting from
      // enable_shared_from_this to record a weak pointer back to the
      // shared pointer. That would need to be handled in a Phase 2
      // since it would refer to `this` as a whole here.
    }

    @chpldoc.nodoc
    proc init(p: ?T)
    where isClass(T) == false &&
          isSubtype(T, _shared) == false &&
          isIterator(p) == false {
      compilerError("shared only works with classes");
      this.chpl_t = T;
      this.chpl_p = p;
    }

    /*
       Initialize a :record:`shared` taking a pointer from
       a :record:`~OwnedObject.owned`.

       This :record:`shared` will take over the deletion of the class
       instance. It is an error to directly delete the class instance
       while it is managed by :record:`shared`.

       :arg take: the owned value to take ownership from
     */
    proc init(pragma "nil from arg" in take:owned) {
      var p = take.release();
      this.chpl_t = if this.type.chpl_t == ? then _to_borrowed(p.type) else this.type.chpl_t;

      if !isClass(p) then
        compilerError("shared only works with classes");

      var rc:unmanaged ReferenceCount? = nil;

      if p != nil then
        rc = new unmanaged ReferenceCount();

      this.chpl_p = p;
      this.chpl_pn = rc;

      this.complete();
    }

    /* Private move-initializer for use in coercions,
       only makes sense when `src` was already copied in in intent. */
    @chpldoc.nodoc
    proc init(_private: bool, type t, ref src:_shared) {
      this.chpl_t = t;
      this.chpl_p = src.chpl_p:_to_nilable(_to_unmanaged(t));
      this.chpl_pn = src.chpl_pn;

      src.chpl_p = nil;
      src.chpl_pn = nil;
    }

    /* Private initializer for casts. This one increments the reference
       count if the stored pointer is not nil. */
    @chpldoc.nodoc
    proc init(_private: bool, type t, p, pn) {
      var ptr = p:_to_nilable(_to_unmanaged(t));
      var count = pn;
      if ptr != nil {
        // increment the reference count
        count!.retain();
      } else {
        // don't store a count for the nil pointer
        count = nil;
      }

      this.chpl_t = t;
      this.chpl_p = ptr;
      this.chpl_pn = count;
    }

    /* Private initializer for casting from weak to shared.
      assumes the shared reference count in 'pn' has already been incremented */
    @chpldoc.nodoc
    proc init(_private: bool, pragma "nil from arg" p: unmanaged, pn) {
      this.chpl_t = _to_borrowed(p.type);
      this.chpl_p = p;
      this.chpl_pn = pn;
    }

    // Initialize generic 'shared' var-decl from owned:
    //   var s : shared = ownedThing;
    @chpldoc.nodoc
    @deprecated(notes="assigning owned class to shared class is deprecated.")
    proc init=(pragma "nil from arg" in take: owned) {
      var p = take.release();

      this.chpl_t = if this.type.chpl_t != ?
                    then this.type.chpl_t
                    else _to_borrowed(p.type);

      var rc:unmanaged ReferenceCount? = nil;

      if p != nil then
        rc = new unmanaged ReferenceCount();

      this.chpl_p = p;
      this.chpl_pn = rc;

      this.complete();

      if isNonNilableClass(this.type) && isNilableClass(take) then
        compilerError("cannot initialize '", this.type:string, "' from a '", take.type:string, "'");
    }

    /*
       Copy-initializer. Creates a new :record:`shared`
       that refers to the same class instance as `src`.
       These will share responsibility for managing the instance.
     */
    proc init=(pragma "nil from arg" const ref src:_shared) {
      this.chpl_t = if this.type.chpl_t != ?
                    then this.type.chpl_t
                    else _to_borrowed(src.type);

      if isCoercible(src.chpl_t, this.type.chpl_t) == false then
        compilerError("cannot initialize '", this.type:string, "' from a '", src.type:string, "'");

      this.chpl_p = src.chpl_p;
      this.chpl_pn = src.chpl_pn;

      this.complete();

      if this.chpl_pn != nil then
        this.chpl_pn!.retain();

      if isNonNilableClass(this.type) && isNilableClass(src) then
        compilerError("cannot initialize '", this.type:string, "' from a '", src.type:string, "'");

    }

    @chpldoc.nodoc
    proc init=(src: borrowed) {
      compilerError("cannot initialize '", this.type:string, "' from a '", src.type:string, "'");

      this.chpl_t = if this.type.chpl_t != ?
                    then this.type.chpl_t
                    else _to_borrowed(src.type);
    }

    @chpldoc.nodoc
    proc init=(src: unmanaged) {
      compilerError("cannot initialize '", this.type:string, "' from a '", src.type:string, "'");
      this.chpl_t = if this.type.chpl_t != ?
                    then this.type.chpl_t
                    else _to_borrowed(src.type);
    }

    pragma "leaves this nil"
    @chpldoc.nodoc
    proc init=(src : _nilType) {
      if this.type.chpl_t == ? then
        compilerError("cannot establish type of shared when initializing with 'nil'");

      this.init(this.type.chpl_t);

      if isNonNilableClass(chpl_t) then
        compilerError("cannot initialize '", this.type:string, "' from 'nil'");
    }

    @chpldoc.nodoc
    proc ref doClear() {
      if chpl_p != nil && chpl_pn != nil {
        var (strongCount, totalCount) = chpl_pn!.release();
        if strongCount == 0 {
          // this is the last strong pointer, free the underlying class
          delete _to_unmanaged(chpl_p);
          if totalCount == 0 {
            // There are no weak pointers, free the reference counter too
            delete chpl_pn;
          }
        }
      }
      chpl_p = nil;
      chpl_pn = nil;
    }

    // Issue a compiler error for illegal uses.
    @chpldoc.nodoc
    proc type adopt(source) {
      compilerError("cannot adopt a ", source.type:string);
    }

    /*
      Changes the memory management strategy of the argument from `owned`
      to `shared`, taking over the ownership of the argument.
      The result type preserves nilability of the argument type.
      If the argument is non-nilable, it must be recognized by the compiler
      as an expiring value.
    */
    inline proc type adopt(pragma "nil from arg" in obj: owned) {
      var ptr = owned.release(obj);
      return shared.adopt(ptr);
    }

    /*
      Starts managing the argument class instance `obj`
      using the `shared` memory management strategy.
      The result type preserves nilability of the argument type.

      It is an error to directly delete the class instance
      after passing it to `shared.adopt()`.
    */
    inline proc type adopt(pragma "nil from arg" in obj: unmanaged) {
      return new _shared(obj);
    }

    // Issue a compiler error for illegal uses.
    @chpldoc.nodoc
    proc type create(source) {
      compilerError("cannot create a 'shared' from ", source.type:string);
    }

    /* Changes the memory management strategy of the argument from `owned`
       to `shared`, taking over the ownership of the argument.
       The result type preserves nilability of the argument type.
       If the argument is non-nilable, it must be recognized by the compiler
       as an expiring value. */
    @deprecated(notes="shared.create from an owned is deprecated - please use :proc:`shared.adopt` with an unmanaged object instead")
    inline proc type create(pragma "nil from arg" in take: owned) {
      return shared.adopt(owned.release(take));
    }

    /* Creates a new `shared` class reference to the argument.
       The result has the same type as the argument. */
    @deprecated(notes="shared.create from a shared is deprecated - please use assignment instead")
    inline proc type create(pragma "nil from arg" in src: shared) {
      return src;
    }

    /* Starts managing the argument class instance `p`
       using the `shared` memory management strategy.
       The result type preserves nilability of the argument type.

       It is an error to directly delete the class instance
       after passing it to `shared.create()`. */
    pragma "unsafe"
    @deprecated(notes="shared.create from an unmanaged is deprecated - please use :proc:`shared.adopt` instead")
    inline proc type create(pragma "nil from arg" p : unmanaged) {
      // 'result' may have a non-nilable type
      var result: (p.type : shared);
      result.retain(p);
      return result;
    }

    /*
       The deinitializer for :record:`shared` will destroy the class
       instance once there are no longer any copies of this
       :record:`shared` that refer to it.
     */
    proc deinit() {
      if isClass(chpl_p) { // otherwise, let error happen on init call
        doClear();
      }
    }

    /*
       Change the instance managed by this class to `newPtr`.
       If this record was the last :record:`shared` managing a
       non-nil instance, that instance will be deleted.
     */
    @deprecated(notes="shared.retain is deprecated - please use :proc:`shared.adopt` instead")
    proc ref retain(pragma "nil from arg" newPtr:unmanaged) {
      if !isCoercible(newPtr.type, chpl_t) then
        compilerError("cannot retain '" + newPtr.type:string + "' " +
                      "(expected '" + _to_unmanaged(chpl_t):string + "')");

      doClear();
      this.chpl_p = newPtr;
      if newPtr != nil {
        this.chpl_pn = new unmanaged ReferenceCount();
      }
    }

    /*
       Empty this :record:`shared` so that it stores `nil`.
       Deletes the managed object if this :record:`shared` is the
       last :record:`shared` managing that object.
       Does not return a value.

       Equivalent to ``shared.retain(nil)``.
     */
    pragma "leaves this nil"
    @deprecated(notes="shared.clear is deprecated - please assign `nil` to the shared object instead")
    proc ref clear() {
      doClear();
    }

    /*
       Return the object managed by this :record:`shared` without
       impacting its lifetime at all. It is an error to use the
       value returned by this function after the last :record:`shared`
       goes out of scope or deletes the contained class instance
       for another reason, including calls to
       `=`, or ``shared.retain`` when this is the last :record:`shared`
       referring to the instance.
       In some cases such errors are caught at compile-time.
     */
    pragma "nil from this"
    proc /*const*/ borrow() {
      if _to_nilable(chpl_t) == chpl_t {
        return chpl_p;
      } else {
        return chpl_p!;
      }
    }

    /*
      Create a :record:`~WeakPointer.weak` reference to this object
    */
    @unstable("The `weak` type is experimental; expect this method to change in the future.")
    proc downgrade() {
      return new WeakPointer.weak(this);
    }

    // = should call retain-release
    // copy-init should call retain
  }


  /*
     Assign one :record:`shared` to another.
     Deletes the object managed by ``lhs`` if there are
     no other :record:`shared` referring to it. On return,
     ``lhs`` will refer to the same object as ``rhs``.
   */
  operator =(ref lhs:_shared, rhs: _shared)
    where ! (isNonNilableClass(lhs) && isNilableClass(rhs))
  {
    // retain-release
    if rhs.chpl_pn != nil then
      rhs.chpl_pn!.retain();
    const chpl_p_tmp = rhs.chpl_p;
    const chpl_pn_tmp = rhs.chpl_pn;
    lhs.doClear();
    lhs.chpl_p = chpl_p_tmp;
    lhs.chpl_pn = chpl_pn_tmp;
  }

  /*
     Set a :record:`shared` from a :record:`~OwnedObject.owned`.
     Deletes the object managed by ``lhs`` if there are
     no other :record:`shared` referring to it.
     On return, ``lhs`` will refer to the object previously
     managed by ``rhs``, and ``rhs`` will refer to `nil`.
   */
  @deprecated(notes="assignment from an owned class to a shared class is deprecated")
  operator =(ref lhs:_shared, in rhs:owned)
    where ! (isNonNilableClass(lhs) && isNilableClass(rhs))
  {
    lhs = shared.adopt(owned.release(rhs));
  }

  @chpldoc.nodoc
  operator =(pragma "leaves arg nil" ref lhs:shared, rhs:_nilType)
  {
    lhs.doClear();
  }

  /*
     Swap two :record:`shared` objects.
   */
  operator <=>(ref lhs: _shared, ref rhs: _shared) {
    lhs.chpl_pn <=> rhs.chpl_pn;
    lhs.chpl_p <=> rhs.chpl_p;
  }

  // This is a workaround
  pragma "auto destroy fn"
  @chpldoc.nodoc
  proc chpl__autoDestroy(ref x: _shared) {
    __primitive("call destructor", __primitive("deref", x));
  }

  @chpldoc.nodoc
  proc _shared.readThis(f) throws {
    _readWriteHelper(f);
  }

  @chpldoc.nodoc
  proc _shared.writeThis(f) throws {
    _readWriteHelper(f);
  }

  // Don't print out 'chpl_p' when printing an Shared, just print class pointer
  @chpldoc.nodoc
  proc _shared._readWriteHelper(f) throws {
    if isNonNilableClass(this.chpl_t) {
      var tmp = this.chpl_p! : borrowed class;
      if f.writing then f.write(tmp); else tmp = f.read(tmp.type);
      if tmp == nil then halt("internal error - read nil");
      if tmp != this.chpl_p then halt("internal error - read changed ptr");
    } else {
      var tmp = this.chpl_p : borrowed class?;
      if f.writing then f.write(tmp); else tmp = f.read(tmp.type);
      if tmp != this.chpl_p then halt("internal error - read changed ptr");
      if tmp == nil then
        this.doClear();
    }
  }

  // Note, coercion from _shared -> _shared.chpl_t is sometimes directly
  // supported in the compiler via a call to borrow() and
  // sometimes uses this cast.
  @chpldoc.nodoc
  inline operator :(pragma "nil from arg" const ref x:_shared, type t:borrowed) where isSubtype(t,x.chpl_t) {
    return x.borrow();
  }

  // cast to shared?, no class downcast
  @chpldoc.nodoc
  inline operator :(pragma "nil from arg" in x:shared class, type t:shared class?)
    where isSubtype(x.chpl_t,_to_nonnil(t.chpl_t))
  {
    return new _shared(true, _to_nilable(t.chpl_t), x);
  }

  // cast to shared?, no class downcast
  @chpldoc.nodoc
  inline operator :(pragma "nil from arg" in x:shared class?, type t:shared class?)
    where isSubtype(x.chpl_t,t.chpl_t)
  {
    return new _shared(true, t.chpl_t, x);
  }

  // cast to shared!, no class downcast, no casting away nilability
  @chpldoc.nodoc
  inline operator :(in x:shared class, type t:shared class)
    where isSubtype(x.chpl_t,t.chpl_t)
  {
    return new _shared(true, t.chpl_t, x);
  }

  // cast to shared!, no class downcast, casting away nilability
  @chpldoc.nodoc
  inline operator :(in x:shared class?, type t:shared class) throws
    where isSubtype(_to_nonnil(x.chpl_t),t.chpl_t)
  {
    if x.chpl_p == nil {
      throw new owned NilClassError();
    }

    return new _shared(true, _to_nonnil(t.chpl_t), x);
  }

  // this version handles downcast to non-nil shared
  @chpldoc.nodoc
  inline operator :(const ref x:shared class?, type t:shared class) throws
    where isProperSubtype(t.chpl_t,_to_nonnil(x.chpl_t))
  {
    if x.chpl_p == nil {
      throw new owned NilClassError();
    }
    // the following line can throw ClassCastError
    var p = try x.chpl_p:_to_nonnil(_to_unmanaged(t.chpl_t));

    return new _shared(true, _to_borrowed(p.type), p, x.chpl_pn);
  }
  @chpldoc.nodoc
  inline operator :(const ref x:shared class, type t:shared class) throws
    where isProperSubtype(t.chpl_t,x.chpl_t)
  {
    // the following line can throw ClassCastError
    var p = try x.chpl_p:_to_nonnil(_to_unmanaged(t.chpl_t));

    return new _shared(true, _to_borrowed(p.type), p, x.chpl_pn);
  }


  // this version handles downcast to nilable shared
  @chpldoc.nodoc
  inline operator :(pragma "nil from arg" const ref x:shared class?, type t:shared class?)
    where isProperSubtype(t.chpl_t,x.chpl_t)
  {
    // this cast returns nil if the dynamic type is not compatible
    var p = x.chpl_p:_to_nilable(_to_unmanaged(t.chpl_t));
    return new _shared(true, _to_borrowed(p.type), p, x.chpl_pn);
  }
  @chpldoc.nodoc
  inline operator :(const ref x:shared class, type t:shared class?)
    where isProperSubtype(t.chpl_t,_to_nilable(x.chpl_t))
  {
    // this cast returns nil if the dynamic type is not compatible
    var p = x.chpl_p:_to_nilable(_to_unmanaged(t.chpl_t));
    return new _shared(true, _to_borrowed(p.type), p, x.chpl_pn);
  }

  // cast from nil to shared
  @chpldoc.nodoc
  inline operator :(pragma "nil from arg" x:_nilType, type t:_shared)  {
    if isNonNilableClass(t.chpl_t) then
      compilerError("Illegal cast from nil to non-nilable shared type");
    if isGenericType(t) then
      compilerError("illegal cast from nil to a generic shared type");

    var tmp:t;
    return tmp;
  }

  // cast from owned to shared
  @chpldoc.nodoc
  inline operator :(pragma "nil from arg" pragma "leaves arg nil" in x:owned, type t:_shared) {
    if t.chpl_t != ? && t.chpl_t != x.chpl_t then
      compilerError("Cannot change class type in conversion from '",
                    x.type:string, "' to '", t:string, "'");

    var p = owned.release(x);
    var rc: unmanaged ReferenceCount? = nil;
    if p != nil then
      rc = new unmanaged ReferenceCount();

    var tmp: shared t.chpl_t?;
    tmp.chpl_p = p;
    tmp.chpl_pn = rc;

    return try! tmp:shared t.chpl_t;
  }

  pragma "always propagate line file info"
  @chpldoc.nodoc
  inline proc postfix!(x:_shared) {
    import HaltWrappers;
    // Check only if --nil-checks is enabled or user requested
    if chpl_checkNilDereferences || enablePostfixBangChecks {
      // Add check for nilable types only.
      if _to_nilable(x.chpl_t) == x.chpl_t {
        if x.chpl_p == nil {
          HaltWrappers.nilCheckHalt("argument to ! is nil");
        }
      }
    }
    return _to_nonnil(x.chpl_p);
  }
}

/*
**Usage:**

.. code-block:: chapel

  use WeakPointer;

or

.. code-block:: chapel

  import WeakPointer;


This module contains the ``weak`` type, which is a smart pointer type designed
to be used in tandem with :record:`~SharedObject.shared` objects.

A ``weak`` provides a reference to a ``shared`` class object without
requiring it to stay allocated. Such a pattern is useful for implementing graph
or tree structures with bidirectional references, or for implementing cache-like
data structures that maintain a list of objects but don't require them to stay
allocated.

A "strong" shared reference to the relevant class object can be obtained via
the :proc:`~WeakPointer.weak.upgrade` method, or by casting the
``weak`` to a ``shared t`` or a ``shared t?``. If the underlying object is
not valid (i.e., its shared reference count has already dropped to zero
causing it to be de-initialized) the upgrade attempt will fail.

Weak pointers are implemented using task-safe reference counting.

.. Warning::
  The `weak` type is experimental; expect this API to change in the future

*/
module WeakPointer {
  use Errors, Atomics, ChapelBase;

  record weak {
    /* The shared class type referenced by this pointer */
    type classType;

    pragma "owned"
    @chpldoc.nodoc
    var chpl_p: __primitive("to nilable class", _to_unmanaged(classType)); // instance pointer

    pragma "owned"
    @chpldoc.nodoc
    var chpl_pn: unmanaged ReferenceCount?; // reference counter

    // ---------------- Initializers ----------------

    @chpldoc.nodoc
    proc init(c : unmanaged) {
      this.classType = c.type;
      compilerError(
        "cannot initialize a `weak` from an unmanaged class: '" + c.type:string + "'"
      );
    }

    @chpldoc.nodoc
    proc init(c : owned) {
      this.classType = c.type;
      compilerError(
        "cannot initialize a `weak` from an owned class: '" + c.type:string + "'"
      );
    }

    @chpldoc.nodoc
    proc init(c : borrowed) {
      this.classType = c.type;
      compilerError(
        "cannot initialize a `weak` from a borrowed class: '" + c.type:string + "'"
      );
    }

    // disallow initialization from all other types
    @chpldoc.nodoc
    proc init(c) {
      this.classType = c.type;
      compilerError("cannot initialize a `weak` from: '" + c.type:string + "'");
    }

    /*
        Create a new weak reference to a shared class instance 'c'
    */
    @unstable("The `weak` type is experimental; expect this API to change in the future.")
    proc init(c : shared) {
        var ptr = c.chpl_p: _to_nilable(_to_unmanaged(c.chpl_t));
        var count = c.chpl_pn;

        // increment the weak reference count (or store nil if the class is nil)
        if ptr != nil then count!.incrementWeak(); else count = nil;

        this.classType = shared c.chpl_t;
        // this.complete();

        this.chpl_p = ptr;
        this.chpl_pn = count;
    }

    /*
        Copy-initialize a new ``weak`` from an existing ``weak``.

        Increments the weak-reference count.
    */
    proc init=(pragma "nil from arg" const ref src: weak) {
      this.classType = src.classType;

      if src.chpl_p!= nil {
        this.chpl_p = src.chpl_p;
        src.chpl_pn!.incrementWeak();
        this.chpl_pn = src.chpl_pn;
      } else {
        this.chpl_p = nil;
        this.chpl_pn = nil;
      }
    }

<<<<<<< HEAD
    /*
      Create an empty ``weak`` for the given class type.

      Attempting to upgrade the resulting ``weak`` will always fail.
    */
=======
    // type-only constructor for array initialization, etc.
    @chpldoc.nodoc
>>>>>>> 62c72290
    proc init(type classType: shared) {
      if !isClass(classType) then
        compilerError("a `weak` can only be initialized from a shared class");
      this.classType = classType;
      this.chpl_p = nil;
      this.chpl_pn = nil;
    }

    // ---------------- Other ----------------

    /*
      Attempt to recover a shared object from this ``weak``

      If the pointer is valid (i.e., at least one ``shared`` reference
      to the data exists), a nilable `shared` object will be returned.

      If the pointer is invalid (or the object itself is ``nil``) then a
      ``nil`` value will be returned.
    */
    proc upgrade(): this.classType? {
      if this.chpl_p != nil {
        var sc = this.chpl_pn!.strongCount.read();
        if sc == 0 {
            return nil;
        } else {
            while !this.chpl_pn!.tryRetainWeak(sc) {
                if sc == 0 {
                    return nil;
                }
            }
            var result: this.classType?;
            result.chpl_p = this.chpl_p;
            result.chpl_pn = this.chpl_pn;
            return result;
        }
      } else {
          return nil;
      }
    }

    /*
      When a ``weak`` is deinitialized, the weak reference count is
      decremented.

      If there are no other references (weak or strong), the backing pointer
      is freed.
    */
    proc deinit() {
      this.doClear();
    }

    @chpldoc.nodoc
    proc doClear() {
      if this.chpl_p != nil {
          const totalCount = this.chpl_pn!.releaseWeak();
          if totalCount == 0 then delete this.chpl_pn;
      }
      this.chpl_p = nil;
      this.chpl_pn = nil;
    }

    /*
      Get the number of ``weak`` variables currently pointing at the same
      ``shared`` class as this one.
    */
    proc getWeakCount(): int {
      if const counts = this.chpl_pn
        then return (counts.totalCount.read() - counts.strongCount.read());
        else return 0;
    }

    /*
      Get the number of ``shared`` variables currently pointing at the same
      ``shared`` class as this ``weak``.

      .. Warning
        this value should not be used to predict whether this pointer
        can successfully be cast to a ``shared`` class. Even if the value
        is greater than zero, it is possible for all the other ``shared``
        references to deinitialize the class instance before this weak
        pointer can be upgraded.
    */
    proc getStrongCount(): int {
      if const counts = this.chpl_pn
        then return counts.strongCount.read();
        else return 0;
    }
  }


  // ---------------- Cast Operators ----------------

  // TODO, add "nil from arg" pragmas where necessary

  /*
      Cast a weak pointer to a nilable class type.

      If the referenced class has already been deinitialized, or is
      itself ``nil``, this cast will return a ``nil`` value.

      Otherwise it will return a nilable :record:`~SharedObject.shared`
      ``t``.
  */
  inline operator :(const ref x: weak, type t: shared class?)
    where isSubtype(_to_nonnil(x.classType), _to_nonnil(t.chpl_t))
  {
    if x.chpl_p != nil {
      var sc = x.chpl_pn!.strongCount.read();
      if sc == 0 {
        // the class value has already been deinitialized
        return nil;
      } else {
        while !x.chpl_pn!.tryRetainWeak(sc) {
          if sc == 0 {
            // the class value was deinitialized while this process
            // was trying to increment the strong reference count
            return nil;
          }
        }
        // otherwise, the strong-count was successfully incremented
        var result: t;
        result.chpl_p = x.chpl_p;
        result.chpl_pn = x.chpl_pn;
        return result;
      }
    } else {
      // class value itself was nil
      return nil;
    }
  }

  /*
      Cast a weak pointer to a non-nilable class type.

      If the referenced class has already been deinitialized, or is
      itself ``nil``, this cast will throw a :class:`~Errors.NilClassError`.

      Otherwise it will return a :record:`~SharedObject.shared` ``t``.
  */
  inline operator :(const ref x: weak, type t: shared class) throws
    where isSubtype(_to_nonnil(x.classType), t.chpl_t)
  {
    if x.chpl_p != nil {
        var sc = x.chpl_pn!.strongCount.read();
        if sc == 0 {
          // the class value has already been deinitialized
          throw new NilClassError();
        } else {
          while !x.chpl_pn!.tryRetainWeak(sc) {
            if sc == 0 {
              // the class value was deinitialized while this process
              // was trying to increment the strong reference count
              throw new NilClassError();
            }
          }
          // otherwise, the strong-count was successfully incremented
          return new _shared(true, x.chpl_p!, x.chpl_pn);
        }
    } else {
      // class value itself was nil
      throw new NilClassError();
    }
  }

  // ---------------- Other Operators ----------------

  /*
      Assign one existing ``weak`` to an other.

      Decrements the weak-reference count of the ``lhs`` pointer.

      This will result in the deinitialization of the ``lhs``'s backing
      pointer if it is the last ``weak`` or ``shared`` that points
      to its object.
  */
  inline operator =(ref lhs: weak, rhs: weak)
    where !(isNonNilableClass(lhs) && isNilableClass(rhs))
  {
    if rhs.chpl_pn != nil then rhs.chpl_pn!.incrementWeak();
    const chpl_p_tmp = rhs.chpl_p;
    const chpl_pn_tmp = rhs.chpl_pn;

    lhs.doClear();
    lhs.chpl_p = chpl_p_tmp;
    lhs.chpl_pn = chpl_pn_tmp;
  }

  proc weak.writeThis(ch) throws {
    if const ptr = this.chpl_p {
      if this.chpl_pn!.strongCount.read() > 0 {
        // ptr could be invalidated between /\ and \/ (not worrying about that for now).
        ch.write(ptr);
      } else {
        ch.write("invalid-ptr");
      }
    } else {
      ch.write("nil-object");
    }
  }

}<|MERGE_RESOLUTION|>--- conflicted
+++ resolved
@@ -818,16 +818,12 @@
       }
     }
 
-<<<<<<< HEAD
+
     /*
       Create an empty ``weak`` for the given class type.
 
       Attempting to upgrade the resulting ``weak`` will always fail.
     */
-=======
-    // type-only constructor for array initialization, etc.
-    @chpldoc.nodoc
->>>>>>> 62c72290
     proc init(type classType: shared) {
       if !isClass(classType) then
         compilerError("a `weak` can only be initialized from a shared class");
