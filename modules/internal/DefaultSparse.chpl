--- conflicted
+++ resolved
@@ -255,12 +255,8 @@
       }
     }
 
-<<<<<<< HEAD
     proc bulkAdd_help(inds: [?indsDom] index(rank, idxType), isSorted=false, 
         isUnique=false){
-=======
-    proc bulkAdd_help(inds: [] index(rank, idxType), isSorted=false, isUnique=false){
->>>>>>> 810544f7
 
       const (actualInsertPts, actualAddCnt) =
         __getActualInsertPts(this, inds, isSorted, isUnique);
