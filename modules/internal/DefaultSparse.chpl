--- conflicted
+++ resolved
@@ -126,11 +126,7 @@
       // sjd: unfortunate specialization for rank == 1
       //
       if rank == 1 && isTuple(ind) && ind.size == 1 then
-<<<<<<< HEAD
-        return binarySearch(indices, ind(0), lo=1, hi=_nnz);
-=======
-        return binarySearch(_indices, ind(1), lo=1, hi=_nnz);
->>>>>>> fff56b98
+        return binarySearch(_indices, ind(0), lo=1, hi=_nnz);
       else
         return binarySearch(_indices, ind, lo=1, hi=_nnz);
     }
@@ -355,11 +351,7 @@
         compilerError("dimIter() not supported on sparse domains for dimensions other than the last");
       }
       halt("dimIter() not yet implemented for sparse domains");
-<<<<<<< HEAD
-      yield indices(0);
-=======
-      yield _indices(1);
->>>>>>> fff56b98
+      yield _indices(0);
     }
 
     proc dsiAssignDomain(rhs: domain, lhsPrivate:bool) {
@@ -561,11 +553,7 @@
         var prevInd = _indices(1);
         f <~> " " <~> prevInd;
         for i in 2.._nnz {
-<<<<<<< HEAD
-          if (prevInd(0) != indices(i)(0)) {
-=======
-          if (prevInd(1) != _indices(i)(1)) {
->>>>>>> fff56b98
+          if (prevInd(0) != _indices(i)(0)) {
             f <~> "\n";
           }
           prevInd = _indices(i);
@@ -591,11 +579,7 @@
         var prevInd = dom._indices(1);
         f <~> data(1);
         for i in 2..dom._nnz {
-<<<<<<< HEAD
-          if (prevInd(0) != dom.indices(i)(0)) {
-=======
-          if (prevInd(1) != dom._indices(i)(1)) {
->>>>>>> fff56b98
+          if (prevInd(0) != dom._indices(i)(0)) {
             f <~> "\n";
           } else {
             f <~> " ";
