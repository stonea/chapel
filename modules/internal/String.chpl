/*
 * Copyright 2004-2020 Hewlett Packard Enterprise Development LP
 * Other additional copyright holders may be indicated within.
 *
 * The entirety of this work is licensed under the Apache License,
 * Version 2.0 (the "License"); you may not use this file except
 * in compliance with the License.
 *
 * You may obtain a copy of the License at
 *
 *     http://www.apache.org/licenses/LICENSE-2.0
 *
 * Unless required by applicable law or agreed to in writing, software
 * distributed under the License is distributed on an "AS IS" BASIS,
 * WITHOUT WARRANTIES OR CONDITIONS OF ANY KIND, either express or implied.
 * See the License for the specific language governing permissions and
 * limitations under the License.
 */

/*
 * NOTES:
 *
 * - An empty string is represented by len == 0 and buff == nil.
 *
 * - It is assumed the bufferType is a local-only type, so we never
 *   make a remote copy of one passed in by the user, though remote
 *   copies are made of internal bufferType variables.
 *
 * - Lots of things are marked with TODO, a few glaring issues have been marked
 *   with BUG
 *
 */

// Note - the I/O module has
// :proc:`string.format` and :proc:`stringify`.
// It might be worth moving them here for documentation - KB Feb 2016

/*
The following documentation shows functions and methods used to
manipulate and process Chapel strings.

Methods Available in Other Modules
----------------------------------

Besides the functions below, some other modules provide routines that are
useful for working with strings. The :mod:`IO` module provides
`IO.string.format` which creates a string that is the result of
formatting. It also includes functions for reading and writing strings.
The :mod:`Regexp` module also provides some routines for searching
within strings.

Casts from String to a Numeric Type
-----------------------------------

This module supports casts from :record:`string` to numeric types. Such casts
will convert the string to the numeric type and throw an error if the string
is invalid. For example:

.. code-block:: chapel

  var number = "a":int;

throws an error when it is executed, but

.. code-block:: chapel

  var number = "1":int;

stores the value ``1`` in ``number``.

To learn more about handling these errors, see the
:ref:`Error Handling technical note <readme-errorHandling>`.


Activating Unicode Support
--------------------------

Chapel strings normally use the UTF-8 encoding. Note that ASCII strings are a
simple subset of UTF-8 strings, because every ASCII character is a UTF-8
character with the same meaning.

Certain environment variables may need to be set in order to enable UTF-8
support. Setting these environment variables may not be necessary at all on
some systems.

.. note::

  For example, Chapel is currently tested with the following settings:

  ``export LANG=en_US.UTF-8``

  ``export LC_COLLATE=C``

  ``unset LC_ALL``

  LANG sets the default character set.  LC_COLLATE overrides it for
  sorting, so that we get consistent results.  Anything in LC_ALL
  would override everything, so we unset it.

.. note::

  Chapel currently relies upon C multibyte character support and may work
  with other settings of these variables that request non-Unicode multibyte
  character sets. However such a configuration is not regularly tested and
  may not work in the future.

Lengths and Offsets in Unicode Strings
--------------------------------------

For Unicode strings, and in particular UTF-8 strings, there are several possible
units for offsets or lengths:

 * bytes
 * codepoints
 * graphemes

Most methods on the Chapel string type currently work with codepoint units by
default. For example, :proc:`~string.size` returns the length in codepoints
and `int` values passed into :proc:`~string.this` are offsets in codepoint
units.

It is possible to indicate byte or codepoint units for indexing in the
string methods by using arguments of type :record:`byteIndex` or
:record:`codepointIndex` respectively.

For speed of indexing with their result values, :proc:`~string.find()`
and :proc:`~string.rfind()` return a :record:`byteIndex`.

.. note::

  Support for grapheme units is not implemented at this time.

 */
module String {
  private use ChapelStandard;
  private use SysCTypes;
  private use ByteBufferHelpers;
  private use BytesStringCommon;
  private use SysBasic;

  public use CString;
  public use StringCasts;
  public use BytesStringCommon only encodePolicy;  // expose encodePolicy

  pragma "fn synchronization free"
  private extern proc qio_decode_char_buf(ref chr:int(32),
                                          ref nbytes:c_int,
                                          buf:c_string,
                                          buflen:ssize_t): syserr;
  pragma "fn synchronization free"
  private extern proc qio_decode_char_buf_esc(ref chr:int(32),
                                              ref nbytes:c_int,
                                              buf:c_string,
                                              buflen:ssize_t): syserr;
  pragma "fn synchronization free"
  private extern proc qio_encode_char_buf(dst:c_void_ptr, chr:int(32)):syserr;
  pragma "fn synchronization free"
  private extern proc qio_nbytes_char(chr:int(32)):c_int;

  pragma "no doc"
  extern const CHPL_SHORT_STRING_SIZE : c_int;

  pragma "no doc"
  extern record chpl__inPlaceBuffer {};

  pragma "fn synchronization free"
  pragma "no doc"
  extern proc chpl__getInPlaceBufferData(const ref data : chpl__inPlaceBuffer) : bufferType;

  // Signal to the Chapel compiler that the actual argument may be modified.
  pragma "fn synchronization free"
  pragma "no doc"
  extern proc chpl__getInPlaceBufferDataForWrite(ref data : chpl__inPlaceBuffer) : bufferType;

  private config param debugStrings = false;

  /*
    Returns true if the argument is a valid initial byte of a UTF-8
    encoded multibyte character.
  */
  pragma "no doc"
  private inline proc isInitialByte(b: uint(8)) : bool {
    return (b & 0xc0) != 0x80;
  }

  pragma "no doc"
  record __serializeHelper {
    var len       : int;
    var buff      : bufferType;
    var size      : int;
    var locale_id : chpl_nodeID.type;
    var shortData : chpl__inPlaceBuffer;
  }

  /*
     A value of type :record:`byteIndex` can be passed to certain
     `string` functions to indicate that the function should operate
     with units of bytes. See :proc:`~string.this`.

     An `int` can be added to a :record:`byteIndex`, producing
     another :record:`byteIndex`.  One :record:`byteIndex`
     can be subtracted from another, producing an `int` distance
     between them.  A :record:`byteIndex` can also be compared
     with another :record:`byteIndex` or with an `int` .

     To create or modify a :record:`byteIndex`, cast or assign it from an
     `int`. For example, the following function returns a string
     containing only the second byte of the argument:

     .. code-block:: chapel

       proc getSecondByte(arg:string) : int {
         var offsetInBytes = 2:byteIndex;
         return arg[offsetInBytes];
       }

   */
  pragma "plain old data"
  record byteIndex {
    pragma "no doc"
    var _bindex  : int;

    pragma "no doc"
    proc init() {
      // Let compiler insert defaults
    }
    proc init(i: int) { _bindex = i; }
    proc init=(other: byteIndex) { _bindex = other._bindex; }
    proc init=(i: int) { _bindex = i; }

    proc writeThis(f) throws {
      f <~> _bindex;
    }
  }

  /*
     A value of type :record:`codepointIndex` can be passed to certain
     `string` functions to indicate that the function should operate
     with units of codepoints. See :proc:`~string.this`.

     An `int` can be added to a :record:`codepointIndex`, producing
     another :record:`codepointIndex`.  One :record:`codepointIndex`
     can be subtracted from another, producing an `int` distance
     between them.  A :record:`codepointIndex` can also be compared
     with another :record:`codepointIndex` or with an `int` .

     To create or modify a :record:`codepointIndex`, cast or assign it from an
     `int`. For example, the following function returns a string
     containing only the second codepoint of the argument:

     .. code-block:: chapel

       proc getSecondCodepoint(arg:string) : int {
         var offsetInCodepoints = 2:codepointIndex;
         return arg[offsetInCodepoints];
       }

   */
  pragma "plain old data"
  record codepointIndex {
    pragma "no doc"
    var _cpindex  : int;

    pragma "no doc"
    proc init() {
      // Let compiler insert defaults
    }
    proc init(i: int) { _cpindex = i; }
    proc init=(i: int) { _cpindex = i; }

    proc writeThis(f) throws {
      f <~> _cpindex;
    }
  }

  // Helper routines in support of being able to use ranges of indices
  pragma "no doc"
  proc chpl_build_bounded_range(low: ?t, high: t)
    where t == byteIndex || t == codepointIndex
    return new range(t, _low=low, _high=high);

  pragma "no doc"
  proc chpl_build_low_bounded_range(low: ?t)
    where t == byteIndex || t == codepointIndex
    return new range(t, BoundedRangeType.boundedLow, _low=low);

  pragma "no doc"
  proc chpl_build_high_bounded_range(high: ?t)
    where t == byteIndex || t == codepointIndex
    return new range(t, BoundedRangeType.boundedHigh, _high=high);

  pragma "no doc"
  proc chpl__rangeStrideType(type idxType: byteIndex) type
    return int;

  pragma "no doc"
  proc chpl__rangeStrideType(type idxType: codepointIndex) type
    return int;

  pragma "no doc"
  proc chpl__rangeUnsignedType(type idxType: byteIndex) type
    return uint;

  pragma "no doc"
  proc chpl__rangeUnsignedType(type idxType: codepointIndex) type
    return uint;

  pragma "no doc"
  inline proc chpl__idxToInt(i: ?t)
    where t == byteIndex || t == codepointIndex
    return i:int;

  pragma "no doc"
  inline proc chpl__intToIdx(type idxType: byteIndex, i: int)
    return i: byteIndex;

  pragma "no doc"
  inline proc chpl__intToIdx(type idxType: codepointIndex, i: int)
    return i: codepointIndex;

  pragma "no doc"
  proc chpl__idxTypeToIntIdxType(type idxType: byteIndex) type
    return int;

  pragma "no doc"
  proc chpl__idxTypeToIntIdxType(type idxType: codepointIndex) type
    return int;

  pragma "no doc"
  inline proc >(x: ?t, y: t)
    where t == byteIndex || t == codepointIndex
    return x: int > y: int;

  pragma "no doc"
  inline proc >(x: ?t, y: int)
    where t == byteIndex || t == codepointIndex
    return x: int > y;

  pragma "no doc"
  inline proc >(x: int, y: ?t)
    where t == byteIndex || t == codepointIndex
    return x > y: int;
  // End range helper support

  // Index arithmetic support
  // index + int or int + index --> index
  pragma "no doc"
  inline proc +(x: ?t, y: int)
    where t == byteIndex || t == codepointIndex
    return (x: int + y): t;

  pragma "no doc"
  inline proc +(x: int, y: ?t)
    where t == byteIndex || t == codepointIndex
    return (x + y: int): t;

  pragma "no doc"
  inline proc +(x: bufferType, y: byteIndex) {
    return x+(y:int);
  }

  // index - int --> index
  pragma "no doc"
  inline proc -(x: ?t, y: int)
    where t == byteIndex || t == codepointIndex
    return (x: int - y): t;

  // index - index --> int
  pragma "no doc"
  inline proc -(x: ?t, y: t)
    where t == byteIndex || t == codepointIndex
    return x: int - y: int;

  // other relationals
  pragma "no doc"
  inline proc <(x: ?t, y: t)
    where t == byteIndex || t == codepointIndex
    return x: int < y: int;

  pragma "no doc"
  inline proc <(x: ?t, y: int)
    where t == byteIndex || t == codepointIndex
    return x: int < y;

  pragma "no doc"
  inline proc <(x: int, y: ?t)
    where t == byteIndex || t == codepointIndex
    return x < y: int;

  pragma "no doc"
  inline proc >=(x: ?t, y: t)
    where t == byteIndex || t == codepointIndex
    return x: int >= y: int;

  pragma "no doc"
  inline proc >=(x: ?t, y: int)
    where t == byteIndex || t == codepointIndex
    return x: int >= y;

  pragma "no doc"
  inline proc >=(x: int, y: ?t)
    where t == byteIndex || t == codepointIndex
    return x >= y: int;

  pragma "no doc"
  inline proc <=(x: ?t, y: t)
    where t == byteIndex || t == codepointIndex
    return x: int <= y: int;

  pragma "no doc"
  inline proc <=(x: ?t, y: int)
    where t == byteIndex || t == codepointIndex
    return x: int <= y;

  pragma "no doc"
  inline proc <=(x: int, y: ?t)
    where t == byteIndex || t == codepointIndex
    return x <= y: int;

  pragma "no doc"
  inline proc ==(x: ?t, y: t)
    where t == byteIndex || t == codepointIndex
    return (x:int) == (y:int);

  pragma "no doc"
  inline proc ==(x: ?t, y: int)
    where t == byteIndex || t == codepointIndex
    return (x:int) == y;

  pragma "no doc"
  inline proc ==(x: int, y: ?t)
    where t == byteIndex || t == codepointIndex
    return x == (y:int);

  pragma "no doc"
  inline proc !=(x: ?t, y: t)
    where t == byteIndex || t == codepointIndex
    return (x:int) != (y:int);

  pragma "no doc"
  inline proc !=(x: ?t, y: int)
    where t == byteIndex || t == codepointIndex
    return (x:int) != y;

  pragma "no doc"
  inline proc !=(x: int, y: ?t)
    where t == byteIndex || t == codepointIndex
    return x != (y:int);

  pragma "no doc"
  inline proc !(x: ?t)
    where t == byteIndex || t == codepointIndex
    return !(x:int);

  pragma "no doc"
  inline proc _cond_test(x: byteIndex)
    return x != 0;

  pragma "no doc"
  inline proc _cond_test(x: codepointIndex)
    return x != 0;
  // End index arithmetic support

  private proc validateEncoding(buf, len) throws {
    extern proc chpl_enc_validate_buf(buf, len) : c_int;

    if chpl_enc_validate_buf(buf, len) != 0 {
      throw new DecodeError();
    }
  }

  //
  // createString* functions
  //

  /*
    Creates a new string which borrows the internal buffer of another string. If
    the buffer is freed before the string returned from this function, accessing
    it is undefined behavior.

    :arg s: Object to borrow the buffer from
    :type s: `string`

    :returns: A new `string`
  */
  inline proc createStringWithBorrowedBuffer(s: string) {
    // we don't validate here because `s` must have been validated already
    var ret: string;
    initWithBorrowedBuffer(ret, s);
    return ret;
  }

  /*
    Creates a new string which borrows the internal buffer of a `c_string`. If
    the buffer is freed before the string returned from this function, accessing
    it is undefined behavior.

    :arg s: Object to borrow the buffer from
    :type s: `c_string`

    :arg length: Length of the `c_string` in bytes, excluding the terminating
                 null byte.
    :type length: `int`

    :returns: A new `string`
  */
<<<<<<< HEAD
  proc createStringWithBorrowedBuffer(s: c_string, length=s.size) {
    //NOTE: This function is heavily used by the compiler to create string
    //literals. So, inlining this causes some bloat in the AST that increases
    //the compilation time slightly. Therefore, currently we are keeping this
    //one non-inlined.
=======
  inline proc createStringWithBorrowedBuffer(s: c_string, length=s.length) throws {
>>>>>>> 102437c0
    return createStringWithBorrowedBuffer(s:c_ptr(uint(8)), length=length,
                                                            size=length+1);
  }

  pragma "no doc"
  proc chpl_createStringWithLiteral(s: c_string, length:int) {
    // NOTE: This is a "wellknown" function used by the compiler to create
    // string literals. Inlining this creates some bloat in the AST, slowing the
    // compilation.
    return chpl_createStringWithBorrowedBufferNV(s:c_ptr(uint(8)),
                                                 length=length,
                                                 size=length+1);
  }

  /*
     Creates a new string which borrows the memory allocated for a
     `c_ptr(uint(8))`. If the buffer is freed before the string returned from
     this function, accessing it is undefined behavior.

     :arg s: Object to borrow the buffer from
     :type s: `bufferType` (i.e. `c_ptr(uint(8))`)

     :arg length: Length of the string stored in `s`, excluding the terminating
                  null byte.
     :type length: `int`

     :arg size: Size of memory allocated for `s` in bytes
     :type length: `int`

     :returns: A new `string`
  */
  inline proc createStringWithBorrowedBuffer(s: bufferType,
                                             length: int, size: int) throws {
    var ret: string;
    validateEncoding(s, length);
    initWithBorrowedBuffer(ret, s, length,size);
    return ret;
  }

  pragma "no doc"
  private inline proc chpl_createStringWithBorrowedBufferNV(s: bufferType,
                                                            length: int,
                                                            size: int) {
    // NOTE: This is similar to chpl_createStringWithLiteral above, but only
    // used internally by the String module. These two functions cannot have the
    // same names, because "wellknown" implementation in the compiler does not
    // allow overloads.
    var ret: string;
    initWithBorrowedBuffer(ret, s, length,size);
    return ret;
  }

  pragma "no doc"
  inline proc createStringWithOwnedBuffer(s: string) {
    // should we allow stealing ownership?
    compilerError("A Chapel string cannot be passed to createStringWithOwnedBuffer");
  }

  /*
    Creates a new string which takes ownership of the internal buffer of a
    `c_string`. The buffer will be freed when the string is deinitialized.

    :arg s: Object to take ownership of the buffer from
    :type s: `c_string`

    :arg length: Length of the string stored in `s`, excluding the terminating
                 null byte.
    :type length: `int`

    :returns: A new `string`
  */
<<<<<<< HEAD
  inline proc createStringWithOwnedBuffer(s: c_string, length=s.size) {
=======
  inline proc createStringWithOwnedBuffer(s: c_string, length=s.length) throws {
>>>>>>> 102437c0
    return createStringWithOwnedBuffer(s: bufferType, length=length,
                                                      size=length+1);
  }

  /*
     Creates a new string which takes ownership of the memory allocated for a
     `c_ptr(uint(8))`. The buffer will be freed when the string is deinitialized.

     :arg s: Object to take ownership of the buffer from
     :type s: `bufferType` (i.e. `c_ptr(uint(8))`)

     :arg length: Length of the string stored in `s`, excluding the terminating
                  null byte.
     :type length: `int`

     :arg size: Size of memory allocated for `s` in bytes
     :type length: `int`

     :returns: A new `string`
  */
  inline proc createStringWithOwnedBuffer(s: bufferType,
                                          length: int, size: int) throws {
    var ret: string;
    validateEncoding(s, length);
    initWithOwnedBuffer(ret, s, length, size);
    return ret;
  }

  pragma "no doc"
  private inline proc chpl_createStringWithOwnedBufferNV(s: bufferType,
                                                         length: int,
                                                         size: int) {
    var ret: string;
    initWithOwnedBuffer(ret, s, length,size);
    return ret;
  }

  /*
    Creates a new string by creating a copy of the buffer of another string.

    :arg s: Object to copy the buffer from
    :type s: `string`

    :returns: A new `string`
  */
  inline proc createStringWithNewBuffer(s: string) {
    // we don't validate here because `s` must have been validated already
    var ret: string;
    initWithNewBuffer(ret, s);
    return ret;
  }

  /*
    Creates a new string by creating a copy of the buffer of a `c_string`.

    :arg s: Object to copy the buffer from
    :type s: `c_string`

    :arg length: Length of the `c_string` in bytes, excluding the terminating
                 null byte.
    :type length: `int`

    :returns: A new `string`
  */
<<<<<<< HEAD
  inline proc createStringWithNewBuffer(s: c_string, length=s.size) {
=======
  inline proc createStringWithNewBuffer(s: c_string, length=s.length,
                                        errors=decodePolicy.strict) throws {
>>>>>>> 102437c0
    return createStringWithNewBuffer(s: bufferType, length=length,
                                     size=length+1, errors);
  }

  /*
     Creates a new string by creating a copy of a buffer.

     :arg s: The buffer to copy
     :type s: `bufferType` (i.e. `c_ptr(uint(8))`)

     :arg length: Length of the string stored in `s`, excluding the terminating
                  null byte.
     :type length: `int`

     :arg size: Size of memory allocated for `s` in bytes
     :type length: `int`

     :returns: A new `string`
  */
  // TODO: size is probably unnecessary here, but maybe we keep it for
  // consistence? Then, we can at least give it a default like length+1
  inline proc createStringWithNewBuffer(s: bufferType,
                                        length: int, size=length+1,
                                        errors=decodePolicy.strict) throws {
    return decodeByteBuffer(s, length, errors);
  }

  pragma "no doc"
  private inline proc chpl_createStringWithNewBufferNV(s: bufferType,
                                                       length: int,
                                                       size: int) {
    var ret: string;
    initWithNewBuffer(ret, s, length,size);
    return ret;
  }

  //
  // String Implementation
  //
  // TODO: We should be able to remove "ignore noinit", but doing so causes
  // memory leaks in various places. Investigate why later and add noinit back
  // in when possible.
  pragma "ignore noinit"
  pragma "no default functions" // avoid the default (read|write)This routines
  record _string {
    pragma "no doc"
    var len: int = 0; // length of string in bytes
    pragma "no doc"
    var _size: int = 0; // size of the buffer we own
    pragma "no doc"
    var buff: bufferType = nil;
    pragma "no doc"
    var isowned: bool = true;
    pragma "no doc"
    // We use chpl_nodeID as a shortcut to get at here.id without actually constructing
    // a locale object. Used when determining if we should make a remote transfer.
    var locale_id = chpl_nodeID; // : chpl_nodeID_t

    pragma "no doc"
    proc init() {
      // Let compiler insert defaults
    }

    proc init=(s: string) {
      this.complete();
      initWithNewBuffer(this, s);
    }

<<<<<<< HEAD
    /*
      Initialize a new string from the `c_string` `cs`. If `isowned` is set to
      true, the backing buffer will be freed when the new record is destroyed.
      If `needToCopy` is set to true, the `c_string` will be copied into the
      record, otherwise it will be used directly. It is the responsibility of
      the user to ensure that the underlying buffer is not freed if the
      `c_string` is not copied in.
     
      .. warning::

          String initializers are deprecated. Use `createString*` functions,
          instead.
        
     */
    proc init(cs: c_string, length: int = cs.size,
                isowned: bool = true, needToCopy:  bool = true) {
      deprWarning();
      this.isowned = isowned;
      this.complete();
      const cs_len = length;
      this.reinitString(cs:bufferType, cs_len, cs_len+1, needToCopy);
    }

=======
>>>>>>> 102437c0
    proc init=(cs: c_string) {
      this.complete();
      initWithNewBuffer(this, cs:bufferType, length=cs.size, size=cs.size+1);
    }

    pragma "no doc"
    proc ref deinit() {
      // Checking for size here isn't sufficient. A string may have been
      // initialized from a c_string allocated from memory but beginning with
      // a null-terminator.
      if isowned && this.buff != nil {
        on __primitive("chpl_on_locale_num",
                       chpl_buildLocaleID(this.locale_id, c_sublocid_any)) {
          chpl_here_free(this.buff);
        }
      }
    }

    pragma "no doc"
    proc chpl__serialize() {
      var data : chpl__inPlaceBuffer;
      if len <= CHPL_SHORT_STRING_SIZE {
        chpl_string_comm_get(chpl__getInPlaceBufferDataForWrite(data), locale_id, buff, len);
      }
      return new __serializeHelper(len, buff, _size, locale_id, data);
    }

    pragma "no doc"
    proc type chpl__deserialize(data) {
      if data.locale_id != chpl_nodeID {
        if data.len <= CHPL_SHORT_STRING_SIZE {
          return chpl_createStringWithNewBufferNV(
                      chpl__getInPlaceBufferData(data.shortData),
                      data.len,
                      data.size);
        } else {
          var localBuff = bufferCopyRemote(data.locale_id, data.buff, data.len);
          return chpl_createStringWithOwnedBufferNV(localBuff,
                                                    data.len,
                                                    data.size);
        }
      } else {
        return chpl_createStringWithBorrowedBufferNV(data.buff,
                                                     data.len,
                                                     data.size);
      }
    }

    // This is assumed to be called from this.locale
    pragma "no doc"
    proc ref reinitString(buf: bufferType, s_len: int, size: int,
                          needToCopy:bool = true) {
      if this.isEmpty() && buf == nil then return;

      // If the this.buff is longer than buf, then reuse the buffer if we are
      // allowed to (this.isowned == true)
      if s_len != 0 {
        if needToCopy {
          if !this.isowned || s_len+1 > this._size {
            // If the new string is too big for our current buffer or we dont
            // own our current buffer then we need a new one.
            if this.isowned && !this.isEmpty() then
              bufferFree(this.buff);
            // TODO: should I just allocate 'size' bytes?
            const (buf, allocSize) = bufferAlloc(s_len+1);
            this.buff = buf;
            this._size = allocSize;
            // We just allocated a buffer, make sure to free it later
            this.isowned = true;
          }
          bufferMemmoveLocal(this.buff, buf, s_len);
          this.buff[s_len] = 0;
        } else {
          if this.isowned && !this.isEmpty() then
            bufferFree(this.buff);
          this.buff = buf;
          this._size = size;
        }
      } else {
        // If s_len is 0, 'buf' may still have been allocated. Regardless, we
        // need to free the old buffer if 'this' is isowned.
        if this.isowned && !this.isEmpty() then bufferFree(this.buff);
        this._size = 0;

        // If we need to copy, we can just set 'buff' to nil. Otherwise the
        // implication is that the string takes ownership of the given buffer,
        // so we need to store it and free it later.
        if needToCopy {
          this.buff = nil;
        } else {
          this.buff = buf;
        }
      }

      this.len = s_len;
    }

    /* Deprecated - please use :proc:`string.size`. */
    inline proc length {
      compilerWarning("string.length is deprecated - " +
                      "please use string.size instead");
      return numCodepoints;
    }

    /*
      :returns: The number of codepoints in the string.
      */
    inline proc size return numCodepoints;

    /*
      :returns: The number of bytes in the string.
      */
    inline proc numBytes return len;

    /*
      :returns: The number of codepoints in the string, assuming the
                string is correctly-encoded UTF-8.
      */
    proc numCodepoints {
      var localThis: string = this.localize();
      var n = 0;
      var i = 0;
      while i < localThis.len {
        i += 1;
        while i < localThis.len && !isInitialByte(localThis.buff[i]) do
          i += 1;
        n += 1;
      }
      return n;
    }

    /*
       Gets a version of the :record:`string` that is on the currently
       executing locale.

       :returns: A shallow copy if the :record:`string` is already on the
                 current locale, otherwise a deep copy is performed.
    */
    inline proc localize() : string {
      if _local || this.locale_id == chpl_nodeID {
        return createStringWithBorrowedBuffer(this);
      } else {
        const x:string = this; // assignment makes it local
        return x;
      }
    }

    /*
      Get a `c_string` from a :record:`string`.

      .. warning::

          This can only be called safely on a :record:`string` whose home is
          the current locale.  This property can be enforced by calling
          :proc:`string.localize()` before :proc:`~string.c_str()`. If the
          string is remote, the program will halt.

      For example:

      .. code-block:: chapel

          var my_string = "Hello!";
          on different_locale {
            printf("%s", my_string.localize().c_str());
          }

      :returns:
          A `c_string` that points to the underlying buffer used by this
          :record:`string`. The returned `c_string` is only valid when used
          on the same locale as the string.
     */
    inline proc c_str(): c_string {
      return getCStr(this);
    }

    pragma "no doc"
    inline proc param c_str() param : c_string {
      return this:c_string; // folded out in resolution
    }

    /*
      Returns a :record:`~Bytes.bytes` from the given :record:`string`. If the
      string contains some escaped non-UTF8 bytes, `errors` argument determines
      the action.
        
      :arg errors: `encodePolicy.pass` directly copies the (potentially escaped)
                    data, `encodePolicy.unescape` recovers the escaped bytes
                    back.

      :returns: :record:`~Bytes.bytes`
    */
    proc encode(errors=encodePolicy.pass): bytes {
      var localThis: string = this.localize();

      if errors == encodePolicy.pass {  // just copy
        return createBytesWithNewBuffer(localThis.buff, localThis.numBytes);
      }
      else {  // see if there is escaped data in the string
        var (buf, size) = bufferAlloc(this.len+1);

        var readIdx = 0;
        var writeIdx = 0;
        while readIdx < localThis.len {
          var cp: int(32);
          var nbytes: c_int;
          var multibytes = (localThis.buff + readIdx): c_string;
          var maxbytes = (localThis.len - readIdx): ssize_t;
          const decodeRet = qio_decode_char_buf_esc(cp, nbytes, multibytes,
                                                    maxbytes);
          if (0xdc80<=cp && cp<=0xdcff) {
            buf[writeIdx] = (cp-0xdc00):byteType;
            writeIdx += 1;
          }
          else if (decodeRet != 0) {
            // the string contains invalid data
            // at this point this can only happen due to a failure in our
            // implementation of string encoding/decoding
            // simply copy the data out
            bufferMemcpyLocal(dst=(buf+writeIdx), src=multibytes, len=nbytes);
            writeIdx += nbytes;
          }
          else {
            bufferMemcpyLocal(dst=(buf+writeIdx), src=multibytes, len=nbytes);
            writeIdx += nbytes;
          }
          readIdx += nbytes;
        }
        buf[writeIdx] = 0;
        return createBytesWithOwnedBuffer(buf, length=writeIdx, size=size);
      }
    }

    /*
      Iterates over the string character by character.

      For example:

      .. code-block:: chapel

        var str = "abcd";
        for c in str {
          writeln(c);
        }

      Output::

        a
        b
        c
        d
     */
    iter items() : string {
      var localThis: string = this.localize();

      var i = 0;
      while i < localThis.len {
        const curPos = localThis.buff+i;
        var cp: int(32);
        var nBytes: c_int;
        var maxBytes = (localThis.len - i): ssize_t;
        qio_decode_char_buf_esc(cp, nBytes, curPos:c_string, maxBytes);

        var (newBuf, newSize) = bufferCopyLocal(curPos, nBytes);
        newBuf[nBytes] = 0;

        yield chpl_createStringWithOwnedBufferNV(newBuf, nBytes, newSize);

        i += nBytes;
      }
    }


    /*
      Iterates over the string character by character, yielding 1-codepoint
      strings. (A synonym for :iter:`items`)

      For example:

      .. code-block:: chapel

        var str = "abcd";
        for c in str {
          writeln(c);
        }

      Output::

        a
        b
        c
        d
     */
    iter these() : string {
      for c in this.items() do
        yield c;
    }

    /*
      Iterates over the string byte by byte.
    */
    iter chpl_bytes(): byteType {
      var localThis: string = this.localize();

      for i in 0..#localThis.len {
        yield localThis.buff[i];
      }
    }

    /*
      Iterates over the string Unicode character by Unicode character.
    */
    iter codepoints(): int(32) {
      var localThis: string = this.localize();

      var i = 0;
      while i < localThis.len {
        var cp: int(32);
        var nbytes: c_int;
        var multibytes = (localThis.buff + i): c_string;
        var maxbytes = (localThis.len - i): ssize_t;
        qio_decode_char_buf_esc(cp, nbytes, multibytes, maxbytes);
        yield cp;
        i += nbytes;
      }
    }

    /*
      Iterates over the string Unicode character by Unicode character,
      and includes the byte index and byte length of each character.
      Skip characters that begin prior to the specified starting byte index.
      Assume we may accidentally start in the middle of a multibyte character,
      but the string is correctly encoded UTF-8.
    */
    pragma "no doc"
    iter _cpIndexLen(start = 1:byteIndex) {
      var localThis: string = this.localize();

      var i = start:int - 1;
      if i > 0 then
        while i < localThis.len && !isInitialByte(localThis.buff[i]) do
          i += 1; // in case `start` is in the middle of a multibyte character
      while i < localThis.len {
        var cp: int(32);
        var nbytes: c_int;
        var multibytes = (localThis.buff + i): c_string;
        var maxbytes = (localThis.len - i): ssize_t;
        qio_decode_char_buf_esc(cp, nbytes, multibytes, maxbytes);
        yield (cp:int(32), (i + 1):byteIndex, nbytes:int);
        i += nbytes;
      }
    }

    /*
      Iterates over the string Unicode character by Unicode character,
      and returns the byte index and byte length of each character.
      Skip characters that begin prior to the specified starting byte index.
      Assume we may accidentally start in the middle of a multibyte character,
      but the string is correctly encoded UTF-8.
    */
    pragma "no doc"
    iter _indexLen(start = 1:byteIndex) {
      var localThis: string = this.localize();

      var i = start:int - 1;
      if i > 0 then
        while i < localThis.len && !isInitialByte(localThis.buff[i]) do
          i += 1; // in case `start` is in the middle of a multibyte character
      while i < localThis.len {
        var j = i + 1;
        while j < localThis.len && !isInitialByte(localThis.buff[j]) do
          j += 1;
        yield ((i + 1):byteIndex, j - i);
        i = j;
      }
    }

    /*
      :returns: The value of a single-byte string as an integer.
    */
    proc toByte(): uint(8) {
      if this.len != 1 then
        halt("string.toByte() only accepts single-byte strings");
      return bufferGetByte(buf=this.buff, off=0, loc=this.locale_id);
    }

    /*
      :returns: The value of the `i` th byte as an integer.
    */
    proc byte(i: int): uint(8) {
      if boundsChecking && (i <= 0 || i > this.len)
        then halt("index out of bounds of bytes: ", i);
      return bufferGetByte(buf=this.buff, off=i-1, loc=this.locale_id);
    }

    /*
      :returns: The value of a single-codepoint string as an integer.
     */
    proc toCodepoint(): int(32) {
      // TODO: Engin: at least we can check whether the length is less than 4
      // bytes before localizing?
      var localThis: string = this.localize();

      if localThis.isEmpty() then
        halt("string.toCodepoint() only accepts single-codepoint strings");

      var cp: int(32);
      var nbytes: c_int;
      var multibytes = localThis.buff: c_string;
      var maxbytes = localThis.len: ssize_t;
      qio_decode_char_buf_esc(cp, nbytes, multibytes, maxbytes);

      if localThis.len != nbytes:int then
        halt("string.toCodepoint() only accepts single-codepoint strings");

      return cp;
    }

    /*
      :returns: The value of the `i` th multibyte character as an integer.
     */
    proc codepoint(i: int): int(32) {
      // TODO: Engin we may need localize here
      const idx = i: int;
      if boundsChecking && idx <= 0 then
        halt("index out of bounds of string: ", idx);

      var j = 1;
      for cp in this.codepoints() {
        if j == idx then
          return cp;
        j += 1;
      }
      // We have reached the end of the string without finding our index.
      if boundsChecking then
        halt("index out of bounds of string: ", idx);
      return 0: int(32);
    }

    /*
      Return the codepoint starting at the `i` th byte in the string

      :returns: A string with the complete multibyte character starting at the
                specified byte index from ``1..string.numBytes``
     */
    proc this(i: byteIndex) : string {
      var idx = i: int;
      if boundsChecking && (idx <= 0 || idx > this.len)
        then halt("index out of bounds of string: ", idx);

      var ret: string;
      var maxbytes = (this.len - (idx - 1)): ssize_t;
      if maxbytes < 0 || maxbytes > 4 then
        maxbytes = 4;
      var (newBuff, allocSize) = bufferCopy(buf=this.buff, off=idx-1,
                                            len=maxbytes, loc=this.locale_id);
      ret._size = allocSize;
      ret.buff = newBuff;
      ret.isowned = true;

      var multibytes = ret.buff;
      var cp: int(32);
      var nbytes: c_int;
      qio_decode_char_buf_esc(cp, nbytes, multibytes:c_string, maxbytes);
      ret.buff[nbytes] = 0;
      ret.len = nbytes;

      return ret;
    }

    /*
      Return the `i` th codepoint in the string. (A synonym for :proc:`item`)

      :returns: A string with the complete multibyte character starting at the
                specified codepoint index from ``1..string.numCodepoints``
     */
    proc this(i: codepointIndex) : string {
      return this.item(i);
    }

    /*
      Return the `i` th codepoint in the string. (A synonym for :proc:`item`)

      :returns: A string with the complete multibyte character starting at the
                specified codepoint index from ``1..string.numCodepoints``
     */
    inline proc this(i: int) : string {
      return this.item(i);
    }

    /*
      Return the `i` th codepoint in the string

      :returns: A string with the complete multibyte character starting at the
                specified codepoint index from ``1..string.numCodepoints``
     */
    proc item(i: codepointIndex) : string {
      if this.isEmpty() then return "";
      const idx = i: int;
      return codepointToString(this.codepoint(idx));
    }

    /*
      Return the `i` th codepoint in the string

      :returns: A string with the complete multibyte character starting at the
                specified codepoint index from ``1..string.numCodepoints``
     */
    inline proc item(i: int) : string {
      return this[i: codepointIndex];
    }

    // Checks to see if r is inside the bounds of this and returns a finite
    // range that can be used to iterate over a section of the string
    // TODO: move into the public interface in some form? better name if so?
    pragma "no doc"
    proc _getView(r:range(?)) where r.idxType == byteIndex {
      if boundsChecking {
        if r.hasLowBound() && (!r.hasHighBound() || r.size > 0) {
          if r.low:int <= 0 then
            halt("range out of bounds of string");
        }
        if r.hasHighBound() && (!r.hasLowBound() || r.size > 0) {
          if (r.high:int < 0) || (r.high:int > this.len) then
            halt("range out of bounds of string");
        }
      }
      const r1 = r[1:r.idxType..this.len:r.idxType];
      if r1.stridable {
        const ret = r1.low:int..r1.high:int by r1.stride;
        return ret;
      } else {
        const ret = r1.low:int..r1.high:int;
        return ret;
      }
    }

    // Checks to see if r is inside the bounds of this and returns a finite
    // range that can be used to iterate over a section of the string.
    // Converts from codepointIndex range to byte index range in the process.
    //
    // This function handles ranges of codepointIndex or of numeric types,
    // both of which signify positions in the string measured in codepoints.
    //
    // Slicing by stridable codepoint ranges is unsupported because it
    // creates an irregular sequence of bytes.  We could add support in the
    // future by refactoring the callers of _getView() to add a slow path,
    // or by storing an array of indices marking the beginning of each
    // codepoint alongside the string.
    pragma "no doc"
    proc _getView(r:range(?)) where r.idxType != byteIndex {
      if r.stridable {
        compilerError("string slicing doesn't support stridable codepoint ranges");
      }
      if boundsChecking {
        if r.hasLowBound() && (!r.hasHighBound() || r.size > 0) {
          if r.low:int <= 0 then
            halt("range out of bounds of string");
        }
      }
      // Loop to find whether the low and high codepoint indices
      // appear within the string.  Note the byte indices of those
      // locations, if they exist.
      const cp_low = if r.hasLowBound() && r.low:int > 0 then r.low:int else 1;
      const cp_high = if r.hasHighBound() then r.high:int else this.len + 1;
      var cp_count = 1;
      var byte_low = this.len + 1;  // empty range if bounds outside string
      var byte_high = this.len;
      if cp_high > 0 {
        for (i, nbytes) in this._indexLen() {
          if cp_count == cp_low {
            byte_low = i:int;
            if !r.hasHighBound() then
              break;
          }
          if cp_count == cp_high {
            byte_high = i:int + nbytes-1;
            break;
          }
          cp_count += 1;
        }
      }
      if boundsChecking {
        if r.hasHighBound() && (!r.hasLowBound() || r.size > 0) {
          if (r.high:int < 0) || (r.high:int > cp_count) then
            halt("range out of bounds of string");
        }
      }
      const r1 = byte_low..byte_high;
      const ret = r1[1..#(this.len)];
      return ret;
    }

    /*
      Slice a string. Halts if r is non-empty and not completely inside the
      range ``1..string.size`` when compiled with `--checks`. `--fast`
      disables this check.

      :arg r: range of the indices the new string should be made from

      :returns: a new string that is a substring within ``1..string.size``. If
                the length of `r` is zero, an empty string is returned.
     */
    // TODO: I wasn't very good about caching variables locally in this one.
    inline proc this(r: range(?)) : string {
      return getSlice(this, r);
    }

    pragma "no doc"
    inline proc substring(i: int) {
      compilerError("substring removed: use string[index]");
    }

    pragma "no doc"
    inline proc substring(r: range) {
      compilerError("substring removed: use string[range]");
    }

    /*
      :returns: * `true`  -- when the string is empty
                * `false` -- otherwise
     */
    inline proc isEmpty() : bool {
      return this.len == 0; // this should be enough of a check
    }

    // These should never be called (but are default functions for records)
    pragma "no doc"
    proc writeThis(f) throws {
      compilerError("not implemented: writeThis");
    }
    pragma "no doc"
    proc readThis(f) throws {
      compilerError("not implemented: readThis");
    }

    /*
      :arg needles: A varargs list of strings to match against.

      :returns: * `true`  -- when the string begins with one or more of the `needles`
                * `false` -- otherwise
     */
    inline proc startsWith(needles: string ...) : bool {
      return startsEndsWith(this, needles, fromLeft=true);
    }

    /*
      :arg needles: A varargs list of strings to match against.

      :returns: * `true`  -- when the string ends with one or more of the `needles`
                * `false` -- otherwise
     */
    inline proc endsWith(needles: string ...) : bool {
      return startsEndsWith(this, needles, fromLeft=false);
    }


    // Helper function that uses a param bool to toggle between count and find
    //TODO: this could be a much better string search
    //      (Boyer-Moore-Horspool|any thing other than brute force)
    //
    pragma "no doc"
    inline proc _search_helper(needle: string, region: range(?),
                               param count: bool, param fromLeft: bool = true) {
      // needle.len is <= than this.len, so go to the home locale
      var ret: int = 0;
      on __primitive("chpl_on_locale_num",
                     chpl_buildLocaleID(this.locale_id, c_sublocid_any)) {
        // any value > 0 means we have a solution
        // used because we cant break out of an on-clause early
        var localRet: int = -1;
        const nLen = needle.len;
        const view = this._getView(region);
        const thisLen = view.size;

        // Edge cases
        if count {
          if nLen == 0 { // Empty needle
            if ((region.hasLowBound() && region.low.type == byteIndex) ||
                (region.hasHighBound() && region.high.type == byteIndex)) {
              // Byte indexed, so count the number of bytes in the view + 1
              localRet = thisLen+1;
            } else {
              // Count the number of codepoints in the view + 1
              var nCodepoints = 0;
              var nextIdx = 0;
              for i in view {
                if i > nextIdx {
                  nCodepoints += 1;
                  var cp: int(32);
                  var nbytes: c_int;
                  var multibytes = (this.buff + i-1): c_string;
                  var maxbytes = (this.len - (i-1)): ssize_t;
                  qio_decode_char_buf_esc(cp, nbytes, multibytes, maxbytes);
                  nextIdx = i-1 + nbytes;
                }
              }
              localRet = nCodepoints+1;
            }
          }
        } else { // find
          if nLen == 0 { // Empty needle
            if fromLeft {
              localRet = 0;
            } else {
              localRet = if thisLen == 0
                then 0
                else thisLen+1;
            }
          }
        }

        if nLen > thisLen {
          localRet = 0;
        }

        if localRet == -1 {
          localRet = 0;
          const localNeedle: string = needle.localize();

          // i *is not* an index into anything, it is the order of the element
          // of view we are searching from.
          const numPossible = thisLen - nLen + 1;
          const searchSpace = if fromLeft
              then 0..#(numPossible)
              else 0..#(numPossible) by -1;
          for i in searchSpace {
            // j *is* the index into the localNeedle's buffer
            for j in 0..#nLen {
              const idx = view.orderToIndex(i+j); // 1s based idx
              if this.buff[idx-1] != localNeedle.buff[j] then break;

              if j == nLen-1 {
                if count {
                  localRet += 1;
                } else { // find
                  localRet = view.orderToIndex(i);
                }
              }
            }
            if !count && localRet != 0 then break;
          }
        }
        ret = localRet;
      }
      return ret;
    }

    /*
      :arg needle: the string to search for
      :arg region: an optional range defining the substring to search within,
                   default is the whole string. Halts if the range is not
                   within ``1..string.size``

      :returns: the index of the first occurrence of `needle` within a
                string, or 0 if the `needle` is not in the string.
     */
    // TODO: better name than region?
    inline proc find(needle: string, region: range(?) = 1:byteIndex..) : byteIndex {
      return _search_helper(needle, region, count=false): byteIndex;
    }

    /*
      :arg needle: the string to search for
      :arg region: an optional range defining the substring to search within,
                   default is the whole string. Halts if the range is not
                   within ``1..string.size``

      :returns: the index of the first occurrence from the right of `needle`
                within a string, or 0 if the `needle` is not in the string.
     */
    inline proc rfind(needle: string, region: range(?) = 1:byteIndex..) : byteIndex {
      return _search_helper(needle, region, count=false, fromLeft=false): byteIndex;
    }

    /*
      :arg needle: the string to search for
      :arg region: an optional range defining the substring to search within,
                   default is the whole string. Halts if the range is not
                   within ``1..string.size``

      :returns: the number of times `needle` occurs in the string
     */
    inline proc count(needle: string, region: range(?) = 1..) : int {
      return _search_helper(needle, region, count=true);
    }

    /*
      :arg needle: the string to search for
      :arg replacement: the string to replace `needle` with
      :arg count: an optional integer specifying the number of replacements to
                  make, values less than zero will replace all occurrences

      :returns: a copy of the string where `replacement` replaces `needle` up
                to `count` times
     */
    // TODO: not ideal - count and single allocation probably faster
    //                 - can special case on replacement|needle.size (0, 1)
    inline proc replace(needle: string, replacement: string, count: int = -1) : string {
      return doReplace(this, needle, replacement, count);
    }

    /*
      Splits the string on `sep` yielding the substring between each
      occurrence, up to `maxsplit` times.

      :arg sep: The delimiter used to break the string into chunks.
      :arg maxsplit: The number of times to split the string, negative values
                     indicate no limit.
      :arg ignoreEmpty: * When `true`  -- Empty strings will not be yielded,
                                          and will not count towards `maxsplit`
                        * When `false` -- Empty strings will be yielded when
                                          `sep` occurs multiple times in a row.
     */
    // TODO: specifying return type leads to un-inited string?
    iter split(sep: string, maxsplit: int = -1, ignoreEmpty: bool = false) /* : string */ {
      for s in doSplit(this, sep, maxsplit, ignoreEmpty) do yield s;
    }

    /*
      Works as above, but uses runs of whitespace as the delimiter.

      :arg maxsplit: The number of times to split the string, negative values
                     indicate no limit.
     */
    // note: to improve performance, this code collapses several cases into a
    //       single yield statement, which makes it confusing to read
    // TODO: specifying return type leads to un-inited string?
    iter split(maxsplit: int = -1) /* : string */ {
      if !this.isEmpty() {
        const localThis: string = this.localize();
        var done : bool = false;
        var yieldChunk : bool = false;
        var chunk : string;

        const noSplits : bool = maxsplit == 0;
        const limitSplits : bool = maxsplit > 0;
        var splitCount: int = 0;
        const iEnd: byteIndex = localThis.len - 1;

        var inChunk : bool = false;
        var chunkStart : byteIndex;

        for (c, i, nbytes) in localThis._cpIndexLen() {
          // emit whole string, unless all whitespace
          if noSplits {
            done = true;
            if !localThis.isSpace() then {
              chunk = localThis;
              yieldChunk = true;
            }
          } else {
            var cSpace = codepoint_isWhitespace(c);
            // first char of a chunk
            if !(inChunk || cSpace) {
              chunkStart = i;
              inChunk = true;
              if i - 1 + nbytes > iEnd {
                chunk = localThis[chunkStart..];
                yieldChunk = true;
                done = true;
              }
            } else if inChunk {
              // first char out of a chunk
              if cSpace {
                splitCount += 1;
                // last split under limit
                if limitSplits && splitCount > maxsplit {
                  chunk = localThis[chunkStart..];
                  yieldChunk = true;
                  done = true;
                // no limit
                } else {
                  chunk = localThis[chunkStart..i-1];
                  yieldChunk = true;
                  inChunk = false;
                }
              // out of chars
              } else if i - 1 + nbytes > iEnd {
                chunk = localThis[chunkStart..];
                yieldChunk = true;
                done = true;
              }
            }
          }

          if yieldChunk {
            yield chunk;
            yieldChunk = false;
          }
          if done then
            break;
        }
      }
    }

    /*
      Returns a new string, which is the concatenation of all of the strings
      passed in with the receiving string inserted between them.

      .. code-block:: chapel

          var x = "|".join("a","10","d");
          writeln(x); // prints: "a|10|d"
     */

    inline proc join(const ref S: string ...) : string {
      return _join(S);
    }

    /*
      Same as the varargs version, but with a homogeneous tuple of strings.

      .. code-block:: chapel

          var x = "|".join("a","10","d");
          writeln(x); // prints: "a|10|d"
     */
    inline proc join(const ref S) : string where isTuple(S) {
      if !isHomogeneousTuple(S) || !isString(S[1]) then
        compilerError("join() on tuples only handles homogeneous tuples of strings");
      return _join(S);
    }

    /*
      Same as the varargs version, but with all the strings in an array.

      .. code-block:: chapel

          var x = "|".join(["a","10","d"]);
          writeln(x); // prints: "a|10|d"
     */
    inline proc join(const ref S: [] string) : string {
      return _join(S);
    }

    pragma "no doc"
    inline proc join(ir: _iteratorRecord): string {
      return doJoinIterator(this, ir);
    }

    pragma "no doc"
    inline proc _join(const ref S) : string where isTuple(S) || isArray(S) {
      return doJoin(this, S);
    }

    /*
      :arg chars: A string containing each character to remove.
                  Defaults to `" \\t\\r\\n"`.
      :arg leading: Indicates if leading occurrences should be removed.
                    Defaults to `true`.
      :arg trailing: Indicates if trailing occurrences should be removed.
                     Defaults to `true`.

      :returns: A new string with `leading` and/or `trailing` occurrences of
                characters in `chars` removed as appropriate.
    */
    proc strip(chars: string = " \t\r\n", leading=true, trailing=true) : string {
      if this.isEmpty() then return "";
      if chars.isEmpty() then return this;

      const localThis: string = this.localize();
      const localChars: string = chars.localize();

      var start: byteIndex = 1;
      var end: byteIndex = localThis.len;

      if leading {
        label outer for (thisChar, i, nbytes) in localThis._cpIndexLen() {
          for removeChar in localChars.codepoints() {
            if thisChar == removeChar {
              start = i + nbytes;
              continue outer;
            }
          }
          break;
        }
      }

      if trailing {
        // Because we are working with codepoints whose starting byte index
        // is not initially known, it is faster to work forward, assuming we
        // are already past the end of the string, and then update the end
        // point as we are proven wrong.
        end = 0;
        label outer for (thisChar, i, nbytes) in localThis._cpIndexLen(start) {
          for removeChar in localChars.codepoints() {
            if thisChar == removeChar {
              continue outer;
            }
          }
          // This was not a character to be removed, so update tentative end.
          end = i + nbytes-1;
        }
      }

      return localThis[start..end];
    }

    /*
      Splits the string on `sep` into a `3*string` consisting of the section
      before `sep`, `sep`, and the section after `sep`. If `sep` is not found,
      the tuple will contain the whole string, and then two empty strings.
    */
    inline proc const partition(sep: string) : 3*string {
      return doPartition(this, sep);
    }

    /*
     Checks if all the characters in the string are either uppercase (A-Z) or
     uncased (not a letter).

      :returns: * `true`  -- if the string contains at least one uppercase
                             character and no lowercase characters, ignoring
                             uncased characters.
                * `false` -- otherwise
     */
    proc isUpper() : bool {
      if this.isEmpty() then return false;

      var result: bool;
      on __primitive("chpl_on_locale_num",
                     chpl_buildLocaleID(this.locale_id, c_sublocid_any)) {
        var locale_result = false;
        for cp in this.codepoints() {
          if codepoint_isLower(cp) {
            locale_result = false;
            break;
          } else if !locale_result && codepoint_isUpper(cp) {
            locale_result = true;
          }
        }
        result = locale_result;
      }
      return result;
    }

    /*
     Checks if all the characters in the string are either lowercase (a-z) or
     uncased (not a letter).

      :returns: * `true`  -- when there are no uppercase characters in the string.
                * `false` -- otherwise
     */
    proc isLower() : bool {
      if this.isEmpty() then return false;

      var result: bool;
      on __primitive("chpl_on_locale_num",
                     chpl_buildLocaleID(this.locale_id, c_sublocid_any)) {
        var locale_result = false;
        for cp in this.codepoints() {
          if codepoint_isUpper(cp) {
            locale_result = false;
            break;
          } else if !locale_result && codepoint_isLower(cp) {
            locale_result = true;
          }
        }
        result = locale_result;
      }
      return result;
    }

    /*
     Checks if all the characters in the string are whitespace (' ', '\t',
     '\n', '\v', '\f', '\r').

      :returns: * `true`  -- when all the characters are whitespace.
                * `false` -- otherwise
     */
    proc isSpace() : bool {
      if this.isEmpty() then return false;
      var result: bool = true;

      on __primitive("chpl_on_locale_num",
                     chpl_buildLocaleID(this.locale_id, c_sublocid_any)) {
        for cp in this.codepoints() {
          if !(codepoint_isWhitespace(cp)) {
            result = false;
            break;
          }
        }
      }
      return result;
    }

    /*
     Checks if all the characters in the string are alphabetic (a-zA-Z).

      :returns: * `true`  -- when the characters are alphabetic.
                * `false` -- otherwise
     */
    proc isAlpha() : bool {
      if this.isEmpty() then return false;
      var result: bool = true;

      on __primitive("chpl_on_locale_num",
                     chpl_buildLocaleID(this.locale_id, c_sublocid_any)) {
        for cp in this.codepoints() {
          if !codepoint_isAlpha(cp) {
            result = false;
            break;
          }
        }
      }
      return result;
    }

    /*
     Checks if all the characters in the string are digits (0-9).

      :returns: * `true`  -- when the characters are digits.
                * `false` -- otherwise
     */
    proc isDigit() : bool {
      if this.isEmpty() then return false;
      var result: bool = true;

      on __primitive("chpl_on_locale_num",
                     chpl_buildLocaleID(this.locale_id, c_sublocid_any)) {
        for cp in this.codepoints() {
          if !codepoint_isDigit(cp) {
            result = false;
            break;
          }
        }
      }
      return result;
    }

    /*
     Checks if all the characters in the string are alphanumeric (a-zA-Z0-9).

      :returns: * `true`  -- when the characters are alphanumeric.
                * `false` -- otherwise
     */
    proc isAlnum() : bool {
      if this.isEmpty() then return false;
      var result: bool = true;

      on __primitive("chpl_on_locale_num",
                     chpl_buildLocaleID(this.locale_id, c_sublocid_any)) {
        for cp in this.codepoints() {
          if !(codepoint_isAlpha(cp) || codepoint_isDigit(cp)) {
            result = false;
            break;
          }
        }
      }
      return result;
    }

    /*
     Checks if all the characters in the string are printable.

      :returns: * `true`  -- when the characters are printable.
                * `false` -- otherwise
     */
    proc isPrintable() : bool {
      if this.isEmpty() then return false;
      var result: bool = true;

      on __primitive("chpl_on_locale_num",
                     chpl_buildLocaleID(this.locale_id, c_sublocid_any)) {
        for cp in this.codepoints() {
          if !codepoint_isPrintable(cp) {
            result = false;
            break;
          }
        }
      }
      return result;
    }

    /*
      Checks if all uppercase characters are preceded by uncased characters,
      and if all lowercase characters are preceded by cased characters.

      :returns: * `true`  -- when the condition described above is met.
                * `false` -- otherwise
     */
    proc isTitle() : bool {
      if this.isEmpty() then return false;
      var result: bool = true;

      on __primitive("chpl_on_locale_num",
                     chpl_buildLocaleID(this.locale_id, c_sublocid_any)) {
        param UN = 0, UPPER = 1, LOWER = 2;
        var last = UN;
        for cp in this.codepoints() {
          if codepoint_isLower(cp) {
            if last == UPPER || last == LOWER {
              last = LOWER;
            } else { // last == UN
              result = false;
              break;
            }
          }
          else if codepoint_isUpper(cp) {
            if last == UN {
              last = UPPER;
            } else { // last == UPPER || last == LOWER
              result = false;
              break;
            }
          } else {
            // Uncased elements
            last = UN;
          }
        }
      }
      return result;
    }

    /*
      :returns: A new string with all uppercase characters replaced with their
                lowercase counterpart.

      .. note::
        
        The case change operation is not currently performed on characters whose
        cases take different number of bytes to represent in Unicode mapping.
    */
    proc toLower() : string {
      var result: string = this;
      if result.isEmpty() then return result;

      var i = 0;
      while i < result.len {
        var cp: int(32);
        var nbytes: c_int;
        var multibytes = (result.buff + i): c_string;
        var maxbytes = (result.len - i): ssize_t;
        qio_decode_char_buf(cp, nbytes, multibytes, maxbytes);
        var lowCodepoint = codepoint_toLower(cp);
        if lowCodepoint != cp && qio_nbytes_char(lowCodepoint) == nbytes {
          // Use the MacOS approach everywhere:  only change the case if
          // the result does not change the number of encoded bytes.
          qio_encode_char_buf(result.buff + i, lowCodepoint);
        }
        i += nbytes;
      }
      return result;
    }

    /*
      :returns: A new string with all lowercase characters replaced with their
                uppercase counterpart.

      .. note::
        
        The case change operation is not currently performed on characters whose
        cases take different number of bytes to represent in Unicode mapping.
    */
    proc toUpper() : string {
      var result: string = this;
      if result.isEmpty() then return result;

      var i = 0;
      while i < result.len {
        var cp: int(32);
        var nbytes: c_int;
        var multibytes = (result.buff + i): c_string;
        var maxbytes = (result.len - i): ssize_t;
        qio_decode_char_buf(cp, nbytes, multibytes, maxbytes);
        var upCodepoint = codepoint_toUpper(cp);
        if upCodepoint != cp && qio_nbytes_char(upCodepoint) == nbytes {
          // Use the MacOS approach everywhere:  only change the case if
          // the result does not change the number of encoded bytes.
          qio_encode_char_buf(result.buff + i, upCodepoint);
        }
        i += nbytes;
      }
      return result;
    }

    /*
      :returns: A new string with all cased characters following an uncased
                character converted to uppercase, and all cased characters
                following another cased character converted to lowercase.

      .. note::
        
        The case change operation is not currently performed on characters whose
        cases take different number of bytes to represent in Unicode mapping.
     */
    proc toTitle() : string {
      var result: string = this;
      if result.isEmpty() then return result;

      param UN = 0, LETTER = 1;
      var last = UN;
      var i = 0;
      while i < result.len {
        var cp: int(32);
        var nbytes: c_int;
        var multibytes = (result.buff + i): c_string;
        var maxbytes = (result.len - i): ssize_t;
        qio_decode_char_buf(cp, nbytes, multibytes, maxbytes);
        if codepoint_isAlpha(cp) {
          if last == UN {
            last = LETTER;
            var upCodepoint = codepoint_toUpper(cp);
            if upCodepoint != cp && qio_nbytes_char(upCodepoint) == nbytes {
              // Use the MacOS approach everywhere:  only change the case if
              // the result does not change the number of encoded bytes.
              qio_encode_char_buf(result.buff + i, upCodepoint);
            }
          } else { // last == LETTER
            var lowCodepoint = codepoint_toLower(cp);
            if lowCodepoint != cp && qio_nbytes_char(lowCodepoint) == nbytes {
              // Use the MacOS approach everywhere:  only change the case if
              // the result does not change the number of encoded bytes.
              qio_encode_char_buf(result.buff + i, lowCodepoint);
            }
          }
        } else {
          // Uncased elements
          last = UN;
        }
        i += nbytes;
      }
      return result;
    }

    /*
      :returns: A new string with the first character in uppercase (if it is a
                case character), and all other case characters in lowercase.
                Uncased characters are copied with no changes.
    */
    pragma "no doc"
    proc capitalize() : string {
      var result: string = this.toLower();
      if result.isEmpty() then return result;

      var cp: int(32);
      var nbytes: c_int;
      var multibytes = result.buff: c_string;
      var maxbytes = result.len: ssize_t;
      qio_decode_char_buf(cp, nbytes, multibytes, maxbytes);
      var upCodepoint = codepoint_toUpper(cp);
      if upCodepoint != cp && qio_nbytes_char(upCodepoint) == nbytes {
        // Use the MacOS approach everywhere:  only change the case if
        // the result does not change the number of encoded bytes.
        qio_encode_char_buf(result.buff, upCodepoint);
      }
      return result;
    }

  } // end record string

  //
  // Assignment functions
  //
  /*
     Copies the int `rhs` into the byteIndex `lhs`.
  */
  proc =(ref lhs: byteIndex, rhs: int) {
    lhs._bindex = rhs: int;
  }
  pragma "no doc"
  proc =(ref lhs: byteIndex, const ref rhs: byteIndex) {
    lhs._bindex = rhs._bindex;
  }

  /*
     Copies the int `rhs` into the codepointIndex `lhs`.
  */
  proc =(ref lhs: codepointIndex, rhs: int) {
    lhs._cpindex = rhs: int;
  }
  pragma "no doc"
  proc =(ref lhs: codepointIndex, const ref rhs: codepointIndex) {
    lhs._cpindex = rhs._cpindex;
  }


  /*
     Copies the string `rhs` into the string `lhs`.
  */
  proc =(ref lhs: string, rhs: string) {
    doAssign(lhs, rhs);
  }

  /*
     Copies the c_string `rhs_c` into the string `lhs`.

     Halts if `lhs` is a remote string.
  */
  proc =(ref lhs: string, rhs_c: c_string) {
    doAssign(lhs, rhs_c);
  }

  //
  // Concatenation
  //
  /*
     :returns: A new string which is the result of concatenating `s0` and `s1`
  */
  proc +(s0: string, s1: string) {
    return doConcat(s0, s1);
  }

  /*
     :returns: A new string which is the result of repeating `s` `n` times.
               If `n` is less than or equal to 0, an empty string is returned.

     For example:

     .. code-block:: chapel

        writeln("Hello! " * 3);

     Results in::

       Hello! Hello! Hello!
  */
  proc *(s: string, n: integral) {
    return doMultiply(s, n);
  }

  private proc stringValDeprecated() {
    compilerWarning("'+' between strings and non-strings is deprecated; consider explicitly casting the non-string argument to a string");
  }

  // Concatenation with other types is done by casting to string
  private inline proc concatHelp(s: string, x:?t) where t != string {
    stringValDeprecated();
    var cs = x:string;
    const ret = s + cs;
    return ret;
  }

  private inline proc concatHelp(x:?t, s: string) where t != string  {
    stringValDeprecated();
    var cs = x:string;
    const ret = cs + s;
    return ret;
  }

  /*
     The following concatenation functions return a new string which is the
     result of casting the non-string argument to a string, and concatenating
     that result with `s`.
  */
  inline proc +(s: string, x: numeric) return concatHelp(s, x);
  inline proc +(x: numeric, s: string) return concatHelp(x, s);
  inline proc +(s: string, x: enumerated) return concatHelp(s, x);
  inline proc +(x: enumerated, s: string) return concatHelp(x, s);
  inline proc +(s: string, x: bool) return concatHelp(s, x);
  inline proc +(x: bool, s: string) return concatHelp(x, s);

  //
  // Param procs
  //

  pragma "no doc"
  inline proc ==(param s0: string, param s1: string) param  {
    return __primitive("string_compare", s0, s1) == 0;
  }

  pragma "no doc"
  inline proc !=(param s0: string, param s1: string) param {
    return __primitive("string_compare", s0, s1) != 0;
  }

  pragma "no doc"
  inline proc <=(param a: string, param b: string) param {
    return (__primitive("string_compare", a, b) <= 0);
  }

  pragma "no doc"
  inline proc >=(param a: string, param b: string) param {
    return (__primitive("string_compare", a, b) >= 0);
  }

  pragma "no doc"
  inline proc <(param a: string, param b: string) param {
    return (__primitive("string_compare", a, b) < 0);
  }

  pragma "no doc"
  inline proc >(param a: string, param b: string) param {
    return (__primitive("string_compare", a, b) > 0);
  }

  pragma "no doc"
  inline proc +(param a: string, param b: string) param
    return __primitive("string_concat", a, b);

  pragma "no doc"
  inline proc +(param s: string, param x: integral) param {
    stringValDeprecated();
    return __primitive("string_concat", s, x:string);
  }

  pragma "no doc"
  inline proc +(param x: integral, param s: string) param {
    stringValDeprecated();
    return __primitive("string_concat", x:string, s);
  }

  pragma "no doc"
  inline proc +(param s: string, param x: enumerated) param {
    stringValDeprecated();
    return __primitive("string_concat", s, x:string);
  }

  pragma "no doc"
  inline proc +(param x: enumerated, param s: string) param {
    stringValDeprecated();
    return __primitive("string_concat", x:string, s);
  }

  pragma "no doc"
  inline proc +(param s: string, param x: bool) param {
    stringValDeprecated();
    return __primitive("string_concat", s, x:string);
  }

  pragma "no doc"
  inline proc +(param x: bool, param s: string) param {
    stringValDeprecated();
    return __primitive("string_concat", x:string, s);
  }

  pragma "no doc"
  inline proc ascii(param a: string) param {
    compilerWarning("ascii is deprecated - please use string.toByte or string.byte");
    return __primitive("ascii", a);
  }

  pragma "no doc"
  inline proc param string.toByte() param : uint(8) {
    if this.numBytes != 1 then
      compilerError("string.toByte() only accepts single-byte strings");
    return __primitive("ascii", this);
  }

  pragma "no doc"
  inline proc param string.byte(param i: int) param : uint(8) {
    if i < 1 || i > this.numBytes then
      compilerError("index out of bounds of string: " + i:string);
    return __primitive("ascii", this, i);
  }

  pragma "no doc"
  inline proc param string.numBytes param
    return __primitive("string_length_bytes", this);

  pragma "no doc"
  inline proc param string.numCodepoints param
    return __primitive("string_length_codepoints", this);

  pragma "no doc"
  inline proc param string.length param {
    compilerWarning("string.length is deprecated - " +
                    "please use string.size instead");
    return this.numCodepoints;
  }

  pragma "no doc"
  inline proc param string.size param
    return this.numCodepoints;

  pragma "no doc"
  inline proc _string_contains(param a: string, param b: string) param
    return __primitive("string_contains", a, b);


  //
  // Append
  //
  /*
     Appends the string `rhs` to the string `lhs`.
  */
  proc +=(ref lhs: string, const ref rhs: string) : void {
    doAppend(lhs, rhs);
  }

  //
  // Relational operators
  // TODO: all relational ops other than == and != are broken for unicode
  // TODO: It probably will be faster to work on a.locale or b.locale rather
  //       than here. Especially if a or b is large
  //
  // When strings are compared, they compare equal up to the point the
  // characters in the string differ.   At that point, if the encoding of the
  // next character is numerically smaller it will compare less, otherwise
  // greater.  If the encoding of one character uses fewer bits, the smaller
  // one is zero-extended to match the length of the longer one.
  // For purposes of comparison, if one compared is shorter than the
  // other, we fake in a NUL (character code 0x0).  Thus, for example:
  //  "1000" < "101" < "1010".
  //

  pragma "no doc"
  proc ==(a: string, b: string) : bool {
    // At the moment, this commented out section will not work correctly. If a
    // and b are on the same locale, we will go to that locale, but an autoCopy
    // will localize a and b, before they are placed into the on bundle,
    // causing us to access garbage data inside the doEq routine. Always
    // localize for now.
    //
    /* if a.locale_id == b.locale_id {
      var ret: bool = false;
      on __primitive("chpl_on_locale_num",
                     chpl_buildLocaleID(a.locale_id, c_sublocid_any)) {
        ret = doEq(a, b);
      }
      return ret;
    } else { */
    return doEq(a,b);
  }

  pragma "no doc"
  inline proc !=(a: string, b: string) : bool {
    return !doEq(a,b);
  }

  pragma "no doc"
  inline proc <(a: string, b: string) : bool {
    return doLessThan(a, b);
  }

  pragma "no doc"
  inline proc >(a: string, b: string) : bool {
    return doGreaterThan(a, b);
  }

  pragma "no doc"
  inline proc <=(a: string, b: string) : bool {
    return doLessThanOrEq(a, b);
  }
  pragma "no doc"
  inline proc >=(a: string, b: string) : bool {
    return doGreaterThanOrEq(a, b);
  }


  //
  // Helper routines
  //

  require "wctype.h";

  // Portability Note:
  // wint_t will normally be a 32-bit int.
  // There may be systems where it is not.
  pragma "no doc"
  extern type wint_t = int(32);

  private inline proc codepoint_isUpper(c: int(32)) : bool {
    pragma "fn synchronization free"
    extern proc iswupper(wc: wint_t): c_int;
    return iswupper(c: wint_t) != 0;
  }

  private inline proc codepoint_isLower(c: int(32)) : bool {
    pragma "fn synchronization free"
    extern proc iswlower(wc: wint_t): c_int;
    return iswlower(c: wint_t) != 0;
  }

  private inline proc codepoint_isAlpha(c: int(32)) : bool {
    pragma "fn synchronization free"
    extern proc iswalpha(wc: wint_t): c_int;
    return iswalpha(c: wint_t) != 0;
  }

  private inline proc codepoint_isDigit(c: int(32)) : bool {
    pragma "fn synchronization free"
    extern proc iswdigit(wc: wint_t): c_int;
    return iswdigit(c) != 0;
  }

  private inline proc codepoint_isWhitespace(c: int(32)) : bool {
    pragma "fn synchronization free"
    extern proc iswspace(wc: wint_t): c_int;
    return iswspace(c) != 0;
  }

  private inline proc codepoint_isPrintable(c: int(32)) : bool {
    pragma "fn synchronization free"
    extern proc iswprint(wc: wint_t): c_int;
    return iswprint(c) != 0;
  }

  private inline proc codepoint_toLower(c: int(32)) : int(32) {
    pragma "fn synchronization free"
    extern proc towlower(wc: wint_t): wint_t;
    return towlower(c: wint_t): int(32);
  }

  private inline proc codepoint_toUpper(c: int(32)) : int(32) {
    pragma "fn synchronization free"
    extern proc towupper(wc: wint_t): wint_t;
    return towupper(c: wint_t): int(32);
  }

  //
  // ascii
  // TODO: replace with ordinal()
  //
  /*
     :returns: The byte value of the first character in `a` as an integer.

      .. warning::

          This method is deprecated. Use `toByte` or `byte` methods,
          instead.
  */
  inline proc ascii(a: string) : uint(8) {
    compilerWarning("ascii is deprecated - please use string.toByte or string.byte");
    if a.isEmpty() then return 0;

    if _local || a.locale_id == chpl_nodeID {
      // the string must be local so we can index into buff
      return a.buff[0];
    } else {
      // a[1] grabs the first character as a string (making it local)
      return a[1].buff[0];
    }
  }

  /*
     :returns: A string with the single character with the ASCII value `i`.

      .. warning::

          This method is deprecated. Use `codepointToString` method,
          instead.
  */
  inline proc asciiToString(i: uint(8)) {
    compilerWarning("asciiToString is deprecated - please use codepointToString instead");
    var buffer = bufferAllocExact(2);
    buffer[0] = i;
    buffer[1] = 0;
    try! {
      return createStringWithOwnedBuffer(buffer, 1, 2);
    }
  }

  /*
     :returns: A string storing the complete multibyte character sequence
               that corresponds to the codepoint value `i`.
  */
  inline proc codepointToString(i: int(32)) {
    const mblength = qio_nbytes_char(i): int;
    var (buffer, mbsize) = bufferAlloc(mblength+1);
    qio_encode_char_buf(buffer, i);
    buffer[mblength] = 0;
    try! {
      return createStringWithOwnedBuffer(buffer, mblength, mbsize);
    }
  }

  //
  // Casts (casts to & from other primitive types are in StringCasts)
  //

  pragma "no doc"
  inline proc _cast(type t, cs: c_string) where t == bufferType {
    return __primitive("cast", t, cs);
  }

  // Cast from c_string to string
  pragma "no doc"
  proc _cast(type t, cs: c_string) where t == string {
    var ret: string;
    ret.len = cs.size;
    ret._size = ret.len+1;
    ret.buff = if ret.len > 0
      then __primitive("string_copy", cs): bufferType
      else nil;
    ret.isowned = true;

    return ret;
  }

  // Cast from byteIndex to int
  pragma "no doc"
  inline proc _cast(type t: int, cpi: byteIndex) {
    return cpi._bindex;
  }

  // Cast from int to byteIndex
  pragma "no doc"
  inline proc _cast(type t: byteIndex, i: int) {
    var cpi: byteIndex;
    cpi._bindex = i;
    return cpi;
  }

  // Cast from codepointIndex to int
  pragma "no doc"
  inline proc _cast(type t: int, cpi: codepointIndex) {
    return cpi._cpindex;
  }

  // Cast from int to codepointIndex
  pragma "no doc"
  inline proc _cast(type t: codepointIndex, i: int) {
    var cpi: codepointIndex;
    cpi._cpindex = i;
    return cpi;
  }

  //
  // hashing support
  //

  pragma "no doc"
  inline proc chpl__defaultHash(x : string): uint {
    return getHash(x);
  }
}<|MERGE_RESOLUTION|>--- conflicted
+++ resolved
@@ -504,15 +504,7 @@
 
     :returns: A new `string`
   */
-<<<<<<< HEAD
-  proc createStringWithBorrowedBuffer(s: c_string, length=s.size) {
-    //NOTE: This function is heavily used by the compiler to create string
-    //literals. So, inlining this causes some bloat in the AST that increases
-    //the compilation time slightly. Therefore, currently we are keeping this
-    //one non-inlined.
-=======
-  inline proc createStringWithBorrowedBuffer(s: c_string, length=s.length) throws {
->>>>>>> 102437c0
+  inline proc createStringWithBorrowedBuffer(s: c_string, length=s.size) throws {
     return createStringWithBorrowedBuffer(s:c_ptr(uint(8)), length=length,
                                                             size=length+1);
   }
@@ -584,11 +576,7 @@
 
     :returns: A new `string`
   */
-<<<<<<< HEAD
-  inline proc createStringWithOwnedBuffer(s: c_string, length=s.size) {
-=======
-  inline proc createStringWithOwnedBuffer(s: c_string, length=s.length) throws {
->>>>>>> 102437c0
+  inline proc createStringWithOwnedBuffer(s: c_string, length=s.size) throws {
     return createStringWithOwnedBuffer(s: bufferType, length=length,
                                                       size=length+1);
   }
@@ -653,12 +641,8 @@
 
     :returns: A new `string`
   */
-<<<<<<< HEAD
-  inline proc createStringWithNewBuffer(s: c_string, length=s.size) {
-=======
-  inline proc createStringWithNewBuffer(s: c_string, length=s.length,
+  inline proc createStringWithNewBuffer(s: c_string, length=s.size,
                                         errors=decodePolicy.strict) throws {
->>>>>>> 102437c0
     return createStringWithNewBuffer(s: bufferType, length=length,
                                      size=length+1, errors);
   }
@@ -727,32 +711,6 @@
       initWithNewBuffer(this, s);
     }
 
-<<<<<<< HEAD
-    /*
-      Initialize a new string from the `c_string` `cs`. If `isowned` is set to
-      true, the backing buffer will be freed when the new record is destroyed.
-      If `needToCopy` is set to true, the `c_string` will be copied into the
-      record, otherwise it will be used directly. It is the responsibility of
-      the user to ensure that the underlying buffer is not freed if the
-      `c_string` is not copied in.
-     
-      .. warning::
-
-          String initializers are deprecated. Use `createString*` functions,
-          instead.
-        
-     */
-    proc init(cs: c_string, length: int = cs.size,
-                isowned: bool = true, needToCopy:  bool = true) {
-      deprWarning();
-      this.isowned = isowned;
-      this.complete();
-      const cs_len = length;
-      this.reinitString(cs:bufferType, cs_len, cs_len+1, needToCopy);
-    }
-
-=======
->>>>>>> 102437c0
     proc init=(cs: c_string) {
       this.complete();
       initWithNewBuffer(this, cs:bufferType, length=cs.size, size=cs.size+1);
