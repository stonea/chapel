--- conflicted
+++ resolved
@@ -42,11 +42,7 @@
   private inline
   proc runningOnGPUSublocale(): bool {
     extern proc chpl_gpu_has_context(): bool;
-<<<<<<< HEAD
-    return chpl_task_getRequestedSubloc()>0;
-=======
-    return chpl_gpu_has_context() && chpl_task_getRequestedSubloc()>=0;
->>>>>>> 15b99e2e
+    return chpl_task_getRequestedSubloc()>=0;
   }
 
   private inline
