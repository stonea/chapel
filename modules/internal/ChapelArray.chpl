/*
 * Copyright 2004-2017 Cray Inc.
 * Other additional copyright holders may be indicated within.
 *
 * The entirety of this work is licensed under the Apache License,
 * Version 2.0 (the "License"); you may not use this file except
 * in compliance with the License.
 *
 * You may obtain a copy of the License at
 *
 *     http://www.apache.org/licenses/LICENSE-2.0
 *
 * Unless required by applicable law or agreed to in writing, software
 * distributed under the License is distributed on an "AS IS" BASIS,
 * WITHOUT WARRANTIES OR CONDITIONS OF ANY KIND, either express or implied.
 * See the License for the specific language governing permissions and
 * limitations under the License.
 */

// ChapelArray.chpl
//
/* Operations on Domains and Arrays.

   =================================================
   Distribution, Domain and Array Equality operators
   =================================================

   Equality operators are defined to test if two distributions
   are equivalent or not:

   .. code-block:: chapel

     dist1 == dist2
     dist1 != dist2

   Or to test if two domains are equivalent or not:

   .. code-block:: chapel

     dom1 == dom2
     dom1 != dom2

   Arrays are promoted, so the result of the equality operators is
   an array of booleans.  To get a single result use the ``equals``
   method instead.

   .. code-block:: chapel

     arr1 == arr2 // compare each element resulting in an array of booleans
     arr1 != arr2 // compare each element resulting in an array of booleans
     arr1.equals(arr2) // compare entire arrays resulting in a single boolean

   ========================================
   Miscellaneous Domain and Array Operators
   ========================================

   The domain count operator ``#``
   -------------------------------

   The ``#`` operator can be applied to dense rectangular domains
   with a tuple argument whose size matches the rank of the domain
   (or optionally an integer in the case of a 1D domain). The operator
   is equivalent to applying the ``#`` operator to the component
   ranges of the domain and then using them to slice the domain.

   The array count operator ``#``
   ------------------------------
   The ``#`` operator can be applied to dense rectangular arrays
   with a tuple argument whose size matches the rank of the array
   (or optionally an integer in the case of a 1D array). The operator
   is equivalent to applying the ``#`` operator to the array's domain
   and using the result to slice the array.

   The array swap operator ``<=>``
   -------------------------------
   The ``<=>`` operator can be used to swap the contents of two arrays
   with the same shape.

   The array alias operator ``=>``
   -------------------------------

   The ``=>`` operator can be used in a variable declaration to create
   a new alias of an array. The new variable will refer to the same
   array elements as the aliased array.  In the following example,
   the variable ``Inner`` refers to the inner 9 elements of ``A``.

   .. code-block:: chapel

     var A: [0..10] int;
     var Inner => A[1..9];

   ================================================
   Set Operations on Associative Domains and Arrays
   ================================================

   Associative domains and arrays support a number of operators for
   set manipulations.  The supported set operators are:

     =====  ====================
     \+ \|    Union
     &      Intersection
     \-      Difference
     ^      Symmetric Difference
     =====  ====================

   Consider the following code where ``A`` and ``B`` are associative arrays:

   .. code-block:: chapel

     var C = A op B;

   The result ``C`` is a new associative array backed by a new associative
   domain. The domains of ``A`` and ``B`` are not modified by ``op``.

   There are also op= variants that store the result into the first operand.

   Consider the following code where ``A`` and ``B`` are associative arrays:

   .. code-block:: chapel

     A op= B;

   ``A`` must not share its domain with another array, otherwise the program
   will halt with an error message.

   For the ``+=`` and ``|=`` operators, the value from ``B`` will overwrite
   the existing value in ``A`` when indices overlap.

   ===========================================
   Functions and Methods on Arrays and Domains
   ===========================================

 */
module ChapelArray {

  use ChapelBase; // For opaque type.
  use ChapelTuple;
  use ChapelLocale;
<<<<<<< HEAD
  use ArrayViewSlice;
  use ArrayViewRankChange;
=======
  use ArrayViewReindex;
>>>>>>> ec2aee54

  // Explicitly use a processor atomic, as most calls to this function are
  // likely be on locale 0
  pragma "no doc"
  var numPrivateObjects: atomic_int64;
  pragma "no doc"
  param nullPid = -1;

  config param alwaysUseArrayViews = true;

  pragma "no doc"
  config param debugBulkTransfer = false;
  pragma "no doc"
  config param useBulkTransfer = true;
  pragma "no doc"
  config param useBulkTransferStride = true;

  // Return POD values from arrays as values instead of const ref?
  pragma "no doc"
  config param PODValAccess = true;

  // Toggles the functionality to perform strided bulk transfers involving
  // distributed arrays.
  //
  // Currently disabled due to observations of higher communication counts
  // compared to element-by-element assignment.
  pragma "no doc"
  config param useBulkTransferDist = false;

  pragma "no doc" // no doc unless we decide to expose this
  config param arrayAsVecGrowthFactor = 1.5;
  pragma "no doc"
  config param debugArrayAsVec = false;

  pragma "privatized class"
  proc _isPrivatized(value) param
    return !_local && ((_privatization && value.dsiSupportsPrivatization()) || value.dsiRequiresPrivatization());
    // Note - _local=true means --local / single locale
    // _privatization is controlled by --[no-]privatization
    // privatization required, not optional, for PrivateDist

  // MPF 2016-10-02: This simple implementation of privatization has some
  // drawbacks:
  // 1) Creating a new privatized object necessarily does something on all
  //    locales; this would be surprising if the user explicitly requested a
  //    Block array on 2 locales for example.
  // 2) Privatized object ids are managed by Locale 0 in a way that, while
  //    relatively low overhead, adds work to Locale 0 that is not present on
  //    the other locales, and again would be surprising if a Block array were
  //    created over other locales only (say, Locales[2] and Locales[3]).

  // Given a dsi Dist/Dom/Array, create an pid integer identifying the
  // privatized version on all locales; and populate each locale
  // with a privatized value that can be retrieved by the pid
  // without communication.
  proc _newPrivatizedClass(value) : int {

    const n = numPrivateObjects.fetchAdd(1);

    const hereID = here.id;
    const privatizeData = value.dsiGetPrivatizeData();
    on Locales[0] do
      _newPrivatizedClassHelp(value, value, n, hereID, privatizeData);

    proc _newPrivatizedClassHelp(parentValue, originalValue, n, hereID, privatizeData) {
      var newValue = originalValue;
      if hereID != here.id {
        newValue = parentValue.dsiPrivatize(privatizeData);
        __primitive("chpl_newPrivatizedClass", newValue, n);
        newValue.pid = n;
      } else {
        __primitive("chpl_newPrivatizedClass", newValue, n);
        newValue.pid = n;
      }
      cobegin {
        if chpl_localeTree.left then
          on chpl_localeTree.left do
            _newPrivatizedClassHelp(newValue, originalValue, n, hereID, privatizeData);
        if chpl_localeTree.right then
          on chpl_localeTree.right do
            _newPrivatizedClassHelp(newValue, originalValue, n, hereID, privatizeData);
      }
    }

    return n;
  }

  // original is the value this method shouldn't free, because it's the
  // canonical version. The rest are copies on other locales.
  proc _freePrivatizedClass(pid:int, original:object):void
  {
    // Do nothing for null pids.
    if pid == nullPid then return;

    on Locales[0] {
      _freePrivatizedClassHelp(pid, original);
    }

    proc _freePrivatizedClassHelp(pid, original) {
      var prv = chpl_getPrivatizedCopy(object, pid);
      if prv != original then
        delete prv;

      extern proc chpl_clearPrivatizedClass(pid:int);
      chpl_clearPrivatizedClass(pid);

      cobegin {
        if chpl_localeTree.left then
          on chpl_localeTree.left do
            _freePrivatizedClassHelp(pid, original);
        if chpl_localeTree.right then
          on chpl_localeTree.right do
            _freePrivatizedClassHelp(pid, original);
      }
    }
  }

  proc _reprivatize(value) {
    const pid = value.pid;
    const hereID = here.id;
    const reprivatizeData = value.dsiGetReprivatizeData();
    on Locales[0] do
      _reprivatizeHelp(value, value, pid, hereID, reprivatizeData);

    proc _reprivatizeHelp(parentValue, originalValue, pid, hereID, reprivatizeData) {
      var newValue = originalValue;
      if hereID != here.id {
        newValue = chpl_getPrivatizedCopy(newValue.type, pid);
        newValue.dsiReprivatize(parentValue, reprivatizeData);
      }
      cobegin {
        if chpl_localeTree.left then
          on chpl_localeTree.left do
            _reprivatizeHelp(newValue, originalValue, pid, hereID, reprivatizeData);
        if chpl_localeTree.right then
          on chpl_localeTree.right do
            _reprivatizeHelp(newValue, originalValue, pid, hereID, reprivatizeData);
      }
    }
  }

  //
  // Take a rank and value and check that the value is a rank-tuple or not a
  // tuple. If the value is not a tuple and expand is true, copy the value into
  // a rank-tuple. If the value is a scalar and rank is 1, copy it into a 1-tuple.
  //
  proc _makeIndexTuple(param rank, t: _tuple, param expand: bool=false) where rank == t.size {
    return t;
  }

  proc _makeIndexTuple(param rank, t: _tuple, param expand: bool=false) where rank != t.size {
    compilerError("index rank must match domain rank");
  }

  proc _makeIndexTuple(param rank, val:integral, param expand: bool=false) {
    if expand || rank == 1 {
      var t: rank*val.type;
      for param i in 1..rank do
        t(i) = val;
      return t;
    } else {
      compilerWarning(val.type:string);
      compilerError("index rank must match domain rank");
      return val;
    }
  }

  proc _newArray(value) {
    if _isPrivatized(value) then
      return new _array(_newPrivatizedClass(value), value);
    else
      return new _array(nullPid, value);
  }

  proc _getArray(value) {
    if _isPrivatized(value) then
      return new _array(_newPrivatizedClass(value), value, _unowned=true);
    else
      return new _array(nullPid, value, _unowned=true);
  }

  proc _newDomain(value) {
    if _isPrivatized(value) then
      return new _domain(_newPrivatizedClass(value), value);
    else
      return new _domain(nullPid, value);
  }

  proc _getDomain(value) {
    if _isPrivatized(value) then
      return new _domain(value.pid, value, _unowned=true);
    else
      return new _domain(nullPid, value, _unowned=true);
  }

  proc _newDistribution(value) {
    if _isPrivatized(value) then
      return new _distribution(_newPrivatizedClass(value), value);
    else
      return new _distribution(nullPid, value);
  }

  proc _getDistribution(value) {
    if _isPrivatized(value) then
      return new _distribution(value.pid, value, _unowned=true);
    else
      return new _distribution(nullPid, value, _unowned=true);
  }

  // Run-time type support
  //
  // NOTE: the bodies of functions marked with runtime type init fn such as
  // chpl__buildDomainRuntimeType and chpl__buildArrayRuntimeType are replaced
  // by the compiler to just create a record storing the arguments. The body
  // is moved by the compiler to convertRuntimeTypeToValue.
  // The return type of chpl__build...RuntimeType is what tells the
  // compiler which runtime type it is creating.

  //
  // Support for domain types
  //
  pragma "runtime type init fn"
  proc chpl__buildDomainRuntimeType(d: _distribution, param rank: int,
                                   type idxType = int,
                                   param stridable: bool = false)
    return _newDomain(d.newRectangularDom(rank, idxType, stridable));

  pragma "runtime type init fn"
  proc chpl__buildDomainRuntimeType(d: _distribution, type idxType,
                                    param parSafe: bool = true)
    return _newDomain(d.newAssociativeDom(idxType, parSafe));

  pragma "runtime type init fn"
  proc chpl__buildDomainRuntimeType(d: _distribution, type idxType,
                                    param parSafe: bool = true)
   where idxType == _OpaqueIndex
    return _newDomain(d.newOpaqueDom(idxType, parSafe));

  // This function has no 'runtime type init fn' pragma since the idxType of
  // opaque domains is _OpaqueIndex, not opaque.  This function is
  // essentially a wrapper around the function that actually builds up
  // the runtime type.
  proc chpl__buildDomainRuntimeType(d: _distribution, type idxType) type
   where idxType == opaque
    return chpl__buildDomainRuntimeType(d, _OpaqueIndex);

  pragma "runtime type init fn"
  proc chpl__buildSparseDomainRuntimeType(d: _distribution, dom: domain)
    return _newDomain(d.newSparseDom(dom.rank, dom._value.idxType, dom));

  proc chpl__convertValueToRuntimeType(dom: domain) type
   where dom._value:BaseRectangularDom
    return chpl__buildDomainRuntimeType(dom.dist, dom._value.rank,
                              dom._value.idxType, dom._value.stridable);

  proc chpl__convertValueToRuntimeType(dom: domain) type
   where dom._value:BaseAssociativeDom
    return chpl__buildDomainRuntimeType(dom.dist, dom._value.idxType, dom._value.parSafe);

  proc chpl__convertValueToRuntimeType(dom: domain) type
   where dom._value:BaseOpaqueDom
    return chpl__buildDomainRuntimeType(dom.dist, dom._value.idxType);

  proc chpl__convertValueToRuntimeType(dom: domain) type
   where dom._value:BaseSparseDom
    return chpl__buildSparseDomainRuntimeType(dom.dist, dom._value.parentDom);

  proc chpl__convertValueToRuntimeType(dom: domain) type {
    compilerError("the global domain class of each domain map implementation must be a subclass of BaseRectangularDom, BaseAssociativeDom, BaseOpaqueDom, or BaseSparseDom", 0);
    return 0; // dummy
  }

  //
  // Support for array types
  //
  pragma "runtime type init fn"
  proc chpl__buildArrayRuntimeType(dom: domain, type eltType)
    return dom.buildArray(eltType);

  proc _getLiteralType(type t) type {
    if t != c_string then return t;
    else return string;
  }
  /*
   * Support for array literal expressions.
   *
   * Array literals are detected during parsing and converted
   * to a call expr.  Array values pass through the various
   * compilation phases as regular parameters.
   *
   * NOTE:  It would be nice to define a second, less specific, function
   *        to handle the case of multiple types, however this is not
   *        possible atm due to using var args with a query type. */
  pragma "no doc"
  config param CHPL_WARN_DOMAIN_LITERAL = "unset";
  proc chpl__buildArrayExpr( elems ...?k ) {

    if CHPL_WARN_DOMAIN_LITERAL == "true" && isRange(elems(1)) {
      compilerWarning("Encountered an array literal with range element(s).",
                      " Did you mean a domain literal here?",
                      " If so, use {...} instead of [...].");
    }

    // elements of string literals are assumed to be of type string
    type elemType = _getLiteralType(elems(1).type);
    var A : [1..k] elemType;  //This is unfortunate, can't use t here...

    for param i in 1..k {
      type currType = _getLiteralType(elems(i).type);

      if currType != elemType {
        compilerError( "Array literal element " + i +
                       " expected to be of type " + elemType:string +
                       " but is of type " + currType:string );
      }

      A(i) = elems(i);
    }

    return A;
  }

  proc chpl__buildAssociativeArrayExpr( elems ...?k ) {
    type keyType = _getLiteralType(elems(1).type);
    type valType = _getLiteralType(elems(2).type);
    var D : domain(keyType);

    //Size the domain appropriately for the number of keys
    //This prevents expensive resizing as keys are added.
    // Note that k/2 is the number of keys, since the tuple
    // passed to this function has 2 elements (key and value)
    // for each array element.
    D.requestCapacity(k/2);
    var A : [D] valType;

    for param i in 1..k by 2 {
      var elemKey = elems(i);
      var elemVal = elems(i+1);
      type elemKeyType = _getLiteralType(elemKey.type);
      type elemValType = _getLiteralType(elemVal.type);

      if elemKeyType != keyType {
         compilerError("Associative array key element " + (i+2)/2 +
                       " expected to be of type " + keyType:string +
                       " but is of type " + elemKeyType:string);
      }

      if elemValType != valType {
        compilerError("Associative array value element " + (i+1)/2
                      + " expected to be of type " + valType:string
                      + " but is of type " + elemValType:string);
      }

      D += elemKey;
      A[elemKey] = elemVal;
    }

    return A;
  }


  proc chpl__convertValueToRuntimeType(arr: []) type
    return chpl__buildArrayRuntimeType(arr.domain, arr.eltType);

  //
  // These routines increment and decrement the reference count
  // for a domain that is part of an array's element type.
  // Prior to introducing these routines and calls, we would
  // increment/decrement the reference count based on the
  // number of indices in the outer domain instead; this could
  // cause the domain to be deallocated prematurely in the
  // case the the outer domain was empty.  For example:
  //
  //   var D = {1..0};   // start empty; we'll resize later
  //   var A: [D] [1..2] real;
  //
  // The anonymous domain {1..2} must be kept alive as a result
  // of being part of A's type even though D is initially empty.
  // Thus, {1..2} should remain alive as long as A is.  By
  // incrementing and decrementing its reference counts based
  // on A's lifetime rather than the number of elements in domain
  // D, we ensure that is kept alive.  See
  // test/users/bugzilla/bug794133/ for more details and examples.
  //
  proc chpl_incRefCountsForDomainsInArrayEltTypes(arr:BaseArr, type eltType) {
    if (isArrayType(eltType)) {
      var ev: eltType;
      ev.domain._value.add_containing_arr(arr);
      chpl_incRefCountsForDomainsInArrayEltTypes(arr, ev.eltType);
    }
  }

  proc chpl_decRefCountsForDomainsInArrayEltTypes(arr:BaseArr, type eltType) {
    if (isArrayType(eltType)) {
      var ev: eltType;
      const refcount = ev.domain._value.remove_containing_arr(arr);
      if refcount == 0 then
        _delete_dom(ev.domain._value, _isPrivatized(ev.domain._value));
      chpl_decRefCountsForDomainsInArrayEltTypes(arr, ev.eltType);
    }
  }

  //
  // Support for subdomain types
  //
  // Note the domain of a subdomain is not yet part of the runtime type
  //
  proc chpl__buildSubDomainType(dom: domain) type
    return chpl__convertValueToRuntimeType(dom);

  //
  // Support for domain expressions, e.g., {1..3, 1..3}
  //

  proc chpl__buildDomainExpr(ranges: range(?) ...?rank) {
    for param i in 2..rank do
      if ranges(1).idxType != ranges(i).idxType then
        compilerError("idxType varies among domain's dimensions");
    for param i in 1..rank do
      if ! isBoundedRange(ranges(i)) then
        compilerError("one of domain's dimensions is not a bounded range");
    var d: domain(rank, ranges(1).idxType, chpl__anyStridable(ranges));
    d.setIndices(ranges);
    return d;
  }

  proc chpl__buildDomainExpr(keys: ?t ...?count) {
    // keyType of string literals is assumed to be type string
    type keyType = _getLiteralType(keys(1).type);
    for param i in 2..count do
      if keyType != _getLiteralType(keys(i).type) {
        compilerError("Associative domain element " + i +
                      " expected to be of type " + keyType:string +
                      " but is of type " +
                      _getLiteralType(keys(i).type):string);
      }

    //Initialize the domain with a size appropriate for the number of keys.
    //This prevents resizing as keys are added.
    var D : domain(keyType);
    D.requestCapacity(count);

    for param i in 1..count do
      D += keys(i);

    return D;
  }

  //
  // Support for domain expressions within array types, e.g. [1..n], [D]
  //
  proc chpl__ensureDomainExpr(const ref x: domain) const ref {
    return x;
  }

  proc chpl__ensureDomainExpr(x...) {
    return chpl__buildDomainExpr((...x));
  }

  //
  // Support for distributed domain expression e.g. {1..3, 1..3} dmapped Dist()
  //
  proc chpl__distributed(d: _distribution, dom: domain) {
    if isRectangularDom(dom) {
      var distDom: domain(dom.rank, dom._value.idxType, dom._value.stridable) dmapped d = dom;
      return distDom;
    } else {
      var distDom: domain(dom._value.idxType) dmapped d = dom;
      return distDom;
    }
  }

  proc chpl__distributed(d: _distribution, ranges: range(?) ...?rank) {
    return chpl__distributed(d, chpl__buildDomainExpr((...ranges)));
  }

  //
  // Array-view utility functions
  //
  proc chpl__isArrayView(arr) param {
    use Reflection;
    param isSlice = if canResolveMethod(arr, "isSliceArrayView") then arr.isSliceArrayView() else false;
    param isRankChange = if canResolveMethod(arr, "isRankChangeArrayView") then arr.isRankChangeArrayView() else false;

    return isSlice || isRankChange;
  }

  proc chpl__getViewDom(arr: []) {
    if chpl__isArrayView(arr._value) then return arr._value._getViewDom();
    else return arr.domain;
  }

  proc chpl__getActualArray(arr) {
    var value = if isArray(arr) then arr._value else arr;
    var ret = if chpl__isArrayView(value) then value._getActualArray() else value;
    return ret;
  }
  //
  // End of array-view utility functions
  //

  proc chpl__isRectangularDomType(type domainType) param {
    var dom: domainType;
    return isDomainType(domainType) && isRectangularDom(dom);
  }

  proc chpl__isSparseDomType(type domainType) param {
    var dom: domainType;
    return isSparseDom(dom);
  }

  proc chpl__distributed(d: _distribution, type domainType) type {
    if !isDomainType(domainType) then
      compilerError("cannot apply 'dmapped' to the non-domain type ",
                    domainType:string);
    if chpl__isRectangularDomType(domainType) {
      var dom: domainType;
      return chpl__buildDomainRuntimeType(d, dom._value.rank, dom._value.idxType,
                                          dom._value.stridable);
    } else if chpl__isSparseDomType(domainType) {
      //
      // this "no auto destroy" pragma is necessary as of 1/20 because
      // otherwise the parentDom gets destroyed in the sparse case; see
      // sparse/bradc/CSR/sparse.chpl as an example
      //
      pragma "no auto destroy" var dom: domainType;
      return chpl__buildSparseDomainRuntimeType(d, dom._value.parentDom);
    } else {
      var dom: domainType;
      return chpl__buildDomainRuntimeType(d, dom._value.idxType, dom._value.parSafe);
    }
  }

  //
  // Support for index types
  //
  proc chpl__buildIndexType(param rank: int, type idxType) type where rank == 1 {
    var x: idxType;
    return x.type;
  }

  proc chpl__buildIndexType(param rank: int, type idxType) type where rank > 1 {
    var x: rank*idxType;
    return x.type;
  }

  proc chpl__buildIndexType(param rank: int) type
    return chpl__buildIndexType(rank, int);

  proc chpl__buildIndexType(d: domain) type
    return chpl__buildIndexType(d.rank, d._value.idxType);

  proc chpl__buildIndexType(type idxType) type where idxType == opaque
    return _OpaqueIndex;

  /* Return true if the argument ``d`` is a rectangular domain.
     Otherwise return false.  */
  proc isRectangularDom(d: domain) param {
    proc isRectangularDomClass(dc: BaseRectangularDom) param return true;
    proc isRectangularDomClass(dc) param return false;
    return isRectangularDomClass(d._value);
  }

  /* Return true if the argument ``a`` is an array with a rectangular
     domain.  Otherwise return false. */
  proc isRectangularArr(a: []) param return isRectangularDom(a.domain);

  /* Return true if ``d`` is an irregular domain; e.g. is not rectangular.
     Otherwise return false. */
  proc isIrregularDom(d: domain) param {
    return isSparseDom(d) || isAssociativeDom(d) || isOpaqueDom(d);
  }

  /* Return true if ``a`` is an array with an irregular domain; e.g. not
     rectangular. Otherwise return false. */
  proc isIrregularArr(a: []) param return isIrregularDom(a.domain);

  /* Return true if ``d`` is an associative domain. Otherwise return false. */
  proc isAssociativeDom(d: domain) param {
    proc isAssociativeDomClass(dc: BaseAssociativeDom) param return true;
    proc isAssociativeDomClass(dc) param return false;
    return isAssociativeDomClass(d._value);
  }

  /* Return true if ``a`` is an array with an associative domain. Otherwise
     return false. */
  proc isAssociativeArr(a: []) param return isAssociativeDom(a.domain);

  /* Return true if ``d`` is an associative domain defined over an enumerated
     type. Otherwise return false. */
  proc isEnumDom(d: domain) param {
    return isAssociativeDom(d) && isEnumType(d._value.idxType);
  }

  /* Return true if ``a`` is an array with an enumerated domain. Otherwise
     return false. */
  proc isEnumArr(a: []) param return isEnumDom(a.domain);

  /* Return true if ``d`` is an opaque domain. Otherwise return false. */
  proc isOpaqueDom(d: domain) param {
    proc isOpaqueDomClass(dc: BaseOpaqueDom) param return true;
    proc isOpaqueDomClass(dc) param return false;
    return isOpaqueDomClass(d._value);
  }

  /* Return true if ``d`` is a sparse domain. Otherwise return false. */
  proc isSparseDom(d: domain) param {
    proc isSparseDomClass(dc: BaseSparseDom) param return true;
    proc isSparseDomClass(dc) param return false;
    return isSparseDomClass(d._value);
  }

  /* Return true if ``a`` is an array with a sparse domain. Otherwise
     return false. */
  proc isSparseArr(a: []) param return isSparseDom(a.domain);

  //
  // Support for distributions
  //
  pragma "no doc"
  pragma "syntactic distribution"
  record dmap { }

  proc chpl__buildDistType(type t) type where t: BaseDist {
    var x: t;
    var y = _newDistribution(x);
    return y.type;
  }

  proc chpl__buildDistType(type t) {
    compilerError("illegal domain map type specifier - must be a subclass of BaseDist");
  }

  proc chpl__buildDistValue(x) where x: BaseDist {
    return _newDistribution(x);
  }

  proc chpl__buildDistValue(x) {
    compilerError("illegal domain map value specifier - must be a subclass of BaseDist");
  }

  //
  // Distribution wrapper record
  //
  pragma "distribution"
  pragma "ignore noinit"
  pragma "no doc"
  record _distribution {
    var _pid:int;  // only used when privatized
    var _instance; // generic, but an instance of a subclass of BaseDist
    var _unowned:bool; // 'true' for the result of 'getDistribution',
                       // in which case, the record destructor should
                       // not attempt to delete the _instance.

    inline proc _value {
      if _isPrivatized(_instance) {
        return chpl_getPrivatizedCopy(_instance.type, _pid);
      } else {
        return _instance;
      }
    }

    inline proc _do_destroy() {
      if ! _unowned && ! _instance.singleton() {
        on _instance {
          // Count the number of domains that refer to this distribution.
          // and mark the distribution to be freed when that number reaches 0.
          // If the number is 0, .remove() returns the distribution
          // that should be freed.
          var distToFree = _instance.remove();
          if distToFree != nil {
            _delete_dist(distToFree, _isPrivatized(_instance));
          }
        }
      }
    }

    proc deinit() {
      _do_destroy();
    }

    proc clone() {
      return _newDistribution(_value.dsiClone());
    }

    proc newRectangularDom(param rank: int, type idxType, param stridable: bool) {
      var x = _value.dsiNewRectangularDom(rank, idxType, stridable);
      if x.linksDistribution() {
        _value.add_dom(x);
      }
      return x;
    }

    proc newAssociativeDom(type idxType, param parSafe: bool=true) {
      var x = _value.dsiNewAssociativeDom(idxType, parSafe);
      if x.linksDistribution() {
        _value.add_dom(x);
      }
      return x;
    }

    proc newAssociativeDom(type idxType, param parSafe: bool=true)
    where isEnumType(idxType) {
      var x = _value.dsiNewAssociativeDom(idxType, parSafe);
      if x.linksDistribution() {
        _value.add_dom(x);
      }
      const enumTuple = chpl_enum_enumerate(idxType);
      for param i in 1..enumTuple.size do
        x.dsiAdd(enumTuple(i));
      return x;
    }

    proc newOpaqueDom(type idxType, param parSafe: bool=true) {
      var x = _value.dsiNewOpaqueDom(idxType, parSafe);
      if x.linksDistribution() {
        _value.add_dom(x);
      }
      return x;
    }

    proc newSparseDom(param rank: int, type idxType, dom: domain) {
      var x = _value.dsiNewSparseDom(rank, idxType, dom);
      if x.linksDistribution() {
        _value.add_dom(x);
      }
      return x;
    }

    proc idxToLocale(ind) return _value.dsiIndexToLocale(ind);

    proc readWriteThis(f) {
      f <~> _value;
    }

    proc displayRepresentation() { _value.dsiDisplayRepresentation(); }

    /*
       Returns an array of locales over which this distribution was declared.
    */
    proc targetLocales() {
      return _value.dsiTargetLocales();
    }
  }  // record _distribution

  inline proc ==(d1: _distribution(?), d2: _distribution(?)) {
    if (d1._value == d2._value) then
      return true;
    return d1._value.dsiEqualDMaps(d2._value);
  }

  inline proc !=(d1: _distribution(?), d2: _distribution(?)) {
    if (d1._value == d2._value) then
      return false;
    return !d1._value.dsiEqualDMaps(d2._value);
  }

  // The following method is called by the compiler to determine the default
  // value of a given type.
  /* Need new <alias>() for this to function
  proc _defaultOf(type t) where t:_distribution {
    var ret: t = noinit;
    type valType = __primitive("query type field", t, "_valueType");
    var typeInstance = new <valType>();
    ret = chpl__buildDistValue(typeInstance);
    return ret;
  }
  */ /* */

  // This alternative declaration of Sort.defaultComparator
  // prevents transitive use of module Sort.
  proc chpl_defaultComparator() {
    use Sort;
    return defaultComparator;
  }


  //
  // Domain wrapper record.
  //
  pragma "domain"
  pragma "has runtime type"
  pragma "ignore noinit"
  record _domain {
    var _pid:int; // only used when privatized
    var _instance; // generic, but an instance of a subclass of BaseDom
    var _unowned:bool; // 'true' for the result of 'getDomain'
                       // in which case, the record destructor should
                       // not attempt to delete the _instance.
    var _promotionType: index(rank, _value.idxType);

    inline proc _value {
      if _isPrivatized(_instance) {
        return chpl_getPrivatizedCopy(_instance.type, _pid);
      } else {
        return _instance;
      }
    }

    proc _do_destroy () {
      if ! _unowned {
        on _instance {
          // Count the number of arrays that refer to this domain,
          // and mark the domain to be freed when that number reaches 0.
          // Additionally, if the number is 0, remove the domain from
          // the distribution and possibly get the distribution to free.
          var (domToFree, distToRemove) = _instance.remove();
          var distToFree:BaseDist = nil;
          if distToRemove != nil {
            distToFree = distToRemove.remove();
          }
          if domToFree != nil then
            _delete_dom(_instance, _isPrivatized(_instance));
          if distToFree != nil then
            _delete_dist(distToFree, _isPrivatized(_instance.dist));
        }
      }
    }
    proc deinit () {
      _do_destroy();
    }

    /* Return the domain map that implements this domain */
    proc dist return _getDistribution(_value.dist);

    /* Return the number of dimensions in this domain */
    proc rank param {
      if isRectangularDom(this) || isSparseDom(this) then
        return _value.rank;
      else
        return 1;
    }

    /* Return the type of the indices of this domain */
    proc idxType type {
      if isOpaqueDom(this) then
        compilerError("opaque domains do not currently support .idxType");
      return _value.idxType;
    }

    /* Return true if this is a stridable domain */
    proc stridable param where isRectangularDom(this) {
      return _value.stridable;
    }

    pragma "no doc"
    proc stridable param where isSparseDom(this) {
      compilerError("sparse domains do not currently support .stridable");
    }

    pragma "no doc"
    proc stridable param where isOpaqueDom(this) {
      compilerError("opaque domains do not support .stridable");
    }

    pragma "no doc"
    proc stridable param where isEnumDom(this) {
      compilerError("enumerated domains do not support .stridable");
    }

    pragma "no doc"
    proc stridable param where isAssociativeDom(this) {
      compilerError("associative domains do not support .stridable");
    }

    pragma "no doc"
    inline proc these() {
      return _value.these();
    }

    // see comments for the same method in _array
    //
    // domain slicing by domain
    pragma "no doc"
    proc this(d: domain) {
      if d.rank == rank then
        return this((...d.getIndices()));
      else
        compilerError("slicing a domain with a domain of a different rank");
    }

    // domain slicing by tuple of ranges
    pragma "no doc"
    proc this(ranges: range(?) ...rank) {
      param stridable = _value.stridable || chpl__anyStridable(ranges);
      var r: rank*range(_value.idxType,
                        BoundedRangeType.bounded,
                        stridable);

      for param i in 1..rank {
        r(i) = _value.dsiDim(i)(ranges(i));
      }
      var d = _value.dsiBuildRectangularDom(rank, _value.idxType, stridable, r);
      // Since we've created a new domain, the distribution needs to
      // live at least as long as this new domain.
      if d.linksDistribution() then
        d.dist.add_dom(d);
      return _newDomain(d);
    }

    // domain rank change
    pragma "no doc"
    proc this(args ...rank) where _validRankChangeArgs(args, _value.idxType) {
      var ranges = _getRankChangeRanges(args);
      param newRank = ranges.size, stridable = chpl__anyStridable(ranges);
      var newRanges: newRank*range(idxType=_value.idxType, stridable=stridable);
      var newDistVal = _value.dist.dsiCreateRankChangeDist(newRank, args);
      var sameDist = (newDistVal == _value.dist);
      var newDist = if sameDist then
                       _getDistribution(newDistVal)
                    else
                       _newDistribution(newDistVal);
      if ! sameDist && ! _value.dist.trackDomains() {
        // Otherwise, we don't have a way for the var d below
        // to extend the lifetime of the distribution...
        halt("Distribution must use trackDomains or be singleton");
      }
      var j = 1;
      var makeEmpty = false;

      for param i in 1..rank {
        if !isCollapsedDimension(args(i)) {
          newRanges(j) = dim(i)(args(i));
          j += 1;
        } else {
          if !dim(i).member(args(i)) then
            makeEmpty = true;
        }
      }
      if makeEmpty {
        for param i in 1..newRank {
          newRanges(i) = 1..0;
        }
      }
      var d = {(...newRanges)} dmapped newDist;
      return d;
    }

    // anything that is not covered by the above
    pragma "no doc"
    proc this(args ...?numArgs) {
      if numArgs == rank {
        // Doing this just to get a better compiler error
        var ranges = _getRankChangeRanges(args);
        compilerError("invalid argument types for domain slicing");
      } else
        compilerError("a domain slice requires either a single domain argument or exactly one argument per domain dimension");
    }

    /*
       Returns a tuple of ranges describing the bounds of a rectangular domain.
       For a sparse domain, returns the bounds of the parent domain.
     */
    proc dims() return _value.dsiDims();

    /*
       Returns a range representing the boundary of this
       domain in a particular dimension.
     */
    proc dim(d : int) return _value.dsiDim(d);

    pragma "no doc"
    proc dim(param d : int) return _value.dsiDim(d);

    pragma "no doc"
    iter dimIter(param d, ind) {
      for i in _value.dimIter(d, ind) do yield i;
    }

   /* Returns a tuple of integers describing the size of each dimension.
      For a sparse domain, returns the shape of the parent domain.*/
    proc shape where isRectangularDom(this) || isSparseDom(this) {
      var s: rank*(int);
      for (i, r) in zip(1..s.size, dims()) do
        s(i) = r.size;
      return s;
    }

    pragma "no doc"
    /* Associative and Opaque domains assumed to be 1-D. */
    proc shape where isAssociativeDom(this) || isOpaqueDom(this) {
      var s: (int,);
      s[1] = size;
      return s;
    }

    pragma "no doc"
    /* Unsupported case */
    proc shape {
      compilerError(".shape not supported on this domain");
    }

    pragma "no doc"
    proc buildArray(type eltType) {
      var x = _value.dsiBuildArray(eltType);
      pragma "dont disable remote value forwarding"
      proc help() {
        _value.add_arr(x);
      }
      help();

      chpl_incRefCountsForDomainsInArrayEltTypes(x, x.eltType);

      return _newArray(x);
    }
    /* Remove all indices from this domain, leaving it empty */
    proc clear() {
      _value.dsiClear();
    }

    pragma "no doc"
    proc create() {
      if _value.idxType != _OpaqueIndex then
        compilerError("domain.create() only applies to opaque domains");
      return _value.dsiCreate();
    }

    /* Add index ``i`` to this domain. This method is also available
       as the ``+=`` operator.
     */
    proc add(i) {
      return _value.dsiAdd(i);
    }

    pragma "no doc"
    proc bulkAdd(inds: [] _value.idxType, dataSorted=false,
        isUnique=false, preserveInds=true) where isSparseDom(this) && _value.rank==1 {

      if inds.size == 0 then return 0;

      return _value.dsiBulkAdd(inds, dataSorted, isUnique, preserveInds);
    }

    /*
       Adds indices in ``inds`` to this domain in bulk.

       For sparse domains, an operation equivalent to this method is available
       with the ``+=`` operator, where the right-hand-side is an array. However,
       in that case, default values will be used for the flags ``dataSorted``,
       ``isUnique``, and ``preserveInds``. This method is available because in
       some cases, expensive operations can be avoided by setting those flags.
       To do so, ``bulkAdd`` must be called explicitly (instead of ``+=``).

       .. note::

         Right now, this method and the corresponding ``+=`` operator are
         only available for sparse domains. In the future, we expect that
         these methods will be available for all irregular domains.

       :arg inds: Indices to be added. ``inds`` can be an array of
                  ``rank*idxType`` or an array of ``idxType`` for
                  1-D domains.

       :arg dataSorted: ``true`` if data in ``inds`` is sorted.
       :type dataSorted: bool

       :arg isUnique: ``true`` if data in ``inds`` has no duplicates.
       :type isUnique: bool

       :arg preserveInds: ``true`` if data in ``inds`` needs to be preserved.
       :type preserveInds: bool

       :returns: Number of indices added to the domain
       :rtype: int
    */
    proc bulkAdd(inds: [] _value.rank*_value.idxType, dataSorted=false,
        isUnique=false, preserveInds=true) where isSparseDom(this) && _value.rank>1 {

      if inds.size == 0 then return 0;

      return _value.dsiBulkAdd(inds, dataSorted, isUnique, preserveInds);
    }

    /* Remove index ``i`` from this domain */
    proc remove(i) {
      return _value.dsiRemove(i);
    }

    /* Request space for a particular number of values in an
       domain.

       Currently only applies to associative domains.
     */
    proc requestCapacity(i) {

      if i < 0 {
        halt("domain.requestCapacity can only be invoked on sizes >= 0");
      }

      if !isAssociativeDom(this) then
        compilerError("domain.requestCapacity only applies to associative domains");

      _value.dsiRequestCapacity(i);
    }

    /* Return the number of indices in this domain */
    proc size return numIndices;
    /* Return the number of indices in this domain */
    proc numIndices return _value.dsiNumIndices;
    /* Return the lowest index in this domain */
    proc low return _value.dsiLow;
    /* Return the highest index in this domain */
    proc high return _value.dsiHigh;
    /* Return the stride of the indices in this domain */
    proc stride return _value.dsiStride;
    /* Return the alignment of the indices in this domain */
    proc alignment return _value.dsiAlignment;
    /* Return the first index in this domain */
    proc first return _value.dsiFirst;
    /* Return the last index in this domain */
    proc last return _value.dsiLast;
    /* Return the low index in this domain factoring in alignment */
    proc alignedLow return _value.dsiAlignedLow;
    /* Return the high index in this domain factoring in alignment */
    proc alignedHigh return _value.dsiAlignedHigh;

    pragma "no doc"
    proc member(i: rank*_value.idxType) {
      if isRectangularDom(this) || isSparseDom(this) then
        return _value.dsiMember(_makeIndexTuple(rank, i));
      else
        return _value.dsiMember(i(1));
    }
    /* Return true if ``i`` is a member of this domain. Otherwise
       return false. */
    proc member(i: _value.idxType ...rank) {
      return member(i);
    }

    pragma "no doc"
    pragma "reference to const when const this"
    pragma "new alias fn"
    proc newAlias() {
      var x = _value;
      pragma "no copy"
      var ret = _getDomain(x);
      return ret;
    }

    /* Returns true if this domain is a subset of ``super``. Otherwise
       returns false. */
    proc isSubset(super : domain) {
      if !isAssociativeDom(this) {
        if isRectangularDom(this) then
          compilerError("isSubset not supported on rectangular domains");
        else if isOpaqueDom(this) then
          compilerError("isSubset not supported on opaque domains");
        else if isSparseDom(this) then
          compilerError("isSubset not supported on sparse domains");
        else
          compilerError("isSubset not supported on this domain type");
      }
      if super.type != this.type then
        compilerError("isSubset called with different associative domain types");

      return && reduce forall i in this do super.member(i);
    }

    /* Returns true if this domain is a superset of ``sub``. Otherwise
       returns false. */
    proc isSuper(sub : domain) {
      if !isAssociativeDom(this) {
        if isRectangularDom(this) then
          compilerError("isSuper not supported on rectangular domains");
        else if isOpaqueDom(this) then
          compilerError("isSuper not supported on opaque domains");
        else if isSparseDom(this) then
          compilerError("isSuper not supported on sparse domains");
        else
          compilerError("isSuper not supported on the domain type ", this.type);
      }
      if sub.type != this.type then
        compilerError("isSuper called with different associative domain types");

      return && reduce forall i in sub do this.member(i);
    }

    // 1/5/10: do we want to support order() and position()?
    pragma "no doc"
    proc indexOrder(i) return _value.dsiIndexOrder(_makeIndexTuple(rank, i));

    pragma "no doc"
    proc position(i) {
      var ind = _makeIndexTuple(rank, i), pos: rank*_value.idxType;
      for d in 1..rank do
        pos(d) = _value.dsiDim(d).indexOrder(ind(d));
      return pos;
    }

    pragma "no doc"
    proc expand(off: rank*_value.idxType) where !isRectangularDom(this) {
      if isAssociativeDom(this) then
        compilerError("expand not supported on associative domains");
      else if isOpaqueDom(this) then
        compilerError("expand not supported on opaque domains");
      else if isSparseDom(this) then
        compilerError("expand not supported on sparse domains");
      else
        compilerError("expand not supported on this domain type");
    }

    pragma "no doc"
    proc expand(off: _value.idxType ...rank) return expand(off);

    /* Returns a new domain that is the current domain expanded by
       ``off(d)`` in dimension ``d`` if ``off(d)`` is positive or
       contracted by ``off(d)`` in dimension ``d`` if ``off(d)``
       is negative. */
    proc expand(off: rank*_value.idxType) {
      var ranges = dims();
      for i in 1..rank do {
        ranges(i) = ranges(i).expand(off(i));
        if (ranges(i).low > ranges(i).high) {
          halt("***Error: Degenerate dimension created in dimension ", i, "***");
        }
      }

      var d = _value.dsiBuildRectangularDom(rank, _value.idxType,
                                           _value.stridable, ranges);
      // Since we've created a new domain, the distribution needs to
      // live at least as long as this new domain.
      if d.linksDistribution() then
        d.dist.add_dom(d);

      return _newDomain(d);
    }

    /* Returns a new domain that is the current domain expanded by
       ``off`` in all dimensions if ``off`` is positive or contracted
       by ``off`` in all dimensions if ``off`` is negative. */
    proc expand(off: _value.idxType) where rank > 1 {
      var ranges = dims();
      for i in 1..rank do
        ranges(i) = dim(i).expand(off);
      var d = _value.dsiBuildRectangularDom(rank, _value.idxType,
                                           _value.stridable, ranges);
      // Since we've created a new domain, the distribution needs to
      // live at least as long as this new domain.
      if d.linksDistribution() then
        d.dist.add_dom(d);
      return _newDomain(d);
    }

    pragma "no doc"
    proc exterior(off: rank*_value.idxType) where !isRectangularDom(this) {
      if isAssociativeDom(this) then
        compilerError("exterior not supported on associative domains");
      else if isOpaqueDom(this) then
        compilerError("exterior not supported on opaque domains");
      else if isSparseDom(this) then
        compilerError("exterior not supported on sparse domains");
      else
        compilerError("exterior not supported on this domain type");
    }

    pragma "no doc"
    proc exterior(off: _value.idxType ...rank) return exterior(off);

    /* Returns a new domain that is the exterior portion of the
       current domain with ``off(d)`` indices for each dimension ``d``.
       If ``off(d)`` is negative, compute the exterior from the low
       bound of the dimension; if positive, compute the exterior
       from the high bound. */
    proc exterior(off: rank*_value.idxType) {
      var ranges = dims();
      for i in 1..rank do
        ranges(i) = dim(i).exterior(off(i));
      var d = _value.dsiBuildRectangularDom(rank, _value.idxType,
                                           _value.stridable, ranges);
      // Since we've created a new domain, the distribution needs to
      // live at least as long as this new domain.
      if d.linksDistribution() then
        d.dist.add_dom(d);
      return _newDomain(d);
    }

    /* Returns a new domain that is the exterior portion of the
       current domain with ``off`` indices for each dimension.
       If ``off`` is negative, compute the exterior from the low
       bound of the dimension; if positive, compute the exterior
       from the high bound. */
    proc exterior(off:_value.idxType) where rank != 1 {
      var offTup: rank*_value.idxType;
      for i in 1..rank do
        offTup(i) = off;
      return exterior(offTup);
    }

    pragma "no doc"
    proc interior(off: rank*_value.idxType) where !isRectangularDom(this) {
      if isAssociativeDom(this) then
        compilerError("interior not supported on associative domains");
      else if isOpaqueDom(this) then
        compilerError("interior not supported on opaque domains");
      else if isSparseDom(this) then
        compilerError("interior not supported on sparse domains");
      else
        compilerError("interior not supported on this domain type");
    }

    pragma "no doc"
    proc interior(off: _value.idxType ...rank) return interior(off);

    /* Returns a new domain that is the interior portion of the
       current domain with ``off(d)`` indices for each dimension
       ``d``. If ``off(d)`` is negative, compute the interior from
       the low bound of the dimension; if positive, compute the
       interior from the high bound. */
    proc interior(off: rank*_value.idxType) {
      var ranges = dims();
      for i in 1..rank do {
        if ((off(i) > 0) && (dim(i).high+1-off(i) < dim(i).low) ||
            (off(i) < 0) && (dim(i).low-1-off(i) > dim(i).high)) {
          halt("***Error: Argument to 'interior' function out of range in dimension ", i, "***");
        }
        ranges(i) = _value.dsiDim(i).interior(off(i));
      }
      var d = _value.dsiBuildRectangularDom(rank, _value.idxType,
                                           _value.stridable, ranges);
      // Since we've created a new domain, the distribution needs to
      // live at least as long as this new domain.
      if d.linksDistribution() then
        d.dist.add_dom(d);
      return _newDomain(d);
    }

    /* Returns a new domain that is the interior portion of the
       current domain with ``off`` indices for each dimension.
       If ``off`` is negative, compute the interior from the low
       bound of the dimension; if positive, compute the interior
       from the high bound. */
    proc interior(off: _value.idxType) where rank != 1 {
      var offTup: rank*_value.idxType;
      for i in 1..rank do
        offTup(i) = off;
      return interior(offTup);
    }

    //
    // NOTE: We eventually want to support translate on other domain types
    //
    pragma "no doc"
    proc translate(off) where !isRectangularDom(this) {
      if isAssociativeDom(this) then
        compilerError("translate not supported on associative domains");
      else if isOpaqueDom(this) then
        compilerError("translate not supported on opaque domains");
      else if isSparseDom(this) then
        compilerError("translate not supported on sparse domains");
      else
        compilerError("translate not supported on this domain type");
    }

    //
    // Notice that the type of the offset does not have to match the
    // index type.  This is handled in the range.translate().
    //
    pragma "no doc"
    proc translate(off: ?t ...rank) return translate(off);

    /* Returns a new domain that is the current domain translated by
       ``off(d)`` in each dimension ``d``. */
    proc translate(off) where isTuple(off) {
      if off.size != rank then
        compilerError("the domain and offset arguments of translate() must be of the same rank");
      var ranges = dims();
      for i in 1..rank do
        ranges(i) = _value.dsiDim(i).translate(off(i));
      var d = _value.dsiBuildRectangularDom(rank, _value.idxType,
                                           _value.stridable, ranges);
      // Since we've created a new domain, the distribution needs to
      // live at least as long as this new domain.
      if d.linksDistribution() then
        d.dist.add_dom(d);
      return _newDomain(d);
     }

    /* Returns a new domain that is the current domain translated by
       ``off`` in each dimension. */
     proc translate(off) where rank != 1 && !isTuple(off) {
       var offTup: rank*off.type;
       for i in 1..rank do
         offTup(i) = off;
       return translate(offTup);
     }

    //
    // intended for internal use only:
    //
    proc chpl__unTranslate(off: _value.idxType ...rank) return chpl__unTranslate(off);
    proc chpl__unTranslate(off: rank*_value.idxType) {
      var ranges = dims();
      for i in 1..rank do
        ranges(i) = dim(i).chpl__unTranslate(off(i));
      var d = _value.dsiBuildRectangularDom(rank, _value.idxType,
                                           _value.stridable, ranges);
      // Since we've created a new domain, the distribution needs to
      // live at least as long as this new domain.
      if d.linksDistribution() then
        d.dist.add_dom(d);
      return _newDomain(d);
    }

    pragma "no doc"
    proc setIndices(x) {
      _value.dsiSetIndices(x);
      if _isPrivatized(_instance) {
        _reprivatize(_value);
      }
    }

    pragma "no doc"
    proc getIndices()
      return _value.dsiGetIndices();

    pragma "no doc"
    proc writeThis(f) {
      _value.dsiSerialWrite(f);
    }

    pragma "no doc"
    proc readThis(f) {
      _value.dsiSerialRead(f);
    }

    pragma "no doc"
    proc localSlice(r: range(?)... rank) where _value.type: DefaultRectangularDom {
      if (_value.locale != here) then
        halt("Attempting to take a local slice of a domain on locale ",
             _value.locale.id, " from locale ", here.id);
      return this((...r));
    }

    pragma "no doc"
    proc localSlice(r: range(?)... rank) {
      return _value.dsiLocalSlice(chpl__anyStridable(r), r);
    }

    pragma "no doc"
    proc localSlice(d: domain) {
      return localSlice((...d.getIndices()));
    }

    // associative array interface
    /* Yield the domain indices in sorted order */
    iter sorted(comparator:?t = chpl_defaultComparator()) {
      for i in _value.dsiSorted(comparator) {
        yield i;
      }
    }

    pragma "no doc"
    proc displayRepresentation() { _value.dsiDisplayRepresentation(); }

    pragma "no doc"
    proc defaultSparseDist {
      // For now, this function just returns the same distribution
      // as the dense one. That works for:
      //  * sparse subdomains of defaultDist arrays (they use defaultDist)
      //  * sparse subdomains of Block distributed arrays (they use Block)
      // However, it is likely that DSI implementations will need to be
      // able to further customize this behavior. In particular, we
      // could add e.g. dsiDefaultSparseDist to the DSI interface
      // and have this function use _value.dsiDefaultSparseDist()
      // (or perhaps _value.dist.dsiDefaultSparseDist() ).
      return _getDistribution(_value.dist);
    }

    /* Cast a rectangular domain to another rectangular domain type.
       If the old type is stridable and the new type is not stridable,
       ensure that the stride was 1.
     */
    proc safeCast(type t)
      where chpl__isRectangularDomType(t) && isRectangularDom(this) {
      const tmpD: t;
      if tmpD.rank != this.rank then
        compilerError("rank mismatch in cast");
      if tmpD.idxType != this.idxType then
        compilerError("idxType mismatch in cast");
      if tmpD.stridable == this.stridable then
        return this;
      else if !tmpD.stridable && this.stridable {
        const inds = this.getIndices();
        var unstridableInds: rank*range(tmpD.idxType, stridable=false);

        for param dim in 1..inds.size {
          if inds(dim).stride != 1 then
            halt("non-stridable domain assigned non-unit stride in dimension ", dim);
          unstridableInds(dim) = inds(dim).safeCast(range(tmpD.idxType,
                                                          stridable=false));
        }
        tmpD.setIndices(unstridableInds);
        return tmpD;
      } else /* if tmpD.stridable && !this.stridable */ {
        tmpD = this;
        return tmpD;
      }
    }

    /*
       Returns an array of locales over which this domain has been distributed.
    */
    proc targetLocales() {
      return _value.dsiTargetLocales();
    }

    /* Return true if the local subdomain can be represented as a single
       domain. Otherwise return false. */
    proc hasSingleLocalSubdomain() param {
      return _value.dsiHasSingleLocalSubdomain();
    }

    /* Return the subdomain that is local to the current locale */
    proc localSubdomain() {
      if !_value.dsiHasSingleLocalSubdomain() then
        compilerError("Domain's local domain is not a single domain");
      return _value.dsiLocalSubdomain();
    }

    /* Yield the subdomains that are local to the current locale */
    iter localSubdomains() {
      if _value.dsiHasSingleLocalSubdomain() then
        yield _value.dsiLocalSubdomain();
      else
        for d in _value.dsiLocalSubdomains() do yield d;
    }
  }  // record _domain

  /* Cast a rectangular domain to a new rectangular domain type.  If the old
     type was stridable and the new type is not stridable then assume the
     stride was 1 without checking.

     For example:
     {1..10 by 2}:domain(stridable=false)

     results in the domain '{1..10}'
   */
  pragma "no doc"
  proc _cast(type t, d: domain) where chpl__isRectangularDomType(t) && isRectangularDom(d) {
    const tmpD: t;
    if tmpD.rank != d.rank then
      compilerError("rank mismatch in cast");
    if tmpD.idxType != d.idxType then
      compilerError("idxType mismatch in cast");

    if tmpD.stridable == d.stridable then
      return d;
    else if !tmpD.stridable && d.stridable {
      var inds = d.getIndices();
      var unstridableInds: d.rank*range(tmpD.idxType, stridable=false);

      for param i in 1..tmpD.rank {
        unstridableInds(i) = inds(i):range(tmpD.idxType, stridable=false);
      }
      tmpD.setIndices(unstridableInds);
      return tmpD;
    } else /* if tmpD.stridable && !d.stridable */ {
      tmpD = d;
      return tmpD;
    }
  }

  proc chpl_countDomHelp(dom, counts) {
    var ranges = dom.dims();
    for param i in 1..dom.rank do
      ranges(i) = ranges(i) # counts(i);
    return dom[(...ranges)];
  }

  proc #(dom: domain, counts: integral) where isRectangularDom(dom) && dom.rank == 1 {
    return chpl_countDomHelp(dom, (counts,));
  }

  proc #(dom: domain, counts) where isRectangularDom(dom) && isTuple(counts) {
    if (counts.size != dom.rank) then
      compilerError("the domain and tuple arguments of # must have the same rank");
    return chpl_countDomHelp(dom, counts);
  }

  proc #(arr: [], counts: integral) where isRectangularArr(arr) && arr.rank == 1 {
    return arr[arr.domain#counts];
  }

  proc #(arr: [], counts) where isRectangularArr(arr) && isTuple(counts) {
    if (counts.size != arr.rank) then
      compilerError("the domain and array arguments of # must have the same rank");
    return arr[arr.domain#counts];
  }

  proc +(d: domain, i: index(d)) {
    if isRectangularDom(d) then
      compilerError("Cannot add indices to a rectangular domain");
    else
      compilerError("Cannot add indices to this domain type");
  }

  proc +(i, d: domain) where i: index(d) {
    if isRectangularDom(d) then
      compilerError("Cannot add indices to a rectangular domain");
    else
      compilerError("Cannot add indices to this domain type");
  }

  proc +(d: domain, i: index(d)) where isIrregularDom(d) {
    d.add(i);
    return d;
  }

  proc +(i, d: domain) where i:index(d) && isIrregularDom(d) {
    d.add(i);
    return d;
  }

  proc +(d1: domain, d2: domain) where
                                   (d1.type == d2.type) &&
                                   (isIrregularDom(d1) && isIrregularDom(d2)) {
    var d3: d1.type;
    // These should eventually become forall loops
    for e in d1 do d3.add(e);
    for e in d2 do d3.add(e);
    return d3;
  }

  proc +(d1: domain, d2: domain) {
    if (isRectangularDom(d1) || isRectangularDom(d2)) then
      compilerError("Cannot add indices to a rectangular domain");
    else
      compilerError("Cannot add indices to this domain type");
  }

  proc -(d: domain, i: index(d)) {
    if isRectangularDom(d) then
      compilerError("Cannot remove indices from a rectangular domain");
    else
      compilerError("Cannot remove indices from this domain type");
  }

  proc -(d: domain, i: index(d)) where isIrregularDom(d) {
    d.remove(i);
    return d;
  }

  proc -(d1: domain, d2: domain) where
                                   (d1.type == d2.type) &&
                                   (isSparseDom(d1) || isOpaqueDom(d1)) {
    var d3: d1.type;
    // These should eventually become forall loops
    for e in d1 do d3.add(e);
    for e in d2 do d3.remove(e);
    return d3;
  }

  proc -(d1: domain, d2: domain) {
    if (isRectangularDom(d1) || isRectangularDom(d2)) then
      compilerError("Cannot remove indices from a rectangular domain");
    else
      compilerError("Cannot remove indices from this domain type");
  }

  inline proc ==(d1: domain, d2: domain) where isRectangularDom(d1) &&
                                                        isRectangularDom(d2) {
    if d1._value.rank != d2._value.rank then return false;
    if d1._value == d2._value then return true;
    for param i in 1..d1._value.rank do
      if (d1.dim(i) != d2.dim(i)) then return false;
    return true;
  }

  inline proc !=(d1: domain, d2: domain) where isRectangularDom(d1) &&
                                                        isRectangularDom(d2) {
    if d1._value.rank != d2._value.rank then return true;
    if d1._value == d2._value then return false;
    for param i in 1..d1._value.rank do
      if (d1.dim(i) != d2.dim(i)) then return true;
    return false;
  }

  inline proc ==(d1: domain, d2: domain) where (isAssociativeDom(d1) &&
                                                         isAssociativeDom(d2)) {
    if d1._value == d2._value then return true;
    if d1.numIndices != d2.numIndices then return false;
    for idx in d1 do
      if !d2.member(idx) then return false;
    return true;
  }

  inline proc !=(d1: domain, d2: domain) where (isAssociativeDom(d1) &&
                                                         isAssociativeDom(d2)) {
    if d1._value == d2._value then return false;
    if d1.numIndices != d2.numIndices then return true;
    for idx in d1 do
      if !d2.member(idx) then return true;
    return false;
  }

  inline proc ==(d1: domain, d2: domain) where (isSparseDom(d1) &&
                                                         isSparseDom(d2)) {
    if d1._value == d2._value then return true;
    if d1.numIndices != d2.numIndices then return false;
    if d1._value.parentDom != d2._value.parentDom then return false;
    for idx in d1 do
      if !d2.member(idx) then return false;
    return true;
  }

  inline proc !=(d1: domain, d2: domain) where (isSparseDom(d1) &&
                                                         isSparseDom(d2)) {
    if d1._value == d2._value then return false;
    if d1.numIndices != d2.numIndices then return true;
    if d1._value.parentDom != d2._value.parentDom then return true;
    for idx in d1 do
      if !d2.member(idx) then return true;
    return false;
  }

  // any combinations not handled by the above

  inline proc ==(d1: domain, d2: domain) param {
    return false;
  }

  inline proc !=(d1: domain, d2: domain) param {
    return true;
  }

  pragma "no doc"
  proc shouldReturnRvalueByConstRef(type t) param {
    if !PODValAccess then return true;
    if isPODType(t) then return false;
    return true;
  }

  // Array wrapper record
  pragma "array"
  pragma "has runtime type"
  pragma "ignore noinit"
  pragma "default intent is ref"
  record _array {
    var _pid:int;  // only used when privatized
    var _instance; // generic, but an instance of a subclass of BaseArr
    var _unowned:bool;
    var _promotionType: _value.eltType;

    inline proc _value {
      if _isPrivatized(_instance) {
        return chpl_getPrivatizedCopy(_instance.type, _pid);
      } else {
        return _instance;
      }
    }

    inline proc _do_destroy() {
      if ! _unowned {
        on _instance {
          var (arrToFree, domToRemove) = _instance.remove();
          var domToFree:BaseDom = nil;
          var distToRemove:BaseDist = nil;
          var distToFree:BaseDist = nil;
          // The dead code to access the fields of _instance are left in the
          // generated code with --baseline on. This means that these
          // statements cannot come after the _delete_arr call.
          param domIsPrivatized  = _isPrivatized(_instance.dom);
          param distIsPrivatized = _isPrivatized(_instance.dom.dist);
          if domToRemove != nil {
            // remove that domain
            (domToFree, distToRemove) = domToRemove.remove();
          }
          if distToRemove != nil {
            distToFree = distToRemove.remove();
          }
          if arrToFree != nil then
            _delete_arr(_instance, _isPrivatized(_instance));
          if domToFree != nil then
            _delete_dom(_instance.dom, domIsPrivatized);
          if distToFree != nil then
            _delete_dist(distToFree, distIsPrivatized);
        }
      }
    }

    proc deinit() {
      _do_destroy();
    }

    /* The type of elements contained in the array */
    proc eltType type return _value.eltType;
    /* The type of indices used in the array's domain */
    proc idxType type return _value.idxType;
    proc _dom return _getDomain(_value.dom);
    /* The number of dimensions in the array */
    proc rank param return this.domain.rank;

    // array element access
    // When 'this' is 'const', so is the returned l-value.
    pragma "no doc" // ref version
    pragma "reference to const when const this"
    pragma "removable array access"
    inline proc this(i: rank*_value.dom.idxType) ref {
      if isRectangularArr(this) || isSparseArr(this) then
        return _value.dsiAccess(i);
      else
        return _value.dsiAccess(i(1));
    }
    pragma "no doc" // value version, for POD types
    inline proc this(i: rank*_value.dom.idxType)
    where !shouldReturnRvalueByConstRef(_value.eltType)
    {
      if isRectangularArr(this) || isSparseArr(this) then
        return _value.dsiAccess(i);
      else
        return _value.dsiAccess(i(1));
    }
    pragma "no doc" // const ref version, for not-POD types
    inline proc this(i: rank*_value.dom.idxType) const ref
    where shouldReturnRvalueByConstRef(_value.eltType)
    {
      if isRectangularArr(this) || isSparseArr(this) then
        return _value.dsiAccess(i);
      else
        return _value.dsiAccess(i(1));
    }



    pragma "no doc" // ref version
    pragma "reference to const when const this"
    pragma "removable array access"
    inline proc this(i: _value.dom.idxType ...rank) ref
      return this(i);

    pragma "no doc" // value version, for POD types
    inline proc this(i: _value.dom.idxType ...rank)
    where !shouldReturnRvalueByConstRef(_value.eltType)
      return this(i);

    pragma "no doc" // const ref version, for not-POD types
    inline proc this(i: _value.dom.idxType ...rank) const ref
    where shouldReturnRvalueByConstRef(_value.eltType)
      return this(i);


    pragma "no doc" // ref version
    pragma "reference to const when const this"
    inline proc localAccess(i: rank*_value.dom.idxType) ref
    {
      if isRectangularArr(this) || isSparseArr(this) then
        return _value.dsiLocalAccess(i);
      else
        return _value.dsiLocalAccess(i(1));
    }
    pragma "no doc" // value version, for POD types
    inline proc localAccess(i: rank*_value.dom.idxType)
    where !shouldReturnRvalueByConstRef(_value.eltType)
    {
      if isRectangularArr(this) || isSparseArr(this) then
        return _value.dsiLocalAccess(i);
      else
        return _value.dsiLocalAccess(i(1));
    }
    pragma "no doc" // const ref version, for not-POD types
    inline proc localAccess(i: rank*_value.dom.idxType) const ref
    where shouldReturnRvalueByConstRef(_value.eltType)
    {
      if isRectangularArr(this) || isSparseArr(this) then
        return _value.dsiLocalAccess(i);
      else
        return _value.dsiLocalAccess(i(1));
    }



    pragma "no doc" // ref version
    pragma "reference to const when const this"
    inline proc localAccess(i: _value.dom.idxType ...rank) ref
      return localAccess(i);

    pragma "no doc" // value version, for POD types
    inline proc localAccess(i: _value.dom.idxType ...rank)
    where !shouldReturnRvalueByConstRef(_value.eltType)
      return localAccess(i);

    pragma "no doc" // const ref version, for not-POD types
    inline proc localAccess(i: _value.dom.idxType ...rank) const ref
    where shouldReturnRvalueByConstRef(_value.eltType)
      return localAccess(i);


    // array slicing by a domain
    //
    // requires dense domain implementation that returns a tuple of
    // ranges via the getIndices() method; domain indexing is difficult
    // in the domain case because it has to be implemented on a
    // domain-by-domain basis; this is not terribly difficult in the
    // dense case because we can represent a domain by a tuple of
    // ranges, but in the sparse case, is there a general representation?
    //
    pragma "no doc"
    pragma "reference to const when const this"
    pragma "fn returns aliasing array"
    proc this(d: domain) {
      if d.rank == rank then
        return this((...d.getIndices()));
      else
        compilerError("slicing an array with a domain of a different rank");
    }

    pragma "no doc"
    proc checkSlice(ranges: range(?) ...rank) {
      for param i in 1.._value.dom.rank do
        if !_value.dom.dsiDim(i).boundsCheck(ranges(i)) then
          halt("array slice out of bounds in dimension ", i, ": ", ranges(i));
    }


    // array slicing by a tuple of ranges
    pragma "no doc"
    pragma "reference to const when const this"
    pragma "fn returns aliasing array"
    proc this(ranges: range(?) ...rank) {
      if boundsChecking then
        checkSlice((... ranges));
      // dsiSlice takes ownership of d._value

      //
      // TODO: This computes a local domain (?).  Do we want to do
      // that or compute the global domain?
      //
      pragma "no auto destroy" var d = _dom((...ranges));
      d._value._free_when_no_arrs = true;
      var a = chpl_arraySliceHelp();

      proc chpl_arraySliceHelp() {
        //        if (alwaysUseArrayViews ||
        //            !canResolveMethod(this._value, "dsiSlice", d._value)) {
          // if we're slicing a slice, short-circuit the slice out
          const (arr, arrpid)  = if (_value.isSliceArrayView()) then (this._value.arr, this._value._ArrPid)
                                 else (this._value, this._pid);

          // I don't believe I want to set _arrAlias on this branch because
          // we're not aliasing the _ddata field of an array directly, only
          // through its owning array's descriptor...

          return new ArrayViewSliceArr(eltType=this.eltType,
                                       _DomPid=d._pid,
                                       dom=d._instance,
                                       _ArrPid=arrpid,
                                       _ArrInstance=arr);
          //        } else {
          //          var a = _value.dsiSlice(d._value);
          //          a._arrAlias = _value;
          //          return a;
          //        }
      }

      // this doesn't need to lock since we just created the domain d
      d._value.add_arr(a, locking=false);
      return _newArray(a);
    }

    // array rank change
    pragma "no doc"
    pragma "reference to const when const this"
    pragma "fn returns aliasing array"
    proc this(args ...rank) where _validRankChangeArgs(args, _value.dom.idxType) {
      if boundsChecking then
        checkRankChange(args);
      var newD = _dom((...args));
      var ranges = _getRankChangeRanges(newD.dims());
      //      param rank = ranges.size, stridable = chpl__anyStridable(ranges);
      pragma "no auto destroy" var d = {(...ranges)};
      d._value._free_when_no_arrs = true;

      var collapsedDim: rank*bool;
      //      compilerWarning("rank = " + rank + " " + collapsedDim.type:string);

      var idx: rank*idxType;
      var fullD: rank*ranges(1).type;

      /*
      compilerWarning(args.type:string);
      compilerWarning(fullD.type:string);
      compilerWarning(ranges.type:string);
      */
      
      for param i in 1..rank {
        if (isRange(args(i))) {
          collapsedDim(i) = false;
          fullD(i) = _dom.dim(i)[args(i)];
        } else {
          collapsedDim(i) = true;
          idx(i) = args(i);
          fullD(i) = args(i)..args(i);
        }
      }

      const (arr, arrpid)  = /*if (_value.isSliceArrayView())
                               then (this._value.arr, this._value._ArrPid)
                               else*/ (this._value, this._pid);

      var a = new ArrayViewRankChangeArr(eltType=this.eltType,
                                         _DomPid = d._pid,
                                         dom = d._instance,
                                         _ArrPid=arrpid,
                                         _ArrInstance=arr,
                                         collapsedDim=collapsedDim,
                                         idx=idx);

      //      var a = _value.dsiRankChange(d._value, rank, stridable, args);
      //      a._arrAlias = _value;
      // this doesn't need to lock since we just created the domain d
      d._value.add_arr(a, locking=false);
      return _newArray(a);
    }

    pragma "no doc"
    proc checkRankChange(args) {
      for param i in 1..args.size do
        if !_value.dom.dsiDim(i).boundsCheck(args(i)) then
          halt("array slice out of bounds in dimension ", i, ": ", args(i));
    }

    // Special cases of local slices for DefaultRectangularArrs because
    // we can't take an alias of the ddata class within that class
    pragma "no doc"
    pragma "reference to const when const this"
    pragma "fn returns aliasing array"
    proc localSlice(r: range(?)... rank) where _value.type: DefaultRectangularArr {
      if boundsChecking then
        checkSlice((...r));
      var dom = _dom((...r));
      return chpl__localSliceDefaultArithArrHelp(dom);
    }

    pragma "no doc"
    pragma "reference to const when const this"
    pragma "fn returns aliasing array"
    proc localSlice(d: domain) where _value.type: DefaultRectangularArr {
      if boundsChecking then
        checkSlice((...d.getIndices()));

      return chpl__localSliceDefaultArithArrHelp(d);
    }

    proc chpl__localSliceDefaultArithArrHelp(d: domain) {
      if (_value.locale != here) then
        halt("Attempting to take a local slice of an array on locale ",
             _value.locale.id, " from locale ", here.id);
      return this(d);
    }
    pragma "no doc"
    pragma "reference to const when const this"
    pragma "fn returns aliasing array"
    proc localSlice(r: range(?)... rank) {
      if boundsChecking then
        checkSlice((...r));
      return _value.dsiLocalSlice(r);
    }

    pragma "no doc"
    pragma "reference to const when const this"
    pragma "fn returns aliasing array"
    proc localSlice(d: domain) {
      return localSlice((...d.getIndices()));
    }

    pragma "no doc"
    inline proc these() {
      return _value.these();
    }

    // 1/5/10: do we need this since it always returns domain.numIndices?
    /* Return the number of elements in the array */
    proc numElements return _value.dom.dsiNumIndices;
    /* Return the number of elements in the array */
    proc size return numElements;

    pragma "no doc"
    pragma "reference to const when const this"
    pragma "new alias fn"
    pragma "fn returns aliasing array"
    proc newAlias() {
      var x = _value;
      pragma "no copy"
      var ret = _getArray(x);
      return ret;
    }

    //
    // This routine determines whether an actual array argument
    // ('this')'s domain is appropriate for a formal array argument
    // that specifies a domain ('formalDom').  It does this using a
    // mix of static checks (do the ranks match, are the domain map
    // types the same if the formal isn't the default dist?) and
    // runtime checks (are the domains' index sets the same; are
    // the domain maps/distributions equivalent?)
    //
    // The 'runtimeChecks' argument indicates whether or not runtime
    // checks should be performed and is set based on the value of
    // the --no-formal-domain-checks flag.
    //
    inline proc chpl_checkArrArgDoms(formalDom: domain, param runtimeChecks: bool) {
      //
      // It's a compile-time error if the ranks don't match
      //
      if (formalDom.rank != this.domain.rank) then
        compilerError("Rank mismatch passing array argument: expected " +
                      formalDom.rank + " but got " + this.domain.rank, errorDepth=2);

      //
      // If the formal domain specifies a domain map other than the
      // default one, then we're putting a constraint on the domain
      // map of the actual that's being passed in.  If it's the
      // default, we take that as an indication that the routine is
      // generic w.r.t. domain map for now (though we may wish to
      // change this in the future when we have better syntax for
      // indicating a generic domain map)..
      //
      if (formalDom.dist._value.type != DefaultDist) {
        //
        // First, at compile-time, check that the domain's types are
        // the same:
        //
        if (formalDom.type != this.domain.type) then
          compilerError("Domain type mismatch in passing array argument", errorDepth=2);

        //
        // Then, at run-time, check that the domain map's values are
        // the same (do this only if the runtime checks argument is true).
        //
        if (runtimeChecks && formalDom.dist != this.domain.dist) then
          halt("Domain map mismatch passing array argument:\n",
               "  Formal domain map is: ", formalDom.dist, "\n",
               "  Actual domain map is: ", this.domain.dist);
      }

      //
      // If we pass those checks, verify at runtime that the index
      // sets of the formal and actual match (do this only if the
      // runtime checks argument is true).
      //
      if (runtimeChecks && formalDom != this.domain) then
        halt("Domain mismatch passing array argument:\n",
             "  Formal domain is: ", formalDom, "\n",
             "  Actual domain is: ", this.domain);
    }

    pragma "no doc"
    pragma "fn returns aliasing array"
    proc reindex(d: domain)
      where isRectangularDom(this.domain) && isRectangularDom(d)
    {
      if rank != d.rank then
        compilerError("rank mismatch: cannot reindex() from " + rank +
                      " dimension(s) to " + d.rank);

      // Optimization: Just return an alias of this array when
      // reindexing to the same domain. We skip same-ness test
      // if the domain descriptors' types are disjoint.
      /*
      if isSubtype(_value.dom.type, d._value.type) ||
         isSubtype(d._value.type, _value.dom.type)
      then
        if _value.dom:object == d._value:object then
          return newAlias();
      */

      for param i in 1..rank do
        if d.dim(i).length != _value.dom.dsiDim(i).length then
          halt("extent in dimension ", i, " does not match actual");

      // dsiReindex takes ownership of newDom._value.
      //      writeln("d is: ", d);
      //      writeln("_dom is: ", _dom);
      pragma "no auto destroy" var newDom = {(...d.dims())};
      newDom._value._free_when_no_arrs = true;
      const (arr, arrpid)  = //if (_value.isSliceArrayView()) then (this._value.arr, this._value._ArrPid)
        //        else
        (this._value, this._pid);
      //      writeln("newDom is: ", newDom);
      var a = new ArrayViewReindexArr(eltType=this.eltType,
                                      _DomPid = newDom._pid,
                                      dom = newDom._instance,
                                      _ArrPid=arrpid,
                                      _ArrInstance=arr);
      //      x._arrAlias = _value;
      // this doesn't need to lock since we just created the domain d
      newDom._value.add_arr(a, locking=false);
      return _newArray(a);
    }

    // reindex for all non-rectangular domain types.
    // See above for the rectangular version.
    pragma "no doc"
    pragma "fn returns aliasing array"
    proc reindex(d:domain) {
      if this.domain != d then
        halt("Reindexing of non-rectangular arrays is undefined.");
      // Does this need to call newAlias()?
      return newAlias();
    }

    pragma "no doc"
    proc writeThis(f) {
      _value.dsiSerialWrite(f);
    }

    pragma "no doc"
    proc readThis(f) {
      _value.dsiSerialRead(f);
    }

    // sparse array interface
    /* Return the Implicitly Represented Value for sparse arrays */
    proc IRV ref {
      return _value.IRV;
    }

    /* Yield the array elements in sorted order. */
    iter sorted(comparator:?t = chpl_defaultComparator()) {
      use Reflection;
      if canResolveMethod(_value, "dsiSorted", comparator) {
        for i in _value.dsiSorted(comparator) {
          yield i;
        }
      } else if canResolveMethod(_value, "dsiSorted") {
        compilerError(_value.type:string + " does not support dsiSorted(comparator)");
      } else {
        use Sort;
        var copy = this;
        sort(copy, comparator=comparator);
        for ind in copy do
          yield ind;
      }
    }

    pragma "no doc"
    proc displayRepresentation() { _value.dsiDisplayRepresentation(); }

    /*
       Returns an array of locales over which this array has been distributed.
    */
    proc targetLocales() {
      return _value.dsiTargetLocales();
    }

    /* Return true if the local subdomain can be represented as a single
       domain. Otherwise return false. */
    proc hasSingleLocalSubdomain() param {
      return _value.dsiHasSingleLocalSubdomain();
    }

    /* Return the subdomain that is local to the current locale */
    proc localSubdomain() {
      if !_value.dsiHasSingleLocalSubdomain() then
        compilerError("Array's local domain is not a single domain");
      return _value.dsiLocalSubdomain();
    }

    /* Yield the subdomains that are local to the current locale */
    iter localSubdomains() {
      if _value.dsiHasSingleLocalSubdomain() then
        yield _value.dsiLocalSubdomain();
      else
        for d in _value.dsiLocalSubdomains() do yield d;
    }

    proc chpl__isDense1DArray() param {
      return isRectangularArr(this) &&
             this.rank == 1 &&
             !this._value.stridable;
    }

    inline proc chpl__assertSingleArrayDomain(fnName: string) {
      if this.domain._value._arrs.length != 1 then
        halt("cannot call " + fnName +
             " on an array defined over a domain with multiple arrays");
    }

    /* The following methods are intended to provide a list or vector style
       interface to 1D unstridable rectangular arrays.  They are only intended
       for use on arrays that have a 1:1 correspondence with their domains.
       All methods here that modify the array's domain assert that this 1:1
       property holds.

       These are currently not parallel safe, and cannot safely be called by
       multiple tasks simultaneously on the same array.
     */

    /* Return true if the array has no elements */
    proc isEmpty(): bool {
      return this.numElements == 0;
    }

    /* Return the first value in the array */
    // The return type used here is currently not pretty in the generated
    // documentation. Don't document it for now.
    pragma "no doc"
    proc head(): this._value.eltType {
      return this[this.domain.low];
    }

    /* Return the last value in the array */
    // The return type used here is currently not pretty in the generated
    // documentation. Don't document it for now.
    pragma "no doc"
    proc tail(): this._value.eltType {
      return this[this.domain.high];
    }

    /* Return a range that is grown or shrunk from r to accommodate 'r2' */
    pragma "no doc"
    inline proc resizeAllocRange(r: range, r2: range,
                                 factor=arrayAsVecGrowthFactor,
                                 param direction=1, param grow=1) {
      // This should only be called for 1-dimensional arrays
      const lo = r.low,
            hi = r.high,
            size = hi - lo + 1;
      if grow > 0 {
        const newSize = max(size+1, (size*factor):int); // Always grow by at least 1.
        if direction > 0 {
          return lo..#newSize;
        } else {
          return ..hi#-newSize;
        }
      } else {
        const newSize = min(size-1, (size/factor):int);
        if direction > 0 {
          var newRange = lo..#newSize;
          if newRange.high < r2.high {
            // not able to take enough spaces off the high end.  Take them
            // off the low end instead.
            const spaceNeeded = r2.high - newRange.high;
            newRange = (newRange.low+spaceNeeded)..r2.high;
          }
          return newRange;
        } else {
          var newRange = ..hi # -newSize;
          if newRange.low > r2.low {
            // not able to take enough spaces off the low end.  Take them
            // off the high end instead.
            const spaceNeeded = newRange.low - r2.low;
            newRange = r2.low..(newRange.high-spaceNeeded);
          }
          return newRange;
        }
      }
    }

    /* Add element ``val`` to the back of the array, extending the array's
       domain by one. If the domain was ``{1..5}`` it will become ``{1..6}``.

       The array must be a rectangular 1-D array; its domain must be
       non-stridable and not shared with other arrays.
     */
    proc push_back(val: this.eltType) where chpl__isDense1DArray() {
      chpl__assertSingleArrayDomain("push_back");
      const lo = this.domain.low,
            hi = this.domain.high+1;
      const newRange = lo..hi;
      on this._value {
        if !this._value.dataAllocRange.member(hi) {
          /* The new index is not in the allocated space.  We'll need to
             realloc it. */
          if this._value.dataAllocRange.length < this.domain.numIndices {
            /* if dataAllocRange has fewer indices than this.domain it must not
               be set correctly.  Set it to match this.domain to start.
             */
            this._value.dataAllocRange = this.domain.low..this.domain.high;
          }
          const oldRng = this._value.dataAllocRange;
          const nextAllocRange = resizeAllocRange(this._value.dataAllocRange, newRange);
          if debugArrayAsVec then
            writeln("push_back reallocate: ",
                    oldRng, " => ", nextAllocRange,
                    " (", newRange, ")");
          this._value.dsiReallocate({nextAllocRange});
          // note: dsiReallocate sets _value.dataAllocRange = nextAllocRange
        }
        this.domain.setIndices((newRange,));
        this._value.dsiPostReallocate();
      }
      this[hi] = val;
    }

    /* Remove the last element from the array, reducing the size of the
       domain by one. If the domain was ``{1..5}`` it will become ``{1..4}``

       The array must be a rectangular 1-D array; its domain must be
       non-stridable and not shared with other arrays.
     */
    proc pop_back() where chpl__isDense1DArray() {
      chpl__assertSingleArrayDomain("pop_back");

      if boundsChecking && isEmpty() then
        halt("pop_back called on empty array");

      const lo = this.domain.low,
            hi = this.domain.high-1;
      const newRange = lo..hi;
      on this._value {
        if this._value.dataAllocRange.length < this.domain.numIndices {
          this._value.dataAllocRange = this.domain.low..this.domain.high;
        }
        if newRange.length < (this._value.dataAllocRange.length / (arrayAsVecGrowthFactor*arrayAsVecGrowthFactor)):int {
          const oldRng = this._value.dataAllocRange;
          const nextAllocRange = resizeAllocRange(this._value.dataAllocRange, newRange, grow=-1);
          if debugArrayAsVec then
            writeln("pop_back reallocate: ",
                    oldRng, " => ", nextAllocRange,
                    " (", newRange, ")");
          this._value.dsiReallocate({nextAllocRange});
          // note: dsiReallocate sets _value.dataAllocRange = nextAllocRange
        }
        this.domain.setIndices((newRange,));
        this._value.dsiPostReallocate();
      }
    }

    /* Add element ``val`` to the front of the array, extending the array's
       domain by one. If the domain was ``{1..5}`` it will become ``{0..5}``.

       The array must be a rectangular 1-D array; its domain must be
       non-stridable and not shared with other arrays.
     */
    proc push_front(val: this.eltType) where chpl__isDense1DArray() {
      chpl__assertSingleArrayDomain("push_front");
      const lo = this.domain.low-1,
            hi = this.domain.high;
      const newRange = lo..hi;
      on this._value {
        if !this._value.dataAllocRange.member(lo) {
          if this._value.dataAllocRange.length < this.domain.numIndices {
            this._value.dataAllocRange = this.domain.low..this.domain.high;
          }
          const oldRng = this._value.dataAllocRange;
          const nextAllocRange = resizeAllocRange(this._value.dataAllocRange, newRange, direction=-1);
          if debugArrayAsVec then
            writeln("push_front reallocate: ",
                    oldRng, " => ", nextAllocRange,
                    " (", newRange, ")");
          this._value.dsiReallocate({nextAllocRange});
          // note: dsiReallocate sets _value.dataAllocRange = nextAllocRange
        }
        this.domain.setIndices((newRange,));
        this._value.dsiPostReallocate();
      }
      this[lo] = val;
    }

    /* Remove the first element of the array reducing the size of the
       domain by one.  If the domain was ``{1..5}`` it will become ``{2..5}``.

       The array must be a rectangular 1-D array; its domain must be
       non-stridable and not shared with other arrays.
     */
    proc pop_front() where chpl__isDense1DArray() {
      chpl__assertSingleArrayDomain("pop_front");

      if boundsChecking && isEmpty() then
        halt("pop_front called on empty array");

      const lo = this.domain.low+1,
            hi = this.domain.high;
      const newRange = lo..hi;
      on this._value {
        if this._value.dataAllocRange.length < this.domain.numIndices {
          this._value.dataAllocRange = this.domain.low..this.domain.high;
        }
        if newRange.length < (this._value.dataAllocRange.length / (arrayAsVecGrowthFactor*arrayAsVecGrowthFactor)):int {
          const oldRng = this._value.dataAllocRange;
          const nextAllocRange = resizeAllocRange(this._value.dataAllocRange, newRange, direction=-1, grow=-1);
          if debugArrayAsVec then
            writeln("pop_front reallocate: ",
                    oldRng, " => ", nextAllocRange,
                    " (", newRange, ")");
          this._value.dsiReallocate({nextAllocRange});
          // note: dsiReallocate sets _value.dataAllocRange = nextAllocRange
        }
        this.domain.setIndices((newRange,));
        this._value.dsiPostReallocate();
      }
    }

    /* Insert element ``val`` into the array at index ``pos``. Shift the array
       elements above ``pos`` up one index. If the domain was ``{1..5}`` it will
       become ``{1..6}``.

       The array must be a rectangular 1-D array; its domain must be
       non-stridable and not shared with other arrays.
     */
    proc insert(pos: this.idxType, val: this.eltType) where chpl__isDense1DArray() {
      chpl__assertSingleArrayDomain("insert");
      const lo = this.domain.low,
            hi = this.domain.high+1;
      const newRange = lo..hi;

      if boundsChecking && !newRange.member(pos) then
        halt("insert at position " + pos + " out of bounds");

      on this._value {
        if !this._value.dataAllocRange.member(hi) {
          if this._value.dataAllocRange.length < this.domain.numIndices {
            this._value.dataAllocRange = this.domain.low..this.domain.high;
          }
          const nextAllocRange = resizeAllocRange(this._value.dataAllocRange, newRange);
          this._value.dsiReallocate({nextAllocRange});
          // note: dsiReallocate sets _value.dataAllocRange = nextAllocRange
        }
        this.domain.setIndices((newRange,));
        this._value.dsiPostReallocate();
      }
      for i in pos..hi-1 by -1 do this[i+1] = this[i];
      this[pos] = val;
    }

    /* Remove the element at index ``pos`` from the array and shift the array
       elements above ``pos`` down one index. If the domain was ``{1..5}``
       it will become ``{1..4}``.

       The array must be a rectangular 1-D array; its domain must be
       non-stridable and not shared with other arrays.
     */
    proc remove(pos: this.idxType) where chpl__isDense1DArray() {
      chpl__assertSingleArrayDomain("remove");

      if boundsChecking && !this.domain.member(pos) then
        halt("remove at position " + pos + " out of bounds");

      const lo = this.domain.low,
            hi = this.domain.high-1;
      const newRange = lo..hi;
      for i in pos..hi {
        this[i] = this[i+1];
      }
      on this._value {
        if this._value.dataAllocRange.length < this.domain.numIndices {
          this._value.dataAllocRange = this.domain.low..this.domain.high;
        }
        if newRange.length < (this._value.dataAllocRange.length / (arrayAsVecGrowthFactor*arrayAsVecGrowthFactor)):int {
          const nextAllocRange = resizeAllocRange(this._value.dataAllocRange, newRange, grow=-1);
          this._value.dsiReallocate({nextAllocRange});
          // note: dsiReallocate sets _value.dataAllocRange = nextAllocRange
        }
        this.domain.setIndices((newRange,));
        this._value.dsiPostReallocate();
      }
    }

    /* Remove ``count`` elements from the array starting at index ``pos`` and
       shift elements above ``pos+count`` down by ``count`` indices.

       The array must be a rectangular 1-D array; its domain must be
       non-stridable and not shared with other arrays.
     */
    proc remove(pos: this.idxType, count: this.idxType) where chpl__isDense1DArray() {
      chpl__assertSingleArrayDomain("remove count");
      const lo = this.domain.low,
            hi = this.domain.high-count;
      if boundsChecking && pos+count-1 > this.domain.high then
        halt("remove at position ", pos+count-1, " out of bounds");
      if boundsChecking && pos < lo then
        halt("remove at position ", pos, " out of bounds");

      const newRange = lo..hi;
      for i in pos..hi {
        this[i] = this[i+count];
      }
      on this._value {
        if this._value.dataAllocRange.length < this.domain.numIndices {
          this._value.dataAllocRange = this.domain.low..this.domain.high;
        }
        if newRange.length < (this._value.dataAllocRange.length / (arrayAsVecGrowthFactor*arrayAsVecGrowthFactor)):int {
          const nextAllocRange = resizeAllocRange(this._value.dataAllocRange, newRange, grow=-1);
          this._value.dsiReallocate({nextAllocRange});
          // note: dsiReallocate sets _value.dataAllocRange = nextAllocRange
        }
        this.domain.setIndices((newRange,));
        this._value.dsiPostReallocate();
      }
    }

    /* Remove the elements at the indices in the ``pos`` range and shift the
       array elements down by ``pos.size`` elements. If the domain was
       ``{1..5}`` and this is called with ``2..3`` as an argument, the new
       domain would be ``{1..3}`` and the array would contain the elements
       formerly at positions 1, 4, and 5.

       The array must be a rectangular 1-D array; its domain must be
       non-stridable and not shared with other arrays.
     */
    proc remove(pos: range(this.idxType, stridable=false)) where chpl__isDense1DArray() {
      chpl__assertSingleArrayDomain("remove range");
      remove(pos.low, pos.size);
    }

    /* Reverse the order of the values in the array. */
    proc reverse() where chpl__isDense1DArray() {
      const lo = this.domain.low,
            mid = this.domain.size / 2,
            hi = this.domain.high;
      for i in 0..#mid {
        this[lo + i] <=> this[hi - i];
      }
    }

    /* Remove all elements from the array leaving the domain empty. If the
       domain was ``{5..10}`` it will become ``{5..4}``.

       The array must be a rectangular 1-D array; its domain must be
       non-stridable and not shared with other arrays.
     */
    proc clear() where chpl__isDense1DArray() {
      chpl__assertSingleArrayDomain("clear");
      const lo = this.domain.low,
            hi = this.domain.low-1;
      assert(hi < lo, "overflow occurred subtracting 1 from low bound in clear");
      const newRange = lo..hi;
      on this._value {
        this._value.dsiReallocate({newRange});
        this.domain.setIndices((newRange,));
        this._value.dsiPostReallocate();
      }
    }

    /* Return a tuple containing ``true`` and the index of the first
       instance of ``val`` in the array, or if ``val`` is not found, a
       tuple containing ``false`` and an unspecified value is returned.
     */
    proc find(val: this.eltType): (bool, this.idxType) {
      for i in this.domain {
        if this[i] == val then return (true, i);
      }
      return (false, 0);
    }

    /* Return the number of times ``val`` occurs in the array. */
    proc count(val: this.eltType): int {
      var total: int = 0;
      for i in this do if i == val then total += 1;
      return total;
    }

   /* Returns a tuple of integers describing the size of each dimension.
      For a sparse array, returns the shape of the parent domain.*/
    proc shape {
      return this.domain.shape;
    }

  }  // record _array

  //
  // A helper function to check array equality (== on arrays promotes
  // to an array of booleans)
  //
  /* Return true if all this array is the same size and shape
     as argument ``that`` and all elements of this array are
     equal to the corresponding element in ``that``. Otherwise
     return false. */
  proc _array.equals(that: _array) {
    //
    // quick path for identical arrays
    //
    if this._value == that._value then
      return true;
    //
    // quick path for rank mismatches
    //
    if this.rank != that.rank then
      return false;
    //
    // check that size/shape are the same to permit legal zippering
    //
    if isRectangularDom(this.domain) && isRectangularDom(that.domain) {
      for d in 1..this.rank do
        if this.domain.dim(d).size != that.domain.dim(d).size then
          return false;
    }
    //
    // if all the above tests match, see if zippered equality is
    // true everywhere
    //
    return && reduce (this == that);
  }

  // The same as the built-in _cast, except accepts a param arg.
  pragma "no doc"
  proc _cast(type t, param arg) where t: _array {
    var result: t;
    // The would-be param version of proc =, inlined.
    chpl__transferArray(result, arg);
    return result;
  }


  //
  // isXxxType, isXxxValue
  //

  /* Return true if ``t`` is a domain map type. Otherwise return false. */
  proc isDmapType(type t) param {
    proc isDmapHelp(type t: _distribution) param  return true;
    proc isDmapHelp(type t)                param  return false;
    return isDmapHelp(t);
  }

  pragma "no doc"
  proc isDmapValue(e: _distribution) param  return true;
  /* Return true if ``e`` is a domain map. Otherwise return false. */
  proc isDmapValue(e)                param  return false;

  /* Return true if ``t`` is a domain type. Otherwise return false. */
  proc isDomainType(type t) param {
    proc isDomainHelp(type t: _domain) param  return true;
    proc isDomainHelp(type t)          param  return false;
    return isDomainHelp(t);
  }

  pragma "no doc"
  proc isDomainValue(e: domain) param  return true;
  /* Return true if ``e`` is a domain. Otherwise return false. */
  proc isDomainValue(e)         param  return false;

  /* Return true if ``t`` is an array type. Otherwise return false. */
  proc isArrayType(type t) param {
    proc isArrayHelp(type t: _array) param  return true;
    proc isArrayHelp(type t)         param  return false;
    return isArrayHelp(t);
  }

  pragma "no doc"
  proc isArrayValue(e: []) param  return true;
  /* Return true if ``e`` is an array. Otherwise return false. */
  proc isArrayValue(e)     param  return false;

//
//     The following functions define set operations on associative arrays.
//

  // promotion for associative array addition doesn't really make sense. instead,
  // we really just want a union
  proc +(a :_array, b: _array) where (a._value.type == b._value.type) && isAssociativeArr(a) {
    return a | b;
  }

  proc +=(ref a :_array, b: _array) where (a._value.type == b._value.type) && isAssociativeArr(a) {
    a.chpl__assertSingleArrayDomain("+=");
    a |= b;
  }

  proc |(a :_array, b: _array) where (a._value.type == b._value.type) && isAssociativeArr(a) {
    var newDom = a.domain | b.domain;
    var ret : [newDom] a.eltType;
    serial !newDom._value.parSafe {
      forall (k,v) in zip(a.domain, a) do ret[k] = v;
      forall (k,v) in zip(b.domain, b) do ret[k] = v;
    }
    return ret;
  }

  proc |=(ref a :_array, b: _array) where (a._value.type == b._value.type) && isAssociativeArr(a) {
    a.chpl__assertSingleArrayDomain("|=");
    serial !a.domain._value.parSafe {
      forall i in b.domain do a.domain.add(i);
      forall (k,v) in zip(b.domain, b) do a[k] = v;
    }
  }

  proc &(a :_array, b: _array) where (a._value.type == b._value.type) && isAssociativeArr(a) {
    var newDom = a.domain & b.domain;
    var ret : [newDom] a.eltType;

    serial !newDom._value.parSafe do
      forall k in newDom do ret[k] = a[k];
    return ret;
  }

  proc &=(ref a :_array, b: _array) where (a._value.type == b._value.type) && isAssociativeArr(a) {
    a.chpl__assertSingleArrayDomain("&=");
    serial !a.domain._value.parSafe {
      forall k in a.domain {
        if !b.domain.member(k) then a.domain.remove(k);
      }
    }
  }

  proc -(a :_array, b: _array) where (a._value.type == b._value.type) && isAssociativeArr(a) {
    var newDom = a.domain - b.domain;
    var ret : [newDom] a.eltType;

    serial !newDom._value.parSafe do
      forall k in newDom do ret[k] = a[k];

    return ret;
  }

  proc -=(ref a :_array, b: _array) where (a._value.type == b._value.type) && isAssociativeArr(a) {
    a.chpl__assertSingleArrayDomain("-=");
    serial !a.domain._value.parSafe do
      forall k in a.domain do
        if b.domain.member(k) then a.domain.remove(k);
  }


  proc ^(a :_array, b: _array) where (a._value.type == b._value.type) && isAssociativeArr(a) {
    var newDom = a.domain ^ b.domain;
    var ret : [newDom] a.eltType;

    serial !newDom._value.parSafe {
      forall k in a.domain do
        if !b.domain.member(k) then ret[k] = a[k];
      forall k in b.domain do
        if !a.domain.member(k) then ret[k] = b[k];
    }

    return ret;
  }

  proc ^=(ref a :_array, b: _array) where (a._value.type == b._value.type) && isAssociativeArr(a) {
    a.chpl__assertSingleArrayDomain("^=");
    serial !a.domain._value.parSafe {
      forall k in b.domain {
        if a.domain.member(k) then a.domain.remove(k);
        else a.domain.add(k);
      }
      forall k in b.domain {
        if a.domain.member(k) then a[k] = b[k];
      }
    }
  }

  proc -(a :domain, b :domain) where (a.type == b.type) && isAssociativeDom(a) {
    var newDom : a.type;
    serial !newDom._value.parSafe do
      forall e in a do
        if !b.member(e) then newDom.add(e);
    return newDom;
  }

  /*
     We remove elements in the RHS domain from those in the LHS domain only if
     they exist. If an element in the RHS is not present in the LHS, no error
     occurs.
  */
  proc -=(ref a :domain, b :domain) where (a.type == b.type) && isAssociativeDom(a) {
    for e in b do
      if a.member(e) then
        a.remove(e);
  }

  proc |(a :domain, b: domain) where (a.type == b.type) && isAssociativeDom(a) {
    return a + b;
  }

  proc |=(ref a :domain, b: domain) where (a.type == b.type) && isAssociativeDom(a) {
    for e in b do
      a.add(e);
  }

  proc +=(ref a :domain, b: domain) where (a.type == b.type) && isAssociativeDom(a) {
    a |= b;
  }

  /*
     We remove elements in the RHS domain from those in the LHS domain only if
     they exist. If an element in the RHS is not present in the LHS, no error
     occurs.
  */
  proc &(a :domain, b: domain) where (a.type == b.type) && isAssociativeDom(a) {
    var newDom : a.type;

    serial !newDom._value.parSafe do
      forall k in a with (ref newDom) do // no race - in 'serial'
        if b.member(k) then newDom += k;
    return newDom;
  }

  proc &=(ref a :domain, b: domain) where (a.type == b.type) && isAssociativeDom(a) {
    for e in a do
      if !b.member(e) then
        a.remove(e);
  }

  proc ^(a :domain, b: domain) where (a.type == b.type) && isAssociativeDom(a) {
    var newDom : a.type;

    serial !newDom._value.parSafe {
      forall k in a do
        if !b.member(k) then newDom.add(k);
      forall k in b do
        if !a.member(k) then newDom.add(k);
    }

    return newDom;
  }

  /*
     We remove elements in the RHS domain from those in the LHS domain only if
     they exist. If an element in the RHS is not present in the LHS, it is
     added to the LHS.
  */
  proc ^=(ref a :domain, b: domain) where (a.type == b.type) && isAssociativeDom(a) {
    for e in a do
      if b.member(e) then
        a.remove(e);
      else
        a.add(e);
  }
  //
  // Helper functions
  //

  pragma "no doc"
  proc isCollapsedDimension(r: range(?e,?b,?s,?a)) param return false;
  pragma "no doc"
  proc isCollapsedDimension(r) param return true;


  // computes || reduction over stridable of ranges
  proc chpl__anyStridable(ranges, param d: int = 1) param {
    for param i in 1..ranges.size do
      if ranges(i).stridable then
        return true;
    return false;
  }

  // given a tuple args, returns true if the tuple contains only
  // integers and ranges; that is, it is a valid argument list for rank
  // change
  proc _validRankChangeArgs(args, type idxType) param {
    proc _isRange(type idxType, r: range(?)) param return true;
    proc _isRange(type idxType, x) param return false;

    proc _validRankChangeArg(type idxType, r: range(?)) param return true;
    proc _validRankChangeArg(type idxType, i: idxType) param return true;
    proc _validRankChangeArg(type idxType, x) param return false;

    /*
    proc help(param dim: int) param {
      if !_validRankChangeArg(idxType, args(dim)) then
        return false;
      else if dim < args.size then
        return help(dim+1);
      else
        return true;
    }*/

    proc allValid() param {
      for param dim in 1.. args.size {
        if !_validRankChangeArg(idxType, args(dim)) then
          return false;
      }
      return true;
    }
    proc oneRange() param {
      for param dim in 1.. args.size {
        if _isRange(idxType, args(dim)) then
          return true;
      }
      return false;
    }

    return allValid() && oneRange();
    //return help(1);
  }

  proc _getRankChangeRanges(args) {
    proc _tupleize(x) {
      var y: 1*x.type;
      y(1) = x;
      return y;
    }
    proc collectRanges(param dim: int) {
      if dim > args.size then
        compilerError("domain slice requires a range in at least one dimension");
      if isRange(args(dim)) then
        return collectRanges(dim+1, _tupleize(args(dim)));
      else
        return collectRanges(dim+1);
    }
    proc collectRanges(param dim: int, x: _tuple) {
      if dim > args.size {
        return x;
      } else if dim < args.size {
        if isRange(args(dim)) then
          return collectRanges(dim+1, ((...x), args(dim)));
        else
          return collectRanges(dim+1, x);
      } else {
        if isRange(args(dim)) then
          return ((...x), args(dim));
        else
          return x;
      }
    }
    return collectRanges(1);
  }

  //
  // Assignment of domains and arrays
  //
  proc =(ref a: _distribution, b: _distribution) {
    if a._value == nil {
      __primitive("move", a, chpl__autoCopy(b.clone()));
    } else if a._value._doms.length == 0 {
      if a._value.type != b._value.type then
        compilerError("type mismatch in distribution assignment");
      if a._value == b._value {
        // do nothing
      } else
        a._value.dsiAssign(b._value);
      if _isPrivatized(a._instance) then
        _reprivatize(a._value);
    } else {
      halt("assignment to distributions with declared domains is not yet supported");
    }
  }

  proc =(ref a: domain, b: domain) {
    if a.rank != b.rank then
      compilerError("rank mismatch in domain assignment");
    if a.idxType != b.idxType then
      compilerError("index type mismatch in domain assignment");
    if isRectangularDom(a) && isRectangularDom(b) then
      if !a.stridable && b.stridable then
        compilerError("cannot assign from a stridable domain to an unstridable domain without an explicit cast");

    if !isIrregularDom(a) && !isIrregularDom(b) {
      for e in a._instance._arrs do {
        on e do e.dsiReallocate(b);
      }
      a.setIndices(b.getIndices());
      for e in a._instance._arrs do {
        on e do e.dsiPostReallocate();
      }
    } else {
      //
      // BLC: It's tempting to do a clear + add here, but because
      // we need to preserve array values that are in the intersection
      // between the old and new index sets, we use the following
      // instead.
      //
      // TODO: These should eventually become forall loops, hence the
      // warning
      //
      // NOTE: For the current implementation of associative domains,
      // the domain iteration is parallelized, but modification
      // of the underlying data structures (in particular, the _resize()
      // operation on the table) is not thread-safe.  Something more
      // intelligent will likely be needed before it is worth it to
      // parallelize whole-domain assignment for associative arrays.
      //

//      disabled for testing for the same reason
//      as the array version: it can be called from autoCopy/initCopy.
//      compilerWarning("whole-domain assignment has been serialized (see note in $CHPL_HOME/STATUS)");
      for i in a._value.dsiIndsIterSafeForRemoving() {
        if !b.member(i) {
          a.remove(i);
        }
      }
      for i in b {
        if !a.member(i) {
          a.add(i);
        }
      }
    }
  }

  proc =(ref a: domain, b: _tuple) {
    a.clear();
    for ind in 1..b.size {
      a.add(b(ind));
    }
  }

  proc =(ref d: domain, r: range(?)) {
    d = {r};
  }

  //
  // Return true if t is a tuple of ranges that is legal to assign to
  // rectangular domain d
  //
  proc chpl__isLegalRectTupDomAssign(d, t) param {
    proc isRangeTuple(a) param {
      proc peelArgs(first, rest...) param {
        return if rest.size > 1 then
                 isRange(first) && peelArgs((...rest))
               else
                 isRange(first) && isRange(rest(1));
      }
      proc peelArgs(first) param return isRange(first);

      return if !isTuple(a) then false else peelArgs((...a));
    }

    proc strideSafe(d, rt, param dim: int=1) param {
      return if dim == d.rank then
               d.dim(dim).stridable || !rt(dim).stridable
             else
               (d.dim(dim).stridable || !rt(dim).stridable) && strideSafe(d, rt, dim+1);
    }
    return isRangeTuple(t) && d.rank == t.size && strideSafe(d, t);
  }

  proc =(ref d: domain, rt: _tuple) where chpl__isLegalRectTupDomAssign(d, rt) {
    d = {(...rt)};
  }

  proc =(ref a: domain, b) {  // b is iteratable
    if isRectangularDom(a) then
      compilerError("Illegal assignment to a rectangular domain");
    a.clear();
    for ind in b {
      a.add(ind);
    }
  }

  proc chpl__serializeAssignment(a: [], b) param {
    if a.rank != 1 && isRange(b) then
      return true;

    // Sparse and Opaque arrays do not yet support parallel iteration.  We
    // could let them fall through, but then we get multiple warnings for a
    // single assignment statement which feels like overkill
    //
    if ((!isRectangularArr(a) && !isAssociativeArr(a) && !isSparseArr(a)) ||
        (isArray(b) &&
         !isRectangularArr(b) && !isAssociativeArr(b) && !isSparseArr(b))) then
      return true;
    return false;
  }

  // This must be a param function
  proc chpl__compatibleForBulkTransfer(a:[], b:[]) param {
    if a.eltType != b.eltType then return false;
    if !chpl__supportedDataTypeForBulkTransfer(a.eltType) then return false;
    if a._value.type != b._value.type then return false;
    if !a._value.dsiSupportsBulkTransfer() then return false;
    return true;
  }

  proc chpl__compatibleForBulkTransferStride(a:[], b:[]) param {
    if a.eltType != b.eltType then return false;
    if !chpl__supportedDataTypeForBulkTransfer(a.eltType) then return false;
    if !chpl__supportedDataTypeForBulkTransfer(b.eltType) then return false;
    if !a._value.dsiSupportsBulkTransferInterface() then return false;
    if !b._value.dsiSupportsBulkTransferInterface() then return false;
    return true;
  }

  // This must be a param function
  proc chpl__supportedDataTypeForBulkTransfer(type t) param {
    var x:t;
    return chpl__supportedDataTypeForBulkTransfer(x);
  }
  proc chpl__supportedDataTypeForBulkTransfer(x: string) param return false;
  proc chpl__supportedDataTypeForBulkTransfer(x: sync) param return false;
  proc chpl__supportedDataTypeForBulkTransfer(x: single) param return false;
  proc chpl__supportedDataTypeForBulkTransfer(x: domain) param return false;
  proc chpl__supportedDataTypeForBulkTransfer(x: []) param return false;
  proc chpl__supportedDataTypeForBulkTransfer(x: _distribution) param return true;
  proc chpl__supportedDataTypeForBulkTransfer(x: ?t) param where isComplexType(t) return true;
  proc chpl__supportedDataTypeForBulkTransfer(x: ?t) param where isRecordType(t) || isTupleType(t) {
    // TODO: The current implementations of isPODType and
    //       supportedDataTypeForBulkTransfer do not completely align. I'm
    //       leaving it as future work to enable bulk transfer for other types
    //       that are POD. In the long run it seems like we should be able to
    //       have only one method for supportedDataType that just calls
    //       isPODType.

    // We can bulk transfer any record or tuple that is 'Plain Old Data' ie. a
    // bag of bits
    return isPODType(t);
  }
  proc chpl__supportedDataTypeForBulkTransfer(x: ?t) param where isUnionType(t) return false;
  proc chpl__supportedDataTypeForBulkTransfer(x: object) param return false;
  proc chpl__supportedDataTypeForBulkTransfer(x) param return true;

  proc chpl__useBulkTransfer(a:[], b:[]) {
    //if debugDefaultDistBulkTransfer then writeln("chpl__useBulkTransfer");

    // constraints specific to a particular domain map array type
    if !a._value.doiCanBulkTransfer(chpl__getViewDom(a)) then return false;
    if !b._value.doiCanBulkTransfer(chpl__getViewDom(b)) then return false;
    if !a._value.doiUseBulkTransfer(b) then return false;

    return true;
  }

  //NOTE: This function also checks for equal lengths in all dimensions,
  //as the previous one (chpl__useBulkTransfer) so depending on the order they
  //are called, this can be factored out.
  proc chpl__useBulkTransferStride(a:[], b:[]) {
    //if debugDefaultDistBulkTransfer then writeln("chpl__useBulkTransferStride");

    // constraints specific to a particular domain map array type
    if !a._value.doiCanBulkTransferStride(chpl__getViewDom(a)) then return false;
    if !b._value.doiCanBulkTransferStride(chpl__getViewDom(b)) then return false;
    if !a._value.doiUseBulkTransferStride(b) then return false;

    return true;
  }

  inline proc chpl__bulkTransferHelper(a, b) {
    if a._value.isDefaultRectangular() {
      if b._value.isDefaultRectangular() {
        // implemented in DefaultRectangular
        a._value.doiBulkTransferStride(b, chpl__getViewDom(a));
      }
      else
        // b's domain map must implement this
        b._value.doiBulkTransferToDR(a, chpl__getViewDom(b));
    } else {
      if b._value.isDefaultRectangular() then
        // a's domain map must implement this
        a._value.doiBulkTransferFromDR(b, chpl__getViewDom(a));
      else
        // a's domain map must implement this,
        // possibly using b._value.doiBulkTransferToDR()
        a._value.doiBulkTransferFrom(b, chpl__getViewDom(a));
    }
 }

  pragma "no doc"
  proc checkArrayShapesUponAssignment(a: [], b: []) {
    if isRectangularArr(a) && isRectangularArr(b) {
      const aDims = a._value.dom.dsiDims(),
            bDims = b._value.dom.dsiDims();
      compilerAssert(aDims.size == bDims.size);
      for param i in 1..aDims.size {
        if aDims(i).length != bDims(i).length then
          halt("assigning between arrays of different shapes in dimension ",
               i, ": ", aDims(i).length, " vs. ", bDims(i).length);
      }
    } else {
      // may not have dsiDims(), so can't check them as above
      // todo: compilerError if one is rectangular and the other isn't?
    }
  }

  inline proc =(ref a: [], b:[]) {
    if a.rank != b.rank then
      compilerError("rank mismatch in array assignment");

    if b._value == nil then
      // This happens e.g. for 'new' on a record with an array field whose
      // default initializer is a forall expr. E.g. arrayInClassRecord.chpl.
      return;

    if a._value == b._value {
      // Do nothing for A = A but we could generate a warning here
      // since it is probably unintended. We need this check here in order
      // to avoid memcpy(x,x) which happens inside doiBulkTransfer.
      return;
    }

    if a.size == 0 && b.size == 0 then
      // Do nothing for zero-length assignments
      return;

    if boundsChecking then
      checkArrayShapesUponAssignment(a, b);

    // try bulk transfer
    if !chpl__serializeAssignment(a, b) then
      // Do bulk transfer.
      chpl__bulkTransferArray(a, b);
    else
      // Do non-bulk transfer.
      chpl__transferArray(a, b);
  }

  inline proc chpl__bulkTransferArray(ref a: [], const ref b) {
    if (useBulkTransfer &&
        chpl__compatibleForBulkTransfer(a, b) &&
        chpl__useBulkTransfer(a, b))
    {
      a._value.doiBulkTransfer(b, chpl__getViewDom(a));
    }
    else if (useBulkTransferStride &&
        chpl__compatibleForBulkTransferStride(a, b) &&
        chpl__useBulkTransferStride(a, b))
    {
      chpl__bulkTransferHelper(a, b);
    }
    else {
      if debugBulkTransfer {
        chpl_debug_writeln("proc =(a:[],b): bulk transfer did not happen");
      }
      chpl__transferArray(a, b);
    }
  }

  inline proc chpl__transferArray(ref a: [], const ref b) {
    if (a.eltType == b.type ||
        _isPrimitiveType(a.eltType) && _isPrimitiveType(b.type)) {
      forall aa in a do
        aa = b;
    } else if chpl__serializeAssignment(a, b) {
// commenting this out to remove testing noise.
// this is always printed out if it's on, because chpl__transferArray
// is now called from array auto-copy.
//      compilerWarning("whole array assignment has been serialized (see note in $CHPL_HOME/STATUS)");
      for (aa,bb) in zip(a,b) do
        aa = bb;
    } else if chpl__tryToken { // try to parallelize using leader and follower iterators
      forall (aa,bb) in zip(a,b) do
        aa = bb;
    } else {
      for (aa,bb) in zip(a,b) do
        aa = bb;
    }
  }

  // assigning from a param
  inline proc chpl__transferArray(a: [], param b) {
    forall aa in a do
      aa = b;
  }

  inline proc =(ref a: [], b:domain) {
    if a.rank != b.rank then
      compilerError("rank mismatch in array assignment");
    chpl__transferArray(a, b);
  }

  inline proc =(ref a: [], b) /* b is not an array nor a domain nor a tuple */ {
    chpl__transferArray(a, b);
  }

/* Does not work: compiler expects assignments to have 2 formals,
   whereas the below becomes a 1-argument function after resolution.
  inline proc =(ref a: [], param b) {
    chpl__transferArray(a, b);
  }
*/

  inline proc =(ref a: [], b: _tuple) where isEnumArr(a) {
    if b.size != a.numElements then
      halt("tuple array initializer size mismatch");
    for (i,j) in zip(chpl_enumerate(index(a.domain)), 1..) {
      a(i) = b(j);
    }
  }

  proc =(ref a: [], b: _tuple) where isRectangularArr(a) {
    proc chpl__tupleInit(j, param rank: int, b: _tuple) {
      type idxType = a.domain.idxType,
           strType = chpl__signedType(idxType);

      const stride = a.domain.dim(a.rank-rank+1).stride,
            start = a.domain.dim(a.rank-rank+1).first;

      if rank == 1 {
        for param i in 1..b.size {
          j(a.rank-rank+1) = (start:strType + ((i-1)*stride)): idxType;
          a(j) = b(i);
        }
      } else {
        for param i in 1..b.size {
          j(a.rank-rank+1) = (start:strType + ((i-1)*stride)): idxType;
          chpl__tupleInit(j, rank-1, b(i));
        }
      }
    }
    var j: a.rank*a.domain.idxType;
    chpl__tupleInit(j, a.rank, b);
  }

  proc _desync(type t) type where isSyncType(t) || isSingleType(t) {
    var x: t;
    return x.valType;
  }

  proc _desync(type t) type {
    return t;
  }

  proc =(ref a: [], b: _desync(a.eltType)) {
    forall e in a do
      e = b;
  }

  /*
   * The following procedure is effectively equivalent to:
   *
  inline proc chpl_by(a:domain, b) { ... }
   *
   * because the parser renames the routine since 'by' is a keyword.
   */
  proc by(a: domain, b) {
    var r: a.rank*range(a._value.idxType,
                      BoundedRangeType.bounded,
                      true);
    var t = _makeIndexTuple(a.rank, b, expand=true);
    for param i in 1..a.rank do
      r(i) = a.dim(i) by t(i);
    var d = a._value.dsiBuildRectangularDom(a.rank, a._value.idxType, true, r);
    if d.linksDistribution() then
      d.dist.add_dom(d);
    return _newDomain(d);
  }

  /*
   * The following procedure is effectively equivalent to:
   *
  inline proc chpl_align(a:domain, b) { ... }
   *
   * because the parser renames the routine since 'align' is a keyword.
   */
  proc align(a: domain, b) {
    var r: a.rank*range(a._value.idxType,
                      BoundedRangeType.bounded,
                      a.stridable);
    var t = _makeIndexTuple(a.rank, b, expand=true);
    for param i in 1..a.rank do
      r(i) = a.dim(i) align t(i);
    var d = a._value.dsiBuildRectangularDom(a.rank, a._value.idxType, a.stridable, r);
    if d.linksDistribution() then
      d.dist.add_dom(d);
    return _newDomain(d);
  }

  //
  // index for all opaque domains
  //
  pragma "no doc"
  record _OpaqueIndex {
    var node:int = 0;
    var i:uint = 0;
  }
  pragma "no doc"
  pragma "locale private"
  var _OpaqueIndexNext: atomic uint;

  //
  // Swap operator for arrays
  //
  inline proc <=>(x: [], y: []) {
    forall (a,b) in zip(x, y) do
      a <=> b;
  }

  /* Returns a copy of the array ``A`` containing the same values but
     in the shape of the domain ``D``. The number of indices in the
     domain must equal the number of elements in the array. The
     elements of ``A`` are copied into the new array using the
     default iteration orders over ``D`` and ``A``.  */
  proc reshape(A: [], D: domain) {
    if !isRectangularDom(D) then
      compilerError("reshape(A,D) is meaningful only when D is a rectangular domain; got D: ", D.type:string);
    if A.size != D.size then
      halt("reshape(A,D) is invoked when A has ", A.size,
           " elements, but D has ", D.size, " indices");
    var B: [D] A.eltType;
    for (i,a) in zip(D,A) do
      B(i) = a;
    return B;
  }

  pragma "no doc"
  iter linearize(Xs) {
    for x in Xs do yield x;
  }

  pragma "init copy fn"
  proc chpl__initCopy(a: _distribution) {
    pragma "no copy" var b = a.clone();
    return b;
    // You'd think we could just write
    //   return a.clone();
    // but that makes an infinite loop.
  }

  pragma "init copy fn"
  proc chpl__initCopy(const ref a: domain) {
    var b: a.type;
    if isRectangularDom(a) && isRectangularDom(b) {
      b.setIndices(a.getIndices());
    } else {
      // TODO : update to use forall loop
      for i in a do
        b.add(i);
    }
    return b;
  }

  pragma "auto copy fn" proc chpl__autoCopy(const ref x: domain) {
    pragma "no copy" var b = chpl__initCopy(x);
    return b;
  }

  proc chpl_replaceWithDeepCopy(ref a:domain) {
    var b : a.type;

    if isRectangularDom(a) && isRectangularDom(b) {
      b.setIndices(a.getIndices());
    } else {
      // TODO: These should eventually become forall loops, hence the
      // warning
      //
      // NOTE: See above note regarding associative domains
      //
      //compilerWarning("whole-domain assignment has been serialized (see note in $CHPL_HOME/STATUS)");
      for i in a do
        b.add(i);
    }

    if ! a._unowned {
      // destroy the old domain now that we are replacing it
      a._do_destroy();
    }

    a._pid = b._pid;
    a._instance = b._instance;
    a._unowned = false;

    b._pid = nullPid;
    b._instance = nil;
    b._unowned = true;
  }

  // This implementation of arrays and domains can create aliases
  // of domains and arrays. Additionally, array aliases are possible
  // in the language with the => operator.
  //
  // A call to the chpl__unalias function is added by the compiler when a user
  // variable is initialized from an expression that would normally not require
  // a copy.
  //
  // For example, if we have
  //   var A:[1..10] int;
  //   var B = A[1..3];
  // then B is initialized with a slice of A. But since B is a new
  // variable, it needs to be a new 3-element array with distinct storage.
  // Since the slice is implemented as a function call, without chpl__unalias,
  // B would just be initialized to the result of the function call -
  // meaning that B would not refer to distinct array elements.
  pragma "unalias fn"
  inline proc chpl__unalias(x: domain) {
    if x._unowned {
      // We could add an autoDestroy here, but it wouldn't do anything for
      // an unowned domain.
      pragma "no auto destroy" var ret = x;
      return ret;
    } else {
      pragma "no copy" var ret = x;
      return ret;
    }
  }

  pragma "init copy fn"
  proc chpl__initCopy(const ref a: []) {
    var b : [a._dom] a.eltType;

    // Try bulk transfer.
    if !chpl__serializeAssignment(b, a) {
      chpl__bulkTransferArray(b, a);
      return b;
    }

    chpl__transferArray(b, a);
    return b;
  }

  pragma "auto copy fn" proc chpl__autoCopy(const ref x: []) {
    pragma "no copy" var b = chpl__initCopy(x);
    return b;
  }

  pragma "init copy fn"
  proc chpl__initCopy(const ref a: [])
<<<<<<< HEAD
    where a._value.isSliceArrayView() {
=======
    where a._value.isReindexArrayView() {
>>>>>>> ec2aee54
    var b : [a._dom] a.eltType;

    // Try bulk transfer.
    if !chpl__serializeAssignment(b, a) {
      chpl__bulkTransferArray(b, a);
      return b;
    }

    chpl__transferArray(b, a);
    return b;
  }

  pragma "auto copy fn" proc chpl__autoCopy(const ref x: [])
<<<<<<< HEAD
    where x._value.isSliceArrayView() {
    writeln("In array slice autocopy");
    return _newArray(new ArrayViewSliceArr(eltType=x.eltType,
                                           _DomPid=x._value._DomPid,
                                           dom=x._value.dom,
                                           _ArrPid=x._value._ArrPid,
                                           _ArrInstance=x._value._ArrInstance));
  }
  
  pragma "auto copy fn" proc chpl__autoCopy(const ref x: [])
    where x._value.isRankChangeArrayView() {
    writeln("In array slice autocopy");
    return _newArray(new ArrayViewRankChangeArr(eltType=x.eltType,
                                                _DomPid=x._value._DomPid,
                                                dom=x._value.dom,
                                                _ArrPid=x._value._ArrPid,
                                                _ArrInstance=x._value._ArrInstance,
                                                collapsedDim=x._value.collapsedDim,
                                                idx=x._value.idx));
  }

=======
    where x._value.isReindexArrayView() {
    writeln("In array slice autocopy");
    return _newArray(new ArrayViewReindexArr(eltType=x.eltType,
                                             _DomPid=x._value._DomPid,
                                             dom=x._value.dom,
                                             _ArrPid=x._value._ArrPid,
                                             _ArrInstance=x._value._ArrInstance));
  }
  
  
>>>>>>> ec2aee54
  proc chpl_replaceWithDeepCopy(ref a:[]) {
    var b : [a._dom] a.eltType;

    // Try bulk transfer.
    if !chpl__serializeAssignment(b, a) {
      chpl__bulkTransferArray(b, a);
    } else {
      chpl__transferArray(b, a);
    }

    a._do_destroy();

    a._pid = b._pid;
    //
    // TODO: What would be a cleaner way to deal with this?  The
    // problem is that the compiler tries to resolve chpl__unalias for
    // all record types, and so tries to resolve this for array views.
    // But for an array view, the _instance field of 'a' is not going
    // to be of the same type as that of 'b' by definition, so the
    // assignment between instances below fails.  I used this
    // conditional plus halt as a workaround, though to date, the halt
    // has not actually been triggered.
    //
    if a._instance.type != b._instance.type {
      halt("Mismatching types in chpl_replaceWithDeepCopy");
    } else {
      a._instance = b._instance;  // array classes don't match if 'a' was a slice
    }
    a._unowned = false;

    b._pid = nullPid;
    b._instance = nil;
    b._unowned = true;
  }


  // see comment on chpl__unalias for domains
  pragma "unalias fn"
  inline proc chpl__unalias(x: []) {
    const isalias = (x._unowned) || (x._value._arrAlias != nil);

    if isalias {
      // Intended to call chpl__initCopy
      pragma "no auto destroy" var ret = x;
      chpl__autoDestroy(x);
      return ret;
    } else {
      // Just return a bit-copy/shallow-copy of 'x'
      pragma "no copy" var ret = x;
      return ret;
    }
  }

  pragma "unalias fn"
  inline proc chpl__unalias(x: [])
<<<<<<< HEAD
  where x._value.isSliceArrayView() || x._value.isRankChangeArrayView() {
    // Intended to call chpl__initCopy
    pragma "no auto destroy" var ret = x;

=======
    where x._value.isReindexArrayView() {
    // Intended to call chpl__initCopy
    pragma "no auto destroy" var ret = x;
    
>>>>>>> ec2aee54
    // Since chpl__unalias replaces a initCopy(auto/initCopy()) the inner value
    // needs to be auto-destroyed.
    // TODO: Should this be inserted by the compiler?
    chpl__autoDestroy(x);
<<<<<<< HEAD

    return ret;
  }

=======
    
    return ret;
  }
      
>>>>>>> ec2aee54

  //
  // Noakes 2015/11/05
  //
  // This function is invoked to implement for expressions and
  // forall expressions. An iterator is invoked that generates
  // the elements of the resulting array.
  //
  // Although it appears to be a copy constructor, it is in fact
  // an Array constructor.  It appears to me that this implementation
  // it due to an artifact in the interaction between normalize and
  // function resolution; the former inserts calls to initCopy() without
  // understanding the types involved.  This in turn leads to some
  // confusion for the compiler is resolved by the liberal use of
  // pragmas.
  //

  pragma "init copy fn"
  proc chpl__initCopy(ir: _iteratorRecord) {

    // The use of an explicit initCopy() is required
    // to support nested for/forall expressions.
    iter _ir_copy_recursive(ir) {
      for e in ir {
        pragma "no copy"
        var ee = chpl__initCopy(e);

        yield ee;
      }
    }

    pragma "no copy"
    var irc  = _ir_copy_recursive(ir);

    var i    = 1;
    var size = 4;

    pragma "insert auto destroy"
    var D    = {1..size};

    // note that _getIterator is called in order to copy the iterator
    // class since for arrays we need to iterate once to get the
    // element type (at least for now); this also means that if this
    // iterator has side effects, we will see them; a better way to
    // handle this may be to get the static type (not initialize the
    // array) and use a primitive to set the array's element; that may
    // also handle skyline arrays
    var A: [D] iteratorIndexType(irc);

    for e in irc {
      // The resulting array grows dynamically
      if i > size {
        size = 2 * size;
        D    = { 1 .. size };
      }

      A(i) = e;
      i    = i + 1;
    }

    D = { 1 .. i - 1 };

    return A;
  }

  /* ================================================
     Set Operations on Associative Domains and Arrays
     ================================================

     Associative domains and arrays support a number of operators for
     set manipulations.

   */
}<|MERGE_RESOLUTION|>--- conflicted
+++ resolved
@@ -136,12 +136,9 @@
   use ChapelBase; // For opaque type.
   use ChapelTuple;
   use ChapelLocale;
-<<<<<<< HEAD
   use ArrayViewSlice;
   use ArrayViewRankChange;
-=======
   use ArrayViewReindex;
->>>>>>> ec2aee54
 
   // Explicitly use a processor atomic, as most calls to this function are
   // likely be on locale 0
@@ -3716,11 +3713,9 @@
 
   pragma "init copy fn"
   proc chpl__initCopy(const ref a: [])
-<<<<<<< HEAD
-    where a._value.isSliceArrayView() {
-=======
-    where a._value.isReindexArrayView() {
->>>>>>> ec2aee54
+    where (a._value.isSliceArrayView() ||
+           a._value.isRankChangeArrayView() ||
+           a._value.isReindexArrayView()) {
     var b : [a._dom] a.eltType;
 
     // Try bulk transfer.
@@ -3734,7 +3729,6 @@
   }
 
   pragma "auto copy fn" proc chpl__autoCopy(const ref x: [])
-<<<<<<< HEAD
     where x._value.isSliceArrayView() {
     writeln("In array slice autocopy");
     return _newArray(new ArrayViewSliceArr(eltType=x.eltType,
@@ -3756,7 +3750,7 @@
                                                 idx=x._value.idx));
   }
 
-=======
+  pragma "auto copy fn" proc chpl__autoCopy(const ref x: [])
     where x._value.isReindexArrayView() {
     writeln("In array slice autocopy");
     return _newArray(new ArrayViewReindexArr(eltType=x.eltType,
@@ -3767,7 +3761,6 @@
   }
   
   
->>>>>>> ec2aee54
   proc chpl_replaceWithDeepCopy(ref a:[]) {
     var b : [a._dom] a.eltType;
 
@@ -3823,32 +3816,19 @@
 
   pragma "unalias fn"
   inline proc chpl__unalias(x: [])
-<<<<<<< HEAD
-  where x._value.isSliceArrayView() || x._value.isRankChangeArrayView() {
+  where (x._value.isSliceArrayView() || 
+         x._value.isRankChangeArrayView() || 
+         x._value.isReindexArrayView()) {
     // Intended to call chpl__initCopy
     pragma "no auto destroy" var ret = x;
 
-=======
-    where x._value.isReindexArrayView() {
-    // Intended to call chpl__initCopy
-    pragma "no auto destroy" var ret = x;
-    
->>>>>>> ec2aee54
     // Since chpl__unalias replaces a initCopy(auto/initCopy()) the inner value
     // needs to be auto-destroyed.
     // TODO: Should this be inserted by the compiler?
     chpl__autoDestroy(x);
-<<<<<<< HEAD
 
     return ret;
   }
-
-=======
-    
-    return ret;
-  }
-      
->>>>>>> ec2aee54
 
   //
   // Noakes 2015/11/05
