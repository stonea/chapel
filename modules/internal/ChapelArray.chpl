/*
 * Copyright 2004-2020 Hewlett Packard Enterprise Development LP
 * Other additional copyright holders may be indicated within.
 *
 * The entirety of this work is licensed under the Apache License,
 * Version 2.0 (the "License"); you may not use this file except
 * in compliance with the License.
 *
 * You may obtain a copy of the License at
 *
 *     http://www.apache.org/licenses/LICENSE-2.0
 *
 * Unless required by applicable law or agreed to in writing, software
 * distributed under the License is distributed on an "AS IS" BASIS,
 * WITHOUT WARRANTIES OR CONDITIONS OF ANY KIND, either express or implied.
 * See the License for the specific language governing permissions and
 * limitations under the License.
 */

// ChapelArray.chpl
//
/* Operations on Domains and Arrays.

   =================================================
   Distribution, Domain and Array Equality operators
   =================================================

   Equality operators are defined to test if two distributions
   are equivalent or not:

   .. code-block:: chapel

     dist1 == dist2
     dist1 != dist2

   Or to test if two domains are equivalent or not:

   .. code-block:: chapel

     dom1 == dom2
     dom1 != dom2

   Arrays are promoted, so the result of the equality operators is
   an array of booleans.  To get a single result use the ``equals``
   method instead.

   .. code-block:: chapel

     arr1 == arr2 // compare each element resulting in an array of booleans
     arr1 != arr2 // compare each element resulting in an array of booleans
     arr1.equals(arr2) // compare entire arrays resulting in a single boolean

   ========================================
   Miscellaneous Domain and Array Operators
   ========================================

   The domain count operator ``#``
   -------------------------------

   The ``#`` operator can be applied to dense rectangular domains
   with a tuple argument whose size matches the rank of the domain
   (or optionally an integer in the case of a 1D domain). The operator
   is equivalent to applying the ``#`` operator to the component
   ranges of the domain and then using them to slice the domain.

   The array count operator ``#``
   ------------------------------
   The ``#`` operator can be applied to dense rectangular arrays
   with a tuple argument whose size matches the rank of the array
   (or optionally an integer in the case of a 1D array). The operator
   is equivalent to applying the ``#`` operator to the array's domain
   and using the result to slice the array.

   The array swap operator ``<=>``
   -------------------------------
   The ``<=>`` operator can be used to swap the contents of two arrays
   with the same shape.

   ================================================
   Set Operations on Associative Domains and Arrays
   ================================================

   Associative domains and arrays support a number of operators for
   set manipulations.  The supported set operators are:

     =======  ====================
     \+ , \|  Union
     &        Intersection
     \-       Difference
     ^        Symmetric Difference
     =======  ====================

   Consider the following code where ``A`` and ``B`` are associative arrays:

   .. code-block:: chapel

     var C = A op B;

   The result ``C`` is a new associative array backed by a new associative
   domain. The domains of ``A`` and ``B`` are not modified by ``op``.

   There are also ``op=`` variants that store the result into the first operand.

   Consider the following code where ``A`` and ``B`` are associative arrays:

   .. code-block:: chapel

     A op= B;

   ``A`` must not share its domain with another array, otherwise the program
   will halt with an error message.

   For the ``+=`` and ``|=`` operators, the value from ``B`` will overwrite
   the existing value in ``A`` when indices overlap.

   ==================================================
   Parallel Safety with respect to Arrays and Domains
   ==================================================

   Users must take care when applying operations to arrays and domains
   concurrently from distinct tasks.  For instance, if one task is
   modifying the index set of a domain while another task is operating
   on either the domain itself or an array declared over that domain,
   this represents a race and could have arbitrary consequences
   including incorrect results and program crashes.  While making
   domains and arrays safe with respect to such concurrent operations
   would be appealing, Chapel's current position is that such safety
   guarantees would be prohibitively expensive.

   Chapel arrays do support concurrent reads, writes, iterations, and
   operations as long as their domains are not being modified
   simultaneously.  Such operations are subject to Chapel's memory
   consistency model like any other memory accesses.  Similarly, tasks
   may make concurrent queries and iterations on a domain as long as
   another task is not simultaneously modifying the domain's index
   set.

   By default, associative domains permit multiple tasks
   to modify their index sets concurrently.  This adds some amount of
   overhead to these operations.  If the user knows that all such
   modifications will be done serially or in a parallel-safe context,
   the overheads can be avoided by setting ``parSafe`` to ``false`` in
   the domain's type declaration.  For example, the following
   declaration creates an associative domain of strings where the
   implementation will do nothing to ensure that simultaneous
   modifications to the domain are parallel-safe:

     .. code-block:: chapel

       var D: domain(string, parSafe=false);

   As with any other domain type, it is not safe to access an
   associative array while its domain is changing, regardless of
   whether ``parSafe`` is set to ``true`` or ``false``.

   ===========================================
   Functions and Methods on Arrays and Domains
   ===========================================

 */
module ChapelArray {

  use ChapelBase; // For opaque type.
  use ChapelTuple;
  use ChapelLocale;
  use ArrayViewSlice;
  use ArrayViewRankChange;
  use ArrayViewReindex;
  private use Reflection only;
  private use ChapelDebugPrint;
  private use SysCTypes;

  // Explicitly use a processor atomic, as most calls to this function are
  // likely be on locale 0
  pragma "no doc"
  var numPrivateObjects: chpl__processorAtomicType(int);
  pragma "no doc"
  param nullPid = -1;

  pragma "no doc"
  config param debugBulkTransfer = false;
  pragma "no doc"
  config param useBulkTransfer = true;
  pragma "no doc"
  config param useBulkTransferStride = true;

  // Return POD values from arrays as values instead of const ref?
  pragma "no doc"
  config param PODValAccess = true;

  // Toggles the functionality to perform strided bulk transfers involving
  // distributed arrays.
  //
  // Currently disabled due to observations of higher communication counts
  // compared to element-by-element assignment.
  pragma "no doc"
  config param useBulkTransferDist = false;

  pragma "no doc" // no doc unless we decide to expose this
  config param arrayAsVecGrowthFactor = 1.5;
  pragma "no doc"
  config param debugArrayAsVec = false;

  proc _isPrivatized(value) param
    return !_local && ((_privatization && value!.dsiSupportsPrivatization()) ||
                       value!.dsiRequiresPrivatization());
    // Note - _local=true means --local / single locale
    // _privatization is controlled by --[no-]privatization
    // privatization required, not optional, for PrivateDist

  // MPF 2016-10-02: This simple implementation of privatization has some
  // drawbacks:
  // 1) Creating a new privatized object necessarily does something on all
  //    locales; this would be surprising if the user explicitly requested a
  //    Block array on 2 locales for example.
  // 2) Privatized object ids are managed by Locale 0 in a way that, while
  //    relatively low overhead, adds work to Locale 0 that is not present on
  //    the other locales, and again would be surprising if a Block array were
  //    created over other locales only (say, Locales[2] and Locales[3]).

  // Given a dsi Dist/Dom/Array, create an pid integer identifying the
  // privatized version on all locales; and populate each locale
  // with a privatized value that can be retrieved by the pid
  // without communication.
  proc _newPrivatizedClass(value) : int {

    const n = numPrivateObjects.fetchAdd(1);

    const hereID = here.id;
    const privatizeData = value.dsiGetPrivatizeData();
    on Locales[0] do
      _newPrivatizedClassHelp(value, value, n, hereID, privatizeData);

    proc _newPrivatizedClassHelp(parentValue, originalValue, n, hereID, privatizeData) {
      var newValue = originalValue;
      if hereID != here.id {
        newValue = parentValue.dsiPrivatize(privatizeData);
        __primitive("chpl_newPrivatizedClass", newValue, n);
        newValue.pid = n;
      } else {
        __primitive("chpl_newPrivatizedClass", newValue, n);
        newValue.pid = n;
      }
      cobegin {
        if chpl_localeTree.left then
          on chpl_localeTree.left do
            _newPrivatizedClassHelp(newValue, originalValue, n, hereID, privatizeData);
        if chpl_localeTree.right then
          on chpl_localeTree.right do
            _newPrivatizedClassHelp(newValue, originalValue, n, hereID, privatizeData);
      }
    }

    return n;
  }

  // original is the value this method shouldn't free, because it's the
  // canonical version. The rest are copies on other locales.
  proc _freePrivatizedClass(pid:int, original:object):void
  {
    // Do nothing for null pids.
    if pid == nullPid then return;

    on Locales[0] {
      _freePrivatizedClassHelp(pid, original);
    }

    proc _freePrivatizedClassHelp(pid, original) {
      var prv = chpl_getPrivatizedCopy(unmanaged object, pid);
      if prv != original then
        delete prv;

      extern proc chpl_clearPrivatizedClass(pid:int);
      chpl_clearPrivatizedClass(pid);

      cobegin {
        if chpl_localeTree.left then
          on chpl_localeTree.left do
            _freePrivatizedClassHelp(pid, original);
        if chpl_localeTree.right then
          on chpl_localeTree.right do
            _freePrivatizedClassHelp(pid, original);
      }
    }
  }

  proc _reprivatize(value) {
    const pid = value.pid;
    const hereID = here.id;
    const reprivatizeData = value.dsiGetReprivatizeData();
    on Locales[0] do
      _reprivatizeHelp(value, value, pid, hereID, reprivatizeData);

    proc _reprivatizeHelp(parentValue, originalValue, pid, hereID, reprivatizeData) {
      var newValue = originalValue;
      if hereID != here.id {
        newValue = chpl_getPrivatizedCopy(newValue.type, pid);
        newValue.dsiReprivatize(parentValue, reprivatizeData);
      }
      cobegin {
        if chpl_localeTree.left then
          on chpl_localeTree.left do
            _reprivatizeHelp(newValue, originalValue, pid, hereID, reprivatizeData);
        if chpl_localeTree.right then
          on chpl_localeTree.right do
            _reprivatizeHelp(newValue, originalValue, pid, hereID, reprivatizeData);
      }
    }
  }

  //
  // Take a rank and value and check that the value is a rank-tuple or not a
  // tuple. If the value is not a tuple and expand is true, copy the value into
  // a rank-tuple. If the value is a scalar and rank is 1, copy it into a 1-tuple.
  //
  proc _makeIndexTuple(param rank, t: _tuple, param expand: bool=false) where rank == t.size {
    return t;
  }

  proc _makeIndexTuple(param rank, t: _tuple, param expand: bool=false) where rank != t.size {
    compilerError("index rank must match domain rank");
  }

  proc _makeIndexTuple(param rank, val:integral, param expand: bool=false) {
    if expand || rank == 1 {
      var t: rank*val.type;
      for param i in 0..rank-1 do
        t(i) = val;
      return t;
    } else {
      compilerWarning(val.type:string);
      compilerError("index rank must match domain rank");
      return val;
    }
  }

  pragma "no copy return"
  proc _newArray(value) {
    if _isPrivatized(value) then
      return new _array(_newPrivatizedClass(value), value);
    else
      return new _array(nullPid, value);
  }

  // It is intentional that there is no _getArray.
  // It would have implications for alias analysis
  // of arrays.

  proc _getDomain(value) {
    if _to_unmanaged(value.type) != value.type then
      compilerError("Domain on borrow created");

    if _isPrivatized(value) then
      return new _domain(value.pid, value, _unowned=true);
    else
      return new _domain(nullPid, value, _unowned=true);
  }

  proc _getDistribution(value) {
    if _isPrivatized(value) then
      return new _distribution(value.pid, value, _unowned=true);
    else
      return new _distribution(nullPid, value, _unowned=true);
  }

  // Run-time type support
  //
  // NOTE: the bodies of functions marked with runtime type init fn such as
  // chpl__buildDomainRuntimeType and chpl__buildArrayRuntimeType are replaced
  // by the compiler to just create a record storing the arguments. The body
  // is moved by the compiler to convertRuntimeTypeToValue.
  // The return type of chpl__build...RuntimeType is what tells the
  // compiler which runtime type it is creating.

  //
  // Support for domain types
  //
  pragma "runtime type init fn"
  proc chpl__buildDomainRuntimeType(d: _distribution, param rank: int,
                                   type idxType = int,
                                   param stridable: bool = false)
    return new _domain(d, rank, idxType, stridable);

  pragma "runtime type init fn"
  proc chpl__buildDomainRuntimeType(d: _distribution, type idxType,
                                    param parSafe: bool = true)
    return new _domain(d, idxType, parSafe);

  pragma "runtime type init fn"
  proc chpl__buildSparseDomainRuntimeType(d: _distribution, dom: domain)
    return new _domain(d, dom);

  proc chpl__convertValueToRuntimeType(dom: domain) type
   where isSubtype(dom._value.type, BaseRectangularDom)
    return chpl__buildDomainRuntimeType(dom.dist, dom._value.rank,
                              dom._value.idxType, dom._value.stridable);

  proc chpl__convertValueToRuntimeType(dom: domain) type
   where isSubtype(dom._value.type, BaseAssociativeDom)
    return chpl__buildDomainRuntimeType(dom.dist, dom._value.idxType, dom._value.parSafe);

  proc chpl__convertValueToRuntimeType(dom: domain) type
   where isSubtype(_to_borrowed(dom._value.type), BaseSparseDom)
    return chpl__buildSparseDomainRuntimeType(dom.dist, dom._value.parentDom);

  proc chpl__convertValueToRuntimeType(dom: domain) type {
    compilerError("the global domain class of each domain map implementation must be a subclass of BaseRectangularDom, BaseAssociativeDom, or BaseSparseDom", 0);
    return 0; // dummy
  }

  //
  // Support for array types
  //
  pragma "runtime type init fn"
  proc chpl__buildArrayRuntimeType(dom: domain, type eltType)
    return dom.buildArray(eltType);

  proc _getLiteralType(type t) type {
    if t != c_string then return t;
    else return string;
  }
  /*
   * Support for array literal expressions.
   *
   * Array literals are detected during parsing and converted
   * to a call expr.  Array values pass through the various
   * compilation phases as regular parameters.
   *
   * NOTE:  It would be nice to define a second, less specific, function
   *        to handle the case of multiple types, however this is not
   *        possible atm due to using var args with a query type. */
  pragma "no doc"
  config param CHPL_WARN_DOMAIN_LITERAL = "unset";
  proc chpl__buildArrayExpr( elems ...?k ) {

    if CHPL_WARN_DOMAIN_LITERAL == "true" && isRange(elems(0)) {
      compilerWarning("Encountered an array literal with range element(s).",
                      " Did you mean a domain literal here?",
                      " If so, use {...} instead of [...].");
    }

    // elements of string literals are assumed to be of type string
    type elemType = _getLiteralType(elems(0).type);
    var A : [1..k] elemType;  //This is unfortunate, can't use t here...

    for param i in 0..k-1 {
      type currType = _getLiteralType(elems(i).type);

      if currType != elemType {
        compilerError( "Array literal element " + i:string +
                       " expected to be of type " + elemType:string +
                       " but is of type " + currType:string );
      }

      A(i+1) = elems(i);
    }

    return A;
  }

  proc chpl__buildAssociativeArrayExpr( elems ...?k ) {
    type keyType = _getLiteralType(elems(0).type);
    type valType = _getLiteralType(elems(1).type);
    var D : domain(keyType);

    //Size the domain appropriately for the number of keys
    //This prevents expensive resizing as keys are added.
    // Note that k/2 is the number of keys, since the tuple
    // passed to this function has 2 elements (key and value)
    // for each array element.
    D.requestCapacity(k/2);
    var A : [D] valType;

    for param i in 0..k-1 by 2 {
      var elemKey = elems(i);
      var elemVal = elems(i+1);
      type elemKeyType = _getLiteralType(elemKey.type);
      type elemValType = _getLiteralType(elemVal.type);

      if elemKeyType != keyType {
        compilerError("Associative array key element " + ((i+2)/2):string +
                       " expected to be of type " + keyType:string +
                       " but is of type " + elemKeyType:string);
      }

      if elemValType != valType {
        compilerError("Associative array value element " + ((i+1)/2):string
                      + " expected to be of type " + valType:string
                      + " but is of type " + elemValType:string);
      }

      D += elemKey;
      A[elemKey] = elemVal;
    }

    return A;
  }


  proc chpl__convertValueToRuntimeType(arr: []) type
    return chpl__buildArrayRuntimeType(arr.domain, arr.eltType);

  //
  // These routines increment and decrement the reference count
  // for a domain that is part of an array's element type.
  // Prior to introducing these routines and calls, we would
  // increment/decrement the reference count based on the
  // number of indices in the outer domain instead; this could
  // cause the domain to be deallocated prematurely in the
  // case the the outer domain was empty.  For example:
  //
  //   var D = {1..0};   // start empty; we'll resize later
  //   var A: [D] [1..2] real;
  //
  // The anonymous domain {1..2} must be kept alive as a result
  // of being part of A's type even though D is initially empty.
  // Thus, {1..2} should remain alive as long as A is.  By
  // incrementing and decrementing its reference counts based
  // on A's lifetime rather than the number of elements in domain
  // D, we ensure that is kept alive.  See
  // test/users/bugzilla/bug794133/ for more details and examples.
  //
  proc chpl_incRefCountsForDomainsInArrayEltTypes(arr:unmanaged BaseArr, type eltType) {
    if isArrayType(eltType) {
      arr._decEltRefCounts = true;
      var ev: eltType;
      ev.domain._value.add_containing_arr(arr);
      chpl_incRefCountsForDomainsInArrayEltTypes(arr, ev.eltType);
    }
  }

  proc chpl_decRefCountsForDomainsInArrayEltTypes(arr:unmanaged BaseArr, type eltType) {
    if isArrayType(eltType) {
      if arr._decEltRefCounts == false then
        halt("Decrementing array's elements' ref counts without having incremented first!");

      var ev: eltType;
      const refcount = ev.domain._value.remove_containing_arr(arr);
      if refcount == 0 then
        _delete_dom(ev.domain._value, _isPrivatized(ev.domain._value));
      chpl_decRefCountsForDomainsInArrayEltTypes(arr, ev.eltType);
    }
  }

  //
  // Support for subdomain types
  //
  // Note the domain of a subdomain is not yet part of the runtime type
  //
  proc chpl__buildSubDomainType(dom: domain) type
    return chpl__convertValueToRuntimeType(dom);

  //
  // Support for domain expressions, e.g., {1..3, 1..3}
  //

  proc chpl__isTupleOfRanges(tup) param {
    for param i in 0..tup.size-1 {
      if !isRangeType(tup(i).type) then
        return false;
    }
    return true;
  }

  proc chpl__buildDomainExpr(ranges...)
  where chpl__isTupleOfRanges(ranges) {
    param rank = ranges.size;
    for param i in 1..rank-1 do
      if ranges(0).idxType != ranges(i).idxType then
        compilerError("idxType varies among domain's dimensions");
    for param i in 0..rank-1 do
      if ! isBoundedRange(ranges(i)) then
        compilerError("one of domain's dimensions is not a bounded range");
    var d: domain(rank, ranges(0).idxType, chpl__anyStridable(ranges));
    d.setIndices(ranges);
    return d;
  }

  proc chpl__buildDomainExpr(keys...) {
    param count = keys.size;
    // keyType of string literals is assumed to be type string
    type keyType = _getLiteralType(keys(0).type);
    for param i in 1..count-1 do
      if keyType != _getLiteralType(keys(i).type) {
        compilerError("Associative domain element " + i:string +
                      " expected to be of type " + keyType:string +
                      " but is of type " +
                      _getLiteralType(keys(i).type):string);
      }

    //Initialize the domain with a size appropriate for the number of keys.
    //This prevents resizing as keys are added.
    var D : domain(keyType);
    D.requestCapacity(count);

    for param i in 0..count-1 do
      D += keys(i);

    return D;
  }

  //
  // Support for domain expressions within array types, e.g. [1..n], [D]
  //
  proc chpl__ensureDomainExpr(const ref x: domain) const ref {
    return x;
  }

  // pragma is a workaround for ref-pair vs generic/specific overload resolution
  pragma "compiler generated"
  pragma "last resort"
  proc chpl__ensureDomainExpr(x...) {
    return chpl__buildDomainExpr((...x));
  }

  pragma "compiler generated"
  pragma "last resort"
  proc chpl__ensureDomainExpr(type t) {
    compilerError("Domain expression was a type ('", t:string, "') rather than a domain value or range list as expected");
  }

  //
  // Support for distributed domain expression e.g. {1..3, 1..3} dmapped Dist()
  //
  proc chpl__distributed(d: _distribution, dom: domain) {
    if isRectangularDom(dom) {
      var distDom: domain(dom.rank, dom._value.idxType, dom._value.stridable) dmapped d = dom;
      return distDom;
    } else {
      var distDom: domain(dom._value.idxType) dmapped d = dom;
      return distDom;
    }
  }

  proc chpl__distributed(d: _distribution, ranges...)
  where chpl__isTupleOfRanges(ranges) {
    return chpl__distributed(d, chpl__buildDomainExpr((...ranges)));
  }

  //
  // Array-view utility functions
  //
  proc chpl__isArrayView(arr) param {
    const value = if isArray(arr) then arr._value else arr;

    param isSlice      = value.isSliceArrayView();
    param isRankChange = value.isRankChangeArrayView();
    param isReindex    = value.isReindexArrayView();

    return isSlice || isRankChange || isReindex;
  }

  //
  // Return the innermost array class (e.g., a DefaultRectangular).
  //
  // 'arr' can be a full-fledged array or a BaseArr-inheriting class
  //
  proc chpl__getActualArray(arr) {
    var value = if isArray(arr) then arr._value else arr;
    var ret = if chpl__isArrayView(value) then value._getActualArray() else value;
    return ret;
  }

  //
  // Return true if 'arg' is a DefaultRectangular array or domain
  // or is an ArrayView over a DefaultRectangular array or domain.
  //
  // 'arg' can be a full-fledged array/domain type or a class that inherits
  // from BaseArr or BaseDom
  //
  proc chpl__isDROrDRView(arg) param {
    if isDomain(arg) || isSubtype(arg.type, BaseDom) {
      const value = if isDomain(arg) then arg._value else arg;
      param isDR  = value.isDefaultRectangular();
      param isDRView = chpl__isDomainView(value) && chpl__getActualDomain(value).isDefaultRectangular();
      return isDR || isDRView;
    } else if isArray(arg) || isSubtype(arg.type, BaseArr) {
      const value = if isArray(arg) then arg._value else arg;
      param isDR = value.isDefaultRectangular();
      param isDRView = chpl__isArrayView(value) && chpl__getActualArray(value).isDefaultRectangular();
      return isDR || isDRView;
    } else {
      compilerError("Invalid argument for chpl__isDROrDRView");
    }
  }

  //
  // End of array-view utility functions
  //

  //
  // DomainView utility functions
  //
  proc chpl__isDomainView(dom) param {
    const value = if isDomain(dom) then dom._value else dom;

    param isSlice      = value.isSliceDomainView();
    param isRankChange = value.isRankChangeDomainView();
    param isReindex    = value.isReindexDomainView();

    return isSlice || isRankChange || isReindex;
  }

  proc chpl__getActualDomain(dom) {
    var value = if isDomain(dom) then dom._value else dom;
    var ret = if chpl__isDomainView(value) then value._getActualDomain() else value;
    return ret;
  }

  // note: chpl__isDROrDRView defined above also applies to domains

  //
  // End of DomainView utility functions
  //

  proc chpl__isRectangularDomType(type domainType) param {
    var dom: domainType;
    return isDomainType(domainType) && isRectangularDom(dom);
  }

  proc chpl__isSparseDomType(type domainType) param {
    var dom: domainType;
    return isSparseDom(dom);
  }

  proc chpl__distributed(d: _distribution, type domainType) type {
    if !isDomainType(domainType) then
      compilerError("cannot apply 'dmapped' to the non-domain type ",
                    domainType:string);
    if chpl__isRectangularDomType(domainType) {
      var dom: domainType;
      return chpl__buildDomainRuntimeType(d, dom._value.rank, dom._value.idxType,
                                          dom._value.stridable);
    } else if chpl__isSparseDomType(domainType) {
      proc getParentDomType() type {
        var dom : domainType;
        return __primitive("static typeof", dom._value.parentDom.type);
      }

      pragma "no copy"
      pragma "no auto destroy"
      var parentDom = __primitive("get runtime type field", getParentDomType(),
                                                            domainType,
                                                            "dom");

      return chpl__buildSparseDomainRuntimeType(d, parentDom);
    } else {
      var dom: domainType;
      return chpl__buildDomainRuntimeType(d, dom._value.idxType, dom._value.parSafe);
    }
  }

  //
  // Support for index types
  //
  pragma "unsafe"
  proc chpl__buildIndexType(param rank: int, type idxType) type where rank == 1 {
    var x: idxType;
    return x.type;
  }

  pragma "unsafe"
  proc chpl__buildIndexType(param rank: int, type idxType) type where rank > 1 {
    var x: rank*idxType;
    return x.type;
  }

  proc chpl__buildIndexType(param rank: int) type
    return chpl__buildIndexType(rank, int);

  proc chpl__buildIndexType(d: domain) type
    return chpl__buildIndexType(d.rank, d._value.idxType);

  /* Return true if the argument ``d`` is a rectangular domain.
     Otherwise return false.  */
  proc isRectangularDom(d: domain) param {
    return isSubtype(_to_borrowed(d._value.type), BaseRectangularDom);
  }

  /* Return true if the argument ``a`` is an array with a rectangular
     domain.  Otherwise return false. */
  proc isRectangularArr(a: []) param return isRectangularDom(a.domain);

  /* Return true if ``d`` is an irregular domain; e.g. is not rectangular.
     Otherwise return false. */
  proc isIrregularDom(d: domain) param {
    return isSparseDom(d) || isAssociativeDom(d);
  }

  /* Return true if ``a`` is an array with an irregular domain; e.g. not
     rectangular. Otherwise return false. */
  proc isIrregularArr(a: []) param return isIrregularDom(a.domain);

  /* Return true if ``d`` is an associative domain. Otherwise return false. */
  proc isAssociativeDom(d: domain) param {
    proc isAssociativeDomClass(dc: BaseAssociativeDom) param return true;
    proc isAssociativeDomClass(dc) param return false;
    return isAssociativeDomClass(_to_borrowed(d._value));
  }

  /* Return true if ``a`` is an array with an associative domain. Otherwise
     return false. */
  proc isAssociativeArr(a: []) param return isAssociativeDom(a.domain);

  /* Return true if ``d`` is a sparse domain. Otherwise return false. */
  proc isSparseDom(d: domain) param {
    proc isSparseDomClass(dc: BaseSparseDom) param return true;
    proc isSparseDomClass(dc) param return false;
    return isSparseDomClass(d._value);
  }

  /* Return true if ``a`` is an array with a sparse domain. Otherwise
     return false. */
  proc isSparseArr(a: []) param return isSparseDom(a.domain);

  // Helper function used to ensure a returned array matches the declared
  // return type when the declared return type specifies a particular domain
  // but not the element type.
  proc chpl__checkDomainsMatch(a: [], b) {
    use HaltWrappers only;
    if (boundsChecking) {
      if (a.domain != b) {
        HaltWrappers.boundsCheckHalt("domain mismatch on return");
      }
    }
  }

  proc chpl__checkDomainsMatch(a: _iteratorRecord, b) {
    use HaltWrappers only;
    if (boundsChecking) {
      // Should use iterator.shape here to avoid copy
      var tmp = a;
      if (tmp.domain != b) {
        HaltWrappers.boundsCheckHalt("domain mismatch on return");
      }
    }
  }

  // Helper function used to ensure a returned array matches the declared
  // return type when the declared return type specifies a particular element
  // type but not the domain
  proc chpl__checkEltTypeMatch(a: [], type b) {
    if (a.eltType != b) {
      compilerError("array element type mismatch in return from ",
                    a.eltType: string,
                    " to ",
                    b: string);
    }
  }

  proc chpl__checkEltTypeMatch(a: _iteratorRecord, type b) {
    type eltType = iteratorToArrayElementType(a.type);
    if (eltType != b) {
      compilerError("array element type mismatch in return from ",
                    eltType: string,
                    " to ",
                    b: string);
    }
  }

  //
  // Support for distributions
  //
  pragma "no doc"
  pragma "syntactic distribution"
  record dmap { }

  proc chpl__buildDistType(type t) type where isSubtype(_to_borrowed(t), BaseDist) {
    var x: _to_unmanaged(t)?;
    var y = new _distribution(x!);
    return y.type;
  }

  proc chpl__buildDistType(type t) {
    compilerError("illegal domain map type specifier - must be a subclass of BaseDist");
  }

  proc chpl__buildDistValue(x:unmanaged) where isSubtype(x.borrow().type, BaseDist) {
    return new _distribution(x);
  }
  proc chpl__buildDistValue(in x:owned) where isSubtype(x.borrow().type, BaseDist) {
    return new _distribution(x.release());
  }

  proc chpl__buildDistValue(x) {
    compilerError("illegal domain map value specifier - must be a subclass of BaseDist");
  }

  //
  // Distribution wrapper record
  //
  pragma "distribution"
  pragma "ignore noinit"
  pragma "no doc"
  record _distribution {
    var _pid:int;  // only used when privatized
    pragma "owned"
    var _instance; // generic, but an instance of a subclass of BaseDist
    var _unowned:bool; // 'true' for the result of 'getDistribution',
                       // in which case, the record destructor should
                       // not attempt to delete the _instance.

    proc init(_pid : int, _instance, _unowned : bool) {
      this._pid      = _pid;
      this._instance = _instance;
      this._unowned  = _unowned;
    }

    proc init(value) {
      this._pid = if _isPrivatized(value) then _newPrivatizedClass(value) else nullPid;
      this._instance = _to_unmanaged(value);
    }

    // Note: This does not handle the case where the desired type of 'this'
    // does not match the type of 'other'. That case is handled by the compiler
    // via coercions.
    proc init=(const ref other : _distribution) {
      var value = other._value.dsiClone();
      this.init(value);
    }

    inline proc _value {
      if _isPrivatized(_instance) {
        return chpl_getPrivatizedCopy(_instance.type, _pid);
      } else {
        return _instance;
      }
    }

    forwarding _value except targetLocales;

    inline proc _do_destroy() {
      if ! _unowned && ! _instance.singleton() {
        on _instance {
          // Count the number of domains that refer to this distribution.
          // and mark the distribution to be freed when that number reaches 0.
          // If the number is 0, .remove() returns the distribution
          // that should be freed.
          var distToFree = _instance.remove();
          if distToFree != nil {
            _delete_dist(distToFree!, _isPrivatized(_instance));
          }
        }
      }
    }

    proc deinit() {
      _do_destroy();
    }

    proc clone() {
      return new _distribution(_value.dsiClone());
    }

    proc newRectangularDom(param rank: int, type idxType, param stridable: bool,
                           ranges: rank*range(idxType, BoundedRangeType.bounded,stridable)) {
      var x = _value.dsiNewRectangularDom(rank, idxType, stridable, ranges);
      if x.linksDistribution() {
        _value.add_dom(x);
      }
      return x;
    }

    proc newRectangularDom(param rank: int, type idxType, param stridable: bool) {
      var ranges: rank*range(idxType, BoundedRangeType.bounded, stridable);
      return newRectangularDom(rank, idxType, stridable, ranges);
    }

    proc newAssociativeDom(type idxType, param parSafe: bool=true) {
      var x = _value.dsiNewAssociativeDom(idxType, parSafe);
      if x.linksDistribution() {
        _value.add_dom(x);
      }
      return x;
    }

    proc newSparseDom(param rank: int, type idxType, dom: domain) {
      var x = _value.dsiNewSparseDom(rank, idxType, dom);
      if x.linksDistribution() {
        _value.add_dom(x);
      }
      return x;
    }

    proc idxToLocale(ind) return _value.dsiIndexToLocale(ind);

    proc readWriteThis(f) throws {
      f <~> _value;
    }

    proc displayRepresentation() { _value.dsiDisplayRepresentation(); }

    /*
       Return an array of locales over which this distribution was declared.
    */
    proc targetLocales() {
      return _value.dsiTargetLocales();
    }
  }  // record _distribution

  inline proc ==(d1: _distribution(?), d2: _distribution(?)) {
    if (d1._value == d2._value) then
      return true;
    return d1._value.dsiEqualDMaps(d2._value);
  }

  inline proc !=(d1: _distribution(?), d2: _distribution(?)) {
    if (d1._value == d2._value) then
      return false;
    return !d1._value.dsiEqualDMaps(d2._value);
  }


  // This alternative declaration of Sort.defaultComparator
  // prevents transitive use of module Sort.
  proc chpl_defaultComparator() {
    use Sort;
    return defaultComparator;
  }


  //
  // Domain wrapper record.
  //
  /* The domain type */
  pragma "domain"
  pragma "has runtime type"
  pragma "ignore noinit"
  record _domain {
    var _pid:int; // only used when privatized
    pragma "owned"
    var _instance; // generic, but an instance of a subclass of BaseDom
    var _unowned:bool; // 'true' for the result of 'getDomain'
                       // in which case, the record destructor should
                       // not attempt to delete the _instance.

    proc chpl__promotionType() type {
      return index(rank, _value.idxType);
    }

    proc init(_pid: int, _instance, _unowned: bool) {
      this._pid = _pid;
      this._instance = _instance;
      this._unowned = _unowned;
    }

    proc init(value) {
      if _to_unmanaged(value.type) != value.type then
        compilerError("Domain on borrow created");

      this._pid = if _isPrivatized(value) then _newPrivatizedClass(value) else nullPid;
      this._instance = value;
    }

    proc init(d: _distribution,
              param rank : int,
              type idxType = int,
              param stridable: bool = false) {
      this.init(d.newRectangularDom(rank, idxType, stridable));
    }

    proc init(d: _distribution,
              param rank : int,
              type idxType = int,
              param stridable: bool = false,
              ranges: rank*range(idxType, BoundedRangeType.bounded,stridable)) {
      this.init(d.newRectangularDom(rank, idxType, stridable, ranges));
    }

    proc init(d: _distribution,
              type idxType,
              param parSafe: bool = true) {
      this.init(d.newAssociativeDom(idxType, parSafe));
    }

    proc init(d: _distribution,
              dom: domain) {
      this.init(d.newSparseDom(dom.rank, dom._value.idxType, dom));
    }

    // Note: init= does not handle the case where the type of 'this' does not
    // handle the type of 'other'. That case is currently managed by the
    // compiler and various helper functions involving runtime types.
    proc init=(const ref other : domain) where isRectangularDom(other) {
      this.init(other.dist, other.rank, other.idxType, other.stridable, other.dims());
    }

    proc init=(const ref other : domain) {
      if isAssociativeDom(other) {
        this.init(other.dist, other.idxType, other.parSafe);
      } else if isSparseDom(other) {
        this.init(other.dist, other.parentDom);
      } else {
        compilerError("Cannot initialize '", this.type:string, "' from '", other.type:string, "'");
        this.init(nil);
      }

      // No need to lock this domain since it's not exposed anywhere yet.
      // No need to handle arrays over this domain either for the same reason.
      _instance.dsiAssignDomain(other, lhsPrivate=true);
    }

    inline proc _value {
      if _isPrivatized(_instance) {
        return chpl_getPrivatizedCopy(_instance.type, _pid);
      } else {
        return _instance;
      }
    }

    forwarding _value except chpl__serialize, chpl__deserialize;

    pragma "no doc"
    proc chpl__serialize()
      where this._value.isDefaultRectangular() {

      return this._value.chpl__serialize();
    }

    // TODO: we *SHOULD* be allowed to query the type of '_instance' directly
    // This function may not use any run-time type information passed to it
    // in the form of the 'this' argument. Static/param information is OK.
    pragma "no doc"
    proc type chpl__deserialize(data) {
      type valueType = __primitive("static field type", this, "_instance");
      return new _domain(_to_borrowed(valueType).chpl__deserialize(data));
    }

    proc _do_destroy () {
      if ! _unowned {
        on _instance {
          // Count the number of arrays that refer to this domain,
          // and mark the domain to be freed when that number reaches 0.
          // Additionally, if the number is 0, remove the domain from
          // the distribution and possibly get the distribution to free.
          const inst = _instance;
          var (domToFree, distToRemove) = inst.remove();
          var distToFree:unmanaged BaseDist? = nil;
          if distToRemove != nil {
            distToFree = distToRemove!.remove();
          }
          if domToFree != nil then
            _delete_dom(inst, _isPrivatized(inst));
          if distToFree != nil then
            _delete_dist(distToFree!, _isPrivatized(inst.dist));
        }
      }
    }
    pragma "no doc"
    proc deinit () {
      _do_destroy();
    }

    /* Return the domain map that implements this domain */
    pragma "return not owned"
    proc dist return _getDistribution(_value.dist);

    /* Return the number of dimensions in this domain */
    proc rank param {
      if isRectangularDom(this) || isSparseDom(this) then
        return _value.rank;
      else
        return 1;
    }

    /* Return the type of the indices of this domain */
    proc idxType type {
      return _value.idxType;
    }

    /* The ``idxType`` as represented by an integer type.  When
       ``idxType`` is an enumerated type, this evaluates to ``int``.
       Otherwise, it evaluates to ``idxType``. */
    proc intIdxType type {
      return chpl__idxTypeToIntIdxType(_value.idxType);
    }

    /* Return true if this is a stridable domain */
    proc stridable param where isRectangularDom(this) {
      return _value.stridable;
    }

    pragma "no doc"
    proc stridable param where isSparseDom(this) {
      return _value.parentDom.stridable;
    }

    pragma "no doc"
    proc stridable param where isAssociativeDom(this) {
      compilerError("associative domains do not support .stridable");
    }

    /* Yield the domain indices */
    iter these() {
      for i in _value.these() {
        yield i;
      }
    }
    pragma "no doc"
    iter these(param tag: iterKind)
      where tag == iterKind.standalone &&
            __primitive("method call resolves", _value, "these", tag=tag) {
      for i in _value.these(tag) do
        yield i;
    }
    pragma "no doc"
    iter these(param tag: iterKind)
      where tag == iterKind.leader {
      // If I use forall here, it says
      //   error: user invocation of a parallel iterator should not supply tag
      //   arguments -- they are added implicitly by the compiler
      for followThis in _value.these(tag) do
        yield followThis;
    }
    pragma "no doc"
    iter these(param tag: iterKind, followThis, param fast: bool = false)
      where tag == iterKind.follower {

      if __primitive("method call resolves", _value, "these",
                     tag=tag, followThis, fast=fast) {
        for i in _value.these(tag=tag, followThis, fast=fast) do
          yield i;
      } else {
        for i in _value.these(tag, followThis) do
          yield i;
      }
    }


    // see comments for the same method in _array
    //
    // domain slicing by domain
    pragma "no doc"
    proc this(d: domain) {
      if d.rank == rank then
        return this((...d.getIndices()));
      else
        compilerError("slicing a domain with a domain of a different rank");
    }

    // domain slicing by tuple of ranges
    pragma "no doc"
    proc this(ranges...rank)
    where chpl__isTupleOfRanges(ranges) {
      param stridable = _value.stridable || chpl__anyStridable(ranges);
      var r: rank*range(_value.idxType,
                        BoundedRangeType.bounded,
                        stridable);

      for param i in 0..rank-1 {
        r(i) = _value.dsiDim(i)(ranges(i));
      }
      return new _domain(dist, rank, _value.idxType, stridable, r);
    }

    // domain rank change
    pragma "no doc"
    proc this(args ...rank) where _validRankChangeArgs(args, _value.idxType) {
      //
      // Compute which dimensions are collapsed and what the index
      // (idx) is in the event that it is.  These will be stored in
      // the array view to convert from lower-D indices to higher-D.
      // Also compute the upward-facing rank and tuple of ranges.
      //
      var collapsedDim: rank*bool;
      var idx: rank*idxType;
      param uprank = chpl__countRanges((...args));
      param upstridable = this.stridable || chpl__anyRankChangeStridable(args);
      var upranges: uprank*range(idxType=_value.idxType,
                                 stridable=upstridable);
      var updim = 0;

      for param i in 0..rank-1 {
        if (isRange(args(i))) {
          collapsedDim(i) = false;
          idx(i) = dim(i).alignedLow;
          upranges(updim) = this._value.dsiDim(i)[args(i)]; // intersect ranges
          updim += 1;
        } else {
          collapsedDim(i) = true;
          idx(i) = args(i);
        }
      }

      // Create distribution, domain, and array objects representing
      // the array view
      const emptyrange: upranges(0).type;
      //
      // If idx isn't in the original domain, we need to generate an
      // empty upward facing domain (intersection is empty)
      //
      if !contains(idx) {
        for param d in 0..uprank-1 do
          upranges(d) = emptyrange;
      }

      const rcdist = new unmanaged ArrayViewRankChangeDist(downDistPid=dist._pid,
                                                 downDistInst=dist._instance,
                                                 collapsedDim=collapsedDim,
                                                 idx = idx);
      // TODO: Should this be set?
      //rcdist._free_when_no_doms = true;

      const rcdistRec = new _distribution(rcdist);

      return new _domain(rcdistRec, uprank,
                                    upranges(0).idxType,
                                    upranges(0).stridable,
                                    upranges);
    }

    // error case for all-int access
    proc this(i: integral ... rank) {
      compilerError("domain slice requires a range in at least one dimension");
    }

    // anything that is not covered by the above
    pragma "no doc"
    proc this(args ...?numArgs) {
      if numArgs == rank {
        compilerError("invalid argument types for domain slicing");
      } else
        compilerError("a domain slice requires either a single domain argument or exactly one argument per domain dimension");
    }

    /*
       Return a tuple of ranges describing the bounds of a rectangular domain.
       For a sparse domain, return the bounds of the parent domain.
     */
    proc dims() return _value.dsiDims();

    /*
       Return a range representing the boundary of this
       domain in a particular dimension.
     */
    proc dim(d : int) {
      use HaltWrappers;
      if boundsChecking then
        if (d < 0 || d >= rank) then
          HaltWrappers.boundsCheckHalt("dim(" + d:string + ") is out-of-bounds; must be 0.." + (rank-1):string);
      return _value.dsiDim(d);
    }

    pragma "no doc"
    proc dim(param d : int) {
      if (d < 0 || d > rank-1) then
        compilerError("dim() must take a value from 0..", rank-1);
      return _value.dsiDim(d);
    }

    pragma "no doc"
    iter dimIter(param d, ind) {
      for i in _value.dimIter(d, ind) do yield i;
    }

   /* Return a tuple of :proc:`intIdxType` describing the size of each dimension.
      For a sparse domain, return the shape of the parent domain.*/
    proc shape where isRectangularDom(this) || isSparseDom(this) {
      var s: rank*(dim(0).intIdxType);
      for (i, r) in zip(0..#s.size, dims()) do
        s(i) = r.size;
      return s;
    }

    pragma "no doc"
    /* Associative domains assumed to be 1-D. */
    proc shape where isAssociativeDom(this) {
      var s: (size.type,);
      s[0] = size;
      return s;
    }

    pragma "no doc"
    /* Unsupported case */
    proc shape {
      compilerError(".shape not supported on this domain");
    }

    pragma "no doc"
    pragma "no copy return"
    proc buildArray(type eltType) {
      if eltType == void {
        compilerError("array element type cannot be void");
      }
      if isGenericType(eltType) {
        compilerWarning("creating an array with element type " +
                        eltType:string);
        if isClassType(eltType) && !isGenericType(borrowed eltType) {
          compilerWarning("which now means class type with generic management");
        }
        compilerError("array element type cannot currently be generic");
        // In the future we might support it if the array is not default-inited
      }
      var x = _value.dsiBuildArray(eltType);
      pragma "dont disable remote value forwarding"
      proc help() {
        _value.add_arr(x);
      }
      help();

      chpl_incRefCountsForDomainsInArrayEltTypes(x, x.eltType);

      return _newArray(x);
    }

    pragma "no doc"
    pragma "no copy return"
    proc buildArrayWith(type eltType, data:_ddata(eltType), allocSize:int) {
      if eltType == void {
        compilerError("array element type cannot be void");
      }
      var x = _value.dsiBuildArrayWith(eltType, data, allocSize);
      pragma "dont disable remote value forwarding"
      proc help() {
        _value.add_arr(x);
      }
      help();

      chpl_incRefCountsForDomainsInArrayEltTypes(x, x.eltType);

      return _newArray(x);
    }

    /* Remove all indices from this domain, leaving it empty */

    // For rectangular domains, create an empty domain and assign it to this
    // one to make sure that we leverage all of the array's normal resizing
    // machinery.
    proc clear() where isRectangularDom(this) {
      var emptyDom: this.type;
      this = emptyDom;
    }

    // For other domain types, the implementation probably knows the most
    // efficient way to clear its index set, so make a dsiClear() call.
    pragma "no doc"
    proc clear() {
      _value.dsiClear();
    }

    /* Add index ``i`` to this domain. This method is also available
       as the ``+=`` operator.

       The domain must be irregular.
     */
    proc add(i) {
      return _value.dsiAdd(i);
    }

    pragma "no doc"
    proc bulkAdd(inds: [] _value.idxType, dataSorted=false,
        isUnique=false, preserveInds=true, addOn=nil:locale?)
        where isSparseDom(this) && _value.rank==1 {

      if inds.size == 0 then return 0;

      return _value.dsiBulkAdd(inds, dataSorted, isUnique, preserveInds, addOn);
    }

    /*
     Creates an index buffer which can be used for faster index addition. 

     For example, instead of:

       .. code-block:: chapel

          var spsDom: sparse subdomain(parentDom);
          for i in someIndexIterator() do
            spsDom += i;

     You can use `SparseIndexBuffer` for better performance:

       .. code-block:: chapel

          var spsDom: sparse subdomain(parentDom);
          var idxBuf = spsDom.makeIndexBuffer(size=N);
          for i in someIndexIterator() do
            idxBuf.add(i);
          idxBuf.commit();

     The above snippet will create a buffer of size N indices, and will
     automatically commit indices to the sparse domain as the buffer fills up.
     Indices are also committed when the buffer goes out of scope.

       .. note::

          The interface and implementation is not stable and may change in the
          future.

     :arg size: Size of the buffer in number of indices.
     :type size: int
    */
    inline proc makeIndexBuffer(size: int) {
      return _value.dsiMakeIndexBuffer(size);
    }

    /*
       Adds indices in ``inds`` to this domain in bulk.

       For sparse domains, an operation equivalent to this method is available
       with the ``+=`` operator, where the right-hand-side is an array. However,
       in that case, default values will be used for the flags ``dataSorted``,
       ``isUnique``, and ``preserveInds``. This method is available because in
       some cases, expensive operations can be avoided by setting those flags.
       To do so, ``bulkAdd`` must be called explicitly (instead of ``+=``).

       .. note::

         Right now, this method and the corresponding ``+=`` operator are
         only available for sparse domains. In the future, we expect that
         these methods will be available for all irregular domains.

       :arg inds: Indices to be added. ``inds`` can be an array of
                  ``rank*idxType`` or an array of ``idxType`` for
                  1-D domains.

       :arg dataSorted: ``true`` if data in ``inds`` is sorted.
       :type dataSorted: bool

       :arg isUnique: ``true`` if data in ``inds`` has no duplicates.
       :type isUnique: bool

       :arg preserveInds: ``true`` if data in ``inds`` needs to be preserved.
       :type preserveInds: bool

       :arg addOn: The locale where the indices should be added. Default value
                   is ``nil`` which indicates that locale is unknown or there
                   are more than one.
       :type addOn: locale

       :returns: Number of indices added to the domain
       :rtype: int
    */
    proc bulkAdd(inds: [] _value.rank*_value.idxType,
        dataSorted=false, isUnique=false, preserveInds=true, addOn=nil:locale?)
        where isSparseDom(this) && _value.rank>1 {

      if inds.size == 0 then return 0;

      return _value.dsiBulkAdd(inds, dataSorted, isUnique, preserveInds, addOn);
    }

    /* Remove index ``i`` from this domain */
    proc remove(i) {
      return _value.dsiRemove(i);
    }

    /* Request space for a particular number of values in an
       domain.

       Currently only applies to associative domains.
     */
    proc requestCapacity(i) {

      if i < 0 {
        halt("domain.requestCapacity can only be invoked on sizes >= 0");
      }

      if !isAssociativeDom(this) then
        compilerError("domain.requestCapacity only applies to associative domains");

      _value.dsiRequestCapacity(i);
    }

    /* Return the number of indices in this domain */
    proc size return numIndices;
    /* Return the number of indices in this domain */
    proc numIndices return _value.dsiNumIndices;
    /* Return the lowest index in this domain */
    proc low return _value.dsiLow;
    /* Return the highest index in this domain */
    proc high return _value.dsiHigh;
    /* Return the stride of the indices in this domain */
    proc stride return _value.dsiStride;
    /* Return the alignment of the indices in this domain */
    proc alignment return _value.dsiAlignment;
    /* Return the first index in this domain */
    proc first return _value.dsiFirst;
    /* Return the last index in this domain */
    proc last return _value.dsiLast;
    /* Return the low index in this domain factoring in alignment */
    proc alignedLow return _value.dsiAlignedLow;
    /* Return the high index in this domain factoring in alignment */
    proc alignedHigh return _value.dsiAlignedHigh;

    pragma "no doc"
    proc contains(i: rank*_value.idxType) {
      if isRectangularDom(this) || isSparseDom(this) then
        return _value.dsiMember(_makeIndexTuple(rank, i));
      else
        return _value.dsiMember(i(0));
    }

    /* Return true if this domain contains ``i``. Otherwise return false.
       For sparse domains, only indices with a value are considered
       to be contained in the domain.
     */
    inline proc contains(i: _value.idxType ...rank) {
      return contains(i);
    }

    pragma "no doc"
    inline proc member(i: rank*_value.idxType) {
      compilerWarning("domain.member is deprecated - " +
                      "please use domain.contains instead");
      return this.contains(i);
    }

    /* Deprecated - please use :proc:`contains`. */
    inline proc member(i: _value.idxType ...rank) {
      compilerWarning("domain.member is deprecated - " +
                      "please use domain.contains instead");
      return this.contains(i);
    }

    /* Return true if this domain is a subset of ``super``. Otherwise
       returns false. */
    proc isSubset(super : domain) {
      if !(isAssociativeDom(this) || isRectangularDom(this)) {
        if isSparseDom(this) then
          compilerError("isSubset not supported on sparse domains");
        else
          compilerError("isSubset not supported on this domain type");
      }
      if super.type != this.type then
        if isRectangularDom(this) {
          if super.rank != this.rank then
            compilerError("rank mismatch in domain.isSubset()");
          else if super.low.type != this.low.type then
            compilerError("isSubset called with different index types");
        } else
          compilerError("isSubset called with different associative domain types");

      if isRectangularDom(this) {
        var contains = true;
        for i in 0..this.dims().size-1 {
          contains &&= super.dims()[i].contains(this.dims()[i]);
          if contains == false then break;
        }
        return contains;
      }

      return && reduce forall i in this do super.contains(i);
    }

    /* Return true if this domain is a superset of ``sub``. Otherwise
       returns false. */
    proc isSuper(sub : domain) {
      if !(isAssociativeDom(this) || isRectangularDom(this)) {
        if isSparseDom(this) then
          compilerError("isSuper not supported on sparse domains");
        else
          compilerError("isSuper not supported on the domain type ", this.type);
      }
      if sub.type != this.type then
        if isRectangularDom(this) {
          if sub.rank != this.rank then
            compilerError("rank mismatch in domain.isSuper()");
          else if sub.low.type != this.low.type then
            compilerError("isSuper called with different index types");
        } else
          compilerError("isSuper called with different associative domain types");

      if isRectangularDom(this) {
        var contains = true;
        for i in 0..this.dims().size-1 {
          contains &&= this.dims()[i].contains(sub.dims()[i]);
          if contains == false then break;
        }
        return contains;
      }

      return && reduce forall i in sub do this.contains(i);
    }

    // 1/5/10: do we want to support order() and position()?
    pragma "no doc"
    proc indexOrder(i) return _value.dsiIndexOrder(_makeIndexTuple(rank, i));

    pragma "no doc"
    proc position(i) {
      var ind = _makeIndexTuple(rank, i), pos: rank*intIdxType;
      for d in 0..rank-1 do
        pos(d) = _value.dsiDim(d).indexOrder(ind(d));
      return pos;
    }

    pragma "no doc"
    proc expand(off: rank*intIdxType) where !isRectangularDom(this) {
      if isAssociativeDom(this) then
        compilerError("expand not supported on associative domains");
      else if isSparseDom(this) then
        compilerError("expand not supported on sparse domains");
      else
        compilerError("expand not supported on this domain type");
    }

    pragma "no doc"
    proc expand(off: intIdxType ...rank) return expand(off);

    /* Return a new domain that is the current domain expanded by
       ``off(d)`` in dimension ``d`` if ``off(d)`` is positive or
       contracted by ``off(d)`` in dimension ``d`` if ``off(d)``
       is negative. */
    proc expand(off: rank*intIdxType) {
      var ranges = dims();
      for i in 0..rank-1 do {
        ranges(i) = ranges(i).expand(off(i));
        if (ranges(i).low > ranges(i).high) {
          halt("***Error: Degenerate dimension created in dimension ", i+1, "***");
        }
      }

      return new _domain(dist, rank, _value.idxType, stridable, ranges);
    }

    /* Return a new domain that is the current domain expanded by
       ``off`` in all dimensions if ``off`` is positive or contracted
       by ``off`` in all dimensions if ``off`` is negative. */
    proc expand(off: intIdxType) where rank > 1 {
      var ranges = dims();
      for i in 0..rank-1 do
        ranges(i) = dim(i).expand(off);
      return new _domain(dist, rank, _value.idxType, stridable, ranges);
    }

    pragma "no doc"
    proc exterior(off: rank*intIdxType) where !isRectangularDom(this) {
      if isAssociativeDom(this) then
        compilerError("exterior not supported on associative domains");
      else if isSparseDom(this) then
        compilerError("exterior not supported on sparse domains");
      else
        compilerError("exterior not supported on this domain type");
    }

    pragma "no doc"
    proc exterior(off: intIdxType ...rank) return exterior(off);

    /* Return a new domain that is the exterior portion of the
       current domain with ``off(d)`` indices for each dimension ``d``.
       If ``off(d)`` is negative, compute the exterior from the low
       bound of the dimension; if positive, compute the exterior
       from the high bound. */
    proc exterior(off: rank*intIdxType) {
      var ranges = dims();
      for i in 0..rank-1 do
        ranges(i) = dim(i).exterior(off(i));
      return new _domain(dist, rank, _value.idxType, stridable, ranges);
    }

    /* Return a new domain that is the exterior portion of the
       current domain with ``off`` indices for each dimension.
       If ``off`` is negative, compute the exterior from the low
       bound of the dimension; if positive, compute the exterior
       from the high bound. */
    proc exterior(off:intIdxType) where rank != 1 {
      var offTup: rank*intIdxType;
      for i in 0..rank-1 do
        offTup(i) = off;
      return exterior(offTup);
    }

    pragma "no doc"
    proc interior(off: rank*intIdxType) where !isRectangularDom(this) {
      if isAssociativeDom(this) then
        compilerError("interior not supported on associative domains");
      else if isSparseDom(this) then
        compilerError("interior not supported on sparse domains");
      else
        compilerError("interior not supported on this domain type");
    }

    pragma "no doc"
    proc interior(off: intIdxType ...rank) return interior(off);

    /* Return a new domain that is the interior portion of the
       current domain with ``off(d)`` indices for each dimension
       ``d``. If ``off(d)`` is negative, compute the interior from
       the low bound of the dimension; if positive, compute the
       interior from the high bound. */
    proc interior(off: rank*intIdxType) {
      var ranges = dims();
      for i in 0..rank-1 do {
        if ((off(i) > 0) && (dim(i)._high+1-off(i) < dim(i)._low) ||
            (off(i) < 0) && (dim(i)._low-1-off(i) > dim(i)._high)) {
          halt("***Error: Argument to 'interior' function out of range in dimension ", i+1, "***");
        }
        ranges(i) = _value.dsiDim(i).interior(off(i));
      }
      return new _domain(dist, rank, _value.idxType, stridable, ranges);
    }

    /* Return a new domain that is the interior portion of the
       current domain with ``off`` indices for each dimension.
       If ``off`` is negative, compute the interior from the low
       bound of the dimension; if positive, compute the interior
       from the high bound. */
    proc interior(off: intIdxType) where rank != 1 {
      var offTup: rank*intIdxType;
      for i in 0..rank-1 do
        offTup(i) = off;
      return interior(offTup);
    }

    //
    // NOTE: We eventually want to support translate on other domain types
    //
    pragma "no doc"
    proc translate(off) where !isRectangularDom(this) {
      if isAssociativeDom(this) then
        compilerError("translate not supported on associative domains");
      else if isSparseDom(this) then
        compilerError("translate not supported on sparse domains");
      else
        compilerError("translate not supported on this domain type");
    }

    //
    // Notice that the type of the offset does not have to match the
    // index type.  This is handled in the range.translate().
    //
    pragma "no doc"
    proc translate(off...rank) return translate(off);

    /* Return a new domain that is the current domain translated by
       ``off(d)`` in each dimension ``d``. */
    proc translate(off) where isTuple(off) {
      if off.size != rank then
        compilerError("the domain and offset arguments of translate() must be of the same rank");
      var ranges = dims();
      for i in 0..rank-1 do
        ranges(i) = _value.dsiDim(i).translate(off(i));
      return new _domain(dist, rank, _value.idxType, stridable, ranges);
     }

    /* Return a new domain that is the current domain translated by
       ``off`` in each dimension. */
     proc translate(off) where rank != 1 && !isTuple(off) {
       var offTup: rank*off.type;
       for i in 0..rank-1 do
         offTup(i) = off;
       return translate(offTup);
     }

     /* Return true if the domain has no indices */
     proc isEmpty(): bool {
       return this.size == 0;
     }

    //
    // intended for internal use only:
    //
    proc chpl__unTranslate(off: integral ...rank) return chpl__unTranslate(off);
    proc chpl__unTranslate(off: rank*intIdxType) {
      var ranges = dims();
      for i in 0..rank-1 do
        ranges(i) = dim(i).chpl__unTranslate(off(i));
      return new _domain(dist, rank, _value.idxType, stridable, ranges);
    }

    pragma "no doc"
    proc setIndices(x) {
      _value.dsiSetIndices(x);
      if _isPrivatized(_instance) {
        _reprivatize(_value);
      }
    }

    pragma "no doc"
    proc getIndices()
      return _value.dsiGetIndices();

    pragma "no doc"
    proc writeThis(f) throws {
      _value.dsiSerialWrite(f);
    }

    pragma "no doc"
    proc readThis(f) throws {
      _value.dsiSerialRead(f);
    }

    pragma "no doc"
    proc localSlice(r... rank)
    where chpl__isTupleOfRanges(r) &&
          _value.isDefaultRectangular()
    {
      if (_value.locale != here) then
        halt("Attempting to take a local slice of a domain on locale ",
             _value.locale.id, " from locale ", here.id);
      return this((...r));
    }

    /*
       Return a local view of the sub-array (slice) defined by the provided
       range(s), halting if the slice contains elements that are not local.

       Indexing into this local view is cheaper, because the indices are known
       to be local.
    */
    proc localSlice(r... rank)
    where chpl__isTupleOfRanges(r) &&
          !_value.isDefaultRectangular()
    {
      return _value.dsiLocalSlice(chpl__anyStridable(r), r);
    }

    /*
       Return a local view of the sub-array (slice) defined by the provided
       domain, halting if the slice contains elements that are not local.

       Indexing into this local view is cheaper, because the indices are known
       to be local.
     */
    proc localSlice(d: domain) {
      return localSlice((...d.getIndices()));
    }

    // associative array interface
    /* Yield the domain indices in sorted order */
    iter sorted(comparator:?t = chpl_defaultComparator()) {
      for i in _value.dsiSorted(comparator) {
        yield i;
      }
    }

    pragma "no doc"
    proc displayRepresentation() { _value.dsiDisplayRepresentation(); }

    pragma "no doc"
    proc defaultSparseDist {
      // For now, this function just returns the same distribution
      // as the dense one. That works for:
      //  * sparse subdomains of defaultDist arrays (they use defaultDist)
      //  * sparse subdomains of Block distributed arrays (they use Block)
      // However, it is likely that DSI implementations will need to be
      // able to further customize this behavior. In particular, we
      // could add e.g. dsiDefaultSparseDist to the DSI interface
      // and have this function use _value.dsiDefaultSparseDist()
      // (or perhaps _value.dist.dsiDefaultSparseDist() ).
      return _getDistribution(_value.dist);
    }

    /* Cast a rectangular domain to another rectangular domain type.
       If the old type is stridable and the new type is not stridable,
       ensure that the stride was 1.
     */
    proc safeCast(type t:_domain)
      where chpl__isRectangularDomType(t) && isRectangularDom(this) {
      const tmpD: t;
      if tmpD.rank != this.rank then
        compilerError("rank mismatch in cast");
      if tmpD.idxType != this.idxType then
        compilerError("idxType mismatch in cast");
      if tmpD.stridable == this.stridable then
        return this;
      else if !tmpD.stridable && this.stridable {
        const inds = this.getIndices();
        var unstridableInds: rank*range(tmpD.idxType, stridable=false);

        for param dim in 0..inds.size-1 {
          if inds(dim).stride != 1 then
            halt("non-stridable domain assigned non-unit stride in dimension ", dim+1);
          unstridableInds(dim) = inds(dim).safeCast(range(tmpD.idxType,
                                                          stridable=false));
        }
        tmpD.setIndices(unstridableInds);
        return tmpD;
      } else /* if tmpD.stridable && !this.stridable */ {
        tmpD = this;
        return tmpD;
      }
    }

    /*
       Return an array of locales over which this domain has been distributed.
    */
    proc targetLocales() {
      return _value.dsiTargetLocales();
    }

    /* Return true if the local subdomain can be represented as a single
       domain. Otherwise return false. */
    proc hasSingleLocalSubdomain() param {
      return _value.dsiHasSingleLocalSubdomain();
    }

    /*
       Return the subdomain that is local to `loc`.

       :arg loc: indicates the locale for which the query should take
                 place (defaults to `here`)
       :type loc: locale
    */
    proc localSubdomain(loc: locale = here) {
      if !_value.dsiHasSingleLocalSubdomain() then
        compilerError("Domain's local domain is not a single domain");

      return _value.dsiLocalSubdomain(loc);
    }

    /*
       Yield the subdomains that are local to `loc`.

       :arg loc: indicates the locale for which the query should take
                 place (defaults to `here`)
       :type loc: locale
    */
    iter localSubdomains(loc: locale = here) {
      if _value.dsiHasSingleLocalSubdomain() {
        yield localSubdomain(loc);
      } else {
        for d in _value.dsiLocalSubdomains(loc) do yield d;
      }
    }

}  // record _domain

  /* Cast a rectangular domain to a new rectangular domain type.  If the old
     type was stridable and the new type is not stridable then assume the
     stride was 1 without checking.

     For example:
     {1..10 by 2}:domain(stridable=false)

     results in the domain '{1..10}'
   */
  pragma "no doc"
  proc _cast(type t:_domain, d: _domain) where chpl__isRectangularDomType(t) && isRectangularDom(d) {
    const tmpD: t;
    if tmpD.rank != d.rank then
      compilerError("rank mismatch in cast");
    if tmpD.idxType != d.idxType then
      compilerError("idxType mismatch in cast");

    if tmpD.stridable == d.stridable then
      return d;
    else if !tmpD.stridable && d.stridable {
      var inds = d.getIndices();
      var unstridableInds: d.rank*range(tmpD.idxType, stridable=false);

      for param i in 0..tmpD.rank-1 {
        unstridableInds(i) = inds(i):range(tmpD.idxType, stridable=false);
      }
      tmpD.setIndices(unstridableInds);
      return tmpD;
    } else /* if tmpD.stridable && !d.stridable */ {
      tmpD = d;
      return tmpD;
    }
  }

  proc _cast(type t:string, x: _domain) {
    use IO;
    return stringify(x);
  }

  proc chpl_countDomHelp(dom, counts) {
    var ranges = dom.dims();
    for param i in 0..dom.rank-1 do
      ranges(i) = ranges(i) # counts(i);
    return dom[(...ranges)];
  }

  proc #(dom: domain, counts: integral) where isRectangularDom(dom) && dom.rank == 1 {
    return chpl_countDomHelp(dom, (counts,));
  }

  proc #(dom: domain, counts) where isRectangularDom(dom) && isTuple(counts) {
    if (counts.size != dom.rank) then
      compilerError("the domain and tuple arguments of # must have the same rank");
    return chpl_countDomHelp(dom, counts);
  }

  pragma "fn returns aliasing array"
  proc #(arr: [], counts: integral) where isRectangularArr(arr) && arr.rank == 1 {
    return arr[arr.domain#counts];
  }

  pragma "fn returns aliasing array"
  proc #(arr: [], counts) where isRectangularArr(arr) && isTuple(counts) {
    if (counts.size != arr.rank) then
      compilerError("the domain and array arguments of # must have the same rank");
    return arr[arr.domain#counts];
  }

  proc +(d: domain, i: index(d)) {
    if isRectangularDom(d) then
      compilerError("Cannot add indices to a rectangular domain");
    else
      compilerError("Cannot add indices to this domain type");
  }

  proc +(i, d: domain) where isSubtype(i.type, index(d)) {
    if isRectangularDom(d) then
      compilerError("Cannot add indices to a rectangular domain");
    else
      compilerError("Cannot add indices to this domain type");
  }

  proc +(d: domain, i: index(d)) where isIrregularDom(d) {
    d.add(i);
    return d;
  }

  proc +(i, d: domain) where isSubtype(i.type,index(d)) && isIrregularDom(d) {
    d.add(i);
    return d;
  }

  proc +(d1: domain, d2: domain) where
                                   (d1.type == d2.type) &&
                                   (isIrregularDom(d1) && isIrregularDom(d2)) {
    var d3: d1.type;
    // These should eventually become forall loops
    for e in d1 do d3.add(e);
    for e in d2 do d3.add(e);
    return d3;
  }

  proc +(d1: domain, d2: domain) {
    if (isRectangularDom(d1) || isRectangularDom(d2)) then
      compilerError("Cannot add indices to a rectangular domain");
    else
      compilerError("Cannot add indices to this domain type");
  }

  proc -(d: domain, i: index(d)) {
    if isRectangularDom(d) then
      compilerError("Cannot remove indices from a rectangular domain");
    else
      compilerError("Cannot remove indices from this domain type");
  }

  proc -(d: domain, i: index(d)) where isIrregularDom(d) {
    d.remove(i);
    return d;
  }

  proc -(d1: domain, d2: domain) where
                                   (d1.type == d2.type) &&
                                   (isSparseDom(d1)) {
    var d3: d1.type;
    // These should eventually become forall loops
    for e in d1 do d3.add(e);
    for e in d2 do d3.remove(e);
    return d3;
  }

  proc -(d1: domain, d2: domain) {
    if (isRectangularDom(d1) || isRectangularDom(d2)) then
      compilerError("Cannot remove indices from a rectangular domain");
    else
      compilerError("Cannot remove indices from this domain type");
  }

  inline proc ==(d1: domain, d2: domain) where isRectangularDom(d1) &&
                                                        isRectangularDom(d2) {
    if d1._value.rank != d2._value.rank {
      return false;
    } else if d1._value == d2._value {
      return true;
    } else {
      for param i in 0..d1._value.rank-1 do
        if (d1.dim(i) != d2.dim(i)) then return false;
      return true;
    }
  }

  inline proc !=(d1: domain, d2: domain) where isRectangularDom(d1) &&
                                                        isRectangularDom(d2) {
    if d1._value.rank != d2._value.rank {
      return true;
    } else if d1._value == d2._value {
      return false;
    } else {
      for param i in 0..d1._value.rank-1 do
        if (d1.dim(i) != d2.dim(i)) then return true;
      return false;
    }
  }

  inline proc ==(d1: domain, d2: domain) where (isAssociativeDom(d1) &&
                                                         isAssociativeDom(d2)) {
    if d1._value == d2._value then return true;
    if d1.numIndices != d2.numIndices then return false;
    // Should eventually be a forall+reduction
    for idx in d1 do
      if !d2.contains(idx) then return false;
    return true;
  }

  inline proc !=(d1: domain, d2: domain) where (isAssociativeDom(d1) &&
                                                         isAssociativeDom(d2)) {
    if d1._value == d2._value then return false;
    if d1.numIndices != d2.numIndices then return true;
    // Should eventually be a forall+reduction
    for idx in d1 do
      if !d2.contains(idx) then return true;
    return false;
  }

  inline proc ==(d1: domain, d2: domain) where (isSparseDom(d1) &&
                                                         isSparseDom(d2)) {
    if d1._value == d2._value then return true;
    if d1.numIndices != d2.numIndices then return false;
    if d1._value.parentDom != d2._value.parentDom then return false;
    // Should eventually be a forall+reduction
    for idx in d1 do
      if !d2.contains(idx) then return false;
    return true;
  }

  inline proc !=(d1: domain, d2: domain) where (isSparseDom(d1) &&
                                                         isSparseDom(d2)) {
    if d1._value == d2._value then return false;
    if d1.numIndices != d2.numIndices then return true;
    if d1._value.parentDom != d2._value.parentDom then return true;
    // Should eventually be a forall+reduction
    for idx in d1 do
      if !d2.contains(idx) then return true;
    return false;
  }

  // any combinations not handled by the above

  inline proc ==(d1: domain, d2: domain) param {
    return false;
  }

  inline proc !=(d1: domain, d2: domain) param {
    return true;
  }

  pragma "no doc"
  proc shouldReturnRvalueByConstRef(type t) param {
    return true;
  }
  pragma "no doc"
  proc shouldReturnRvalueByValue(type t) param {
    if !PODValAccess then return false;
    if isPODType(t) then return true;
    return false;
  }


  // Array wrapper record
  pragma "array"
  pragma "has runtime type"
  pragma "ignore noinit"
  pragma "default intent is ref if modified"
  // this has always been true, but hard-coded into the compiler; here
  // we put it into the module code to remove a special-case and force
  // the serialize routines to fire, when their where-clause permits.
  pragma "always RVF"
  /* The array type */
  record _array {
    var _pid:int;  // only used when privatized
    pragma "owned"
    pragma "alias scope from this"
    var _instance; // generic, but an instance of a subclass of BaseArr
    var _unowned:bool;

    proc chpl__serialize() where _instance.chpl__rvfMe() {
      return _instance.chpl__serialize();
    }

    pragma "no doc"
    pragma "no copy return"
    proc type chpl__deserialize(data) {
      var arrinst = _to_borrowed(__primitive("static field type", this, "_instance")).chpl__deserialize(data);
      return new _array(nullPid, arrinst, _unowned=true);
    }

    proc chpl__promotionType() type {
      return _value.eltType;
    }

    pragma "alias scope from this"
    inline proc _value {
      if _isPrivatized(_instance) {
        return chpl_getPrivatizedCopy(_instance.type, _pid);
      } else {
        return _instance;
      }
    }

    forwarding _value except doiBulkTransferFromKnown, doiBulkTransferToKnown,
                             doiBulkTransferFromAny,  doiBulkTransferToAny,
                             chpl__serialize, chpl__deserialize;

    pragma "no doc"
    proc deinit() {
      _do_destroy_arr(_unowned, _instance);
    }

    /* The type of elements contained in the array */
    proc eltType type return _value.eltType;
    /* The type of indices used in the array's domain */
    proc idxType type return _value.idxType;
    pragma "return not owned"
    proc _dom return _getDomain(_value.dom);
    /* The number of dimensions in the array */
    proc rank param return this.domain.rank;

    // bounds checking helpers
    pragma "insert line file info"
    pragma "always propagate line file info"
    pragma "no doc"
    proc checkAccess(indices, value) {
      if isRectangularArr(this) {
        if !value.dsiBoundsCheck(indices) {
          if rank == 1 {
            halt("array index out of bounds\n",
                 "note: index was ", indices(0),
                 " but array bounds are ", value.dom.dsiDim(0));
          } else {
            var istr = "";
            var bstr = "";
            for param i in 0..rank-1 {
              if i != 0 {
                istr += ", ";
                bstr += ", ";
              }
              istr += indices(i):string;
              bstr += value.dom.dsiDim(i):string;
            }
            var dimstr = "";
            for param i in 0..rank-1 {
              if !value.dom.dsiDim(i).boundsCheck(indices(i)) {
                if dimstr == "" {
                  dimstr = "out of bounds in dimension " + i:string +
                           " because index " + indices(i):string +
                           " is not in " + value.dom.dsiDim(i):string;
                }
              }
            }
            halt("array index out of bounds\n",
                 "note: index was (", istr, ") ",
                 "but array bounds are (", bstr, ")\n",
                 "note: ", dimstr);
          }
        }
      }
    }

    pragma "insert line file info"
    pragma "always propagate line file info"
    pragma "no doc"
    proc checkSlice(d: domain, value) {
      checkSlice((...d.dsiDims()), value=value);
    }

    pragma "insert line file info"
    pragma "always propagate line file info"
    pragma "no doc"
    proc checkSlice(ranges...rank, value) where chpl__isTupleOfRanges(ranges) {
      if isRectangularArr(this) {
        var ok = true;
        for param i in 0..rank-1 {
          ok &&= value.dom.dsiDim(i).boundsCheck(ranges(i));
        }
        if ok == false {
          if rank == 1 {
            halt("array slice out of bounds\n",
                 "note: slice index was ", ranges(0),
                 " but array bounds are ", value.dom.dsiDim(0));
          } else {
            var istr = "";
            var bstr = "";
            for param i in 0..rank-1 {
              if i != 0 {
                istr += ", ";
                bstr += ", ";
              }
              istr += ranges(i):string;
              bstr += value.dom.dsiDim(i):string;
            }
            var dimstr = "";
            for param i in 0..rank-1 {
              if !value.dom.dsiDim(i).boundsCheck(ranges(i)) {
                if dimstr == "" {
                  dimstr = "out of bounds in dimension " + i:string +
                           " because slice index " + ranges(i):string +
                           " is not in " + value.dom.dsiDim(i):string;
                }
              }
            }
            halt("array slice out of bounds\n",
                 "note: slice index was (", istr, ") ",
                 "but array bounds are (", bstr, ")\n",
                 "note: ", dimstr);
          }
        }
      }
    }

    // array element access
    // When 'this' is 'const', so is the returned l-value.

    pragma "no doc" // ref version
    pragma "reference to const when const this"
    pragma "removable array access"
    pragma "alias scope from this"
    inline proc ref this(i: rank*_value.dom.idxType) ref {
      const value = _value;
      if boundsChecking then
        checkAccess(i, value=value);

      if isRectangularArr(this) || isSparseArr(this) then
        return value.dsiAccess(i);
      else
        return value.dsiAccess(i(0));
    }
    pragma "no doc" // value version, for POD types
    pragma "alias scope from this"
    inline proc const this(i: rank*_value.dom.idxType)
    where shouldReturnRvalueByValue(_value.eltType)
    {
      const value = _value;
      if boundsChecking then
        checkAccess(i, value=value);

      if isRectangularArr(this) || isSparseArr(this) then
        return value.dsiAccess(i);
      else
        return value.dsiAccess(i(0));
    }
    pragma "no doc" // const ref version, for not-POD types
    pragma "alias scope from this"
    inline proc const this(i: rank*_value.dom.idxType) const ref
    where shouldReturnRvalueByConstRef(_value.eltType)
    {
      const value = _value;
      if boundsChecking then
        checkAccess(i, value=value);

      if isRectangularArr(this) || isSparseArr(this) then
        return value.dsiAccess(i);
      else
        return value.dsiAccess(i(0));
    }



    pragma "no doc" // ref version
    pragma "reference to const when const this"
    pragma "removable array access"
    pragma "alias scope from this"
    inline proc ref this(i: _value.dom.idxType ...rank) ref
      return this(i);

    pragma "no doc" // value version, for POD types
    pragma "alias scope from this"
    inline proc const this(i: _value.dom.idxType ...rank)
    where shouldReturnRvalueByValue(_value.eltType)
      return this(i);

    pragma "no doc" // const ref version, for not-POD types
    pragma "alias scope from this"
    inline proc const this(i: _value.dom.idxType ...rank) const ref
    where shouldReturnRvalueByConstRef(_value.eltType)
      return this(i);


    pragma "no doc" // ref version
    pragma "reference to const when const this"
    pragma "alias scope from this"
    inline proc ref localAccess(i: rank*_value.dom.idxType) ref
    {
      const value = _value;
      if boundsChecking then
        checkAccess(i, value=value);

      if isRectangularArr(this) || isSparseArr(this) then
        return value.dsiLocalAccess(i);
      else
        return value.dsiLocalAccess(i(0));
    }
    pragma "no doc" // value version, for POD types
    pragma "alias scope from this"
    inline proc const localAccess(i: rank*_value.dom.idxType)
    where shouldReturnRvalueByValue(_value.eltType)
    {
      const value = _value;
      if boundsChecking then
        checkAccess(i, value=value);

      if isRectangularArr(this) || isSparseArr(this) then
        return value.dsiLocalAccess(i);
      else
        return value.dsiLocalAccess(i(0));
    }
    pragma "no doc" // const ref version, for not-POD types
    pragma "alias scope from this"
    inline proc const localAccess(i: rank*_value.dom.idxType) const ref
    where shouldReturnRvalueByConstRef(_value.eltType)
    {
      const value = _value;
      if boundsChecking then
        checkAccess(i, value=value);

      if isRectangularArr(this) || isSparseArr(this) then
        return value.dsiLocalAccess(i);
      else
        return value.dsiLocalAccess(i(0));
    }



    pragma "no doc" // ref version
    pragma "reference to const when const this"
    pragma "alias scope from this"
    inline proc localAccess(i: _value.dom.idxType ...rank) ref
      return localAccess(i);

    pragma "no doc" // value version, for POD types
    pragma "alias scope from this"
    inline proc localAccess(i: _value.dom.idxType ...rank)
    where shouldReturnRvalueByValue(_value.eltType)
      return localAccess(i);

    pragma "no doc" // const ref version, for not-POD types
    pragma "alias scope from this"
    inline proc localAccess(i: _value.dom.idxType ...rank) const ref
    where shouldReturnRvalueByConstRef(_value.eltType)
      return localAccess(i);


    // array slicing by a domain
    //
    // requires dense domain implementation that returns a tuple of
    // ranges via the getIndices() method; domain indexing is difficult
    // in the domain case because it has to be implemented on a
    // domain-by-domain basis; this is not terribly difficult in the
    // dense case because we can represent a domain by a tuple of
    // ranges, but in the sparse case, is there a general representation?
    //
    pragma "no doc"
    pragma "reference to const when const this"
    pragma "fn returns aliasing array"
    proc this(d: domain) {
      if d.rank != rank then
        compilerError("slicing an array with a domain of a different rank");

      if boundsChecking then
        checkSlice(d, _value);

      //
      // If this is already a slice array view, we can short-circuit
      // down to the underlying array.
      //
      const (arr, arrpid) = if (_value.isSliceArrayView())
                              then (this._value.arr, this._value._ArrPid)
                              else (this._value, this._pid);

      var a = new unmanaged ArrayViewSliceArr(eltType=this.eltType,
                                              _DomPid=d._pid,
                                              dom=d._instance,
                                              _ArrPid=arrpid,
                                              _ArrInstance=arr);

      // lock since we're referring to an existing domain; but don't
      // add this array to the domain's list of arrays since resizing
      // a slice's domain shouldn't generate a reallocate call for the
      // underlying array
      d._value.add_arr(a, locking=true, addToList=false);
      return _newArray(a);
    }

    // array slicing by a tuple of ranges
    pragma "no doc"
    pragma "reference to const when const this"
    pragma "fn returns aliasing array"
    proc this(ranges...rank) where chpl__isTupleOfRanges(ranges) {
      if boundsChecking then
        checkSlice((... ranges), value=_value);

      pragma "no auto destroy" var d = _dom((...ranges));
      d._value._free_when_no_arrs = true;

      //
      // If this is already a slice array view, we can short-circuit
      // down to the underlying array.
      //
      const (arr, arrpid) = if (_value.isSliceArrayView())
                              then (this._value.arr, this._value._ArrPid)
                              else (this._value, this._pid);

      var a = new unmanaged ArrayViewSliceArr(eltType=this.eltType,
                                    _DomPid=d._pid,
                                    dom=d._instance,
                                    _ArrPid=arrpid,
                                    _ArrInstance=arr);

      // this doesn't need to lock since we just created the domain d
      // don't add this array to the domain's list of arrays since
      // resizing a slice's domain shouldn't generate a reallocate
      // call for the underlying array
      d._value.add_arr(a, locking=false, addToList=false);
      return _newArray(a);
    }

    // array rank change
    pragma "no doc"
    pragma "reference to const when const this"
    pragma "fn returns aliasing array"
    proc this(args ...rank) where _validRankChangeArgs(args, _value.dom.idxType) {
      if boundsChecking then
        checkRankChange(args);

      const rcdom = this.domain[(...args)];

      // TODO: With additional effort, we could collapse rank changes of
      // rank-change array views to a single array view, similar to what
      // we do for slices.
      const (arr, arrpid)  = (this._value, this._pid);

      var a = new unmanaged ArrayViewRankChangeArr(eltType=this.eltType,
                                         _DomPid = rcdom._pid,
                                         dom = rcdom._instance,
                                         _ArrPid=arrpid,
                                         _ArrInstance=arr,
                                         // TODO: Should the array really store
                                         // these redundantly?
                                         collapsedDim=rcdom._value.collapsedDim,
                                         idx=rcdom._value.idx);

      // this doesn't need to lock since we just created the domain d
      rcdom._value.add_arr(a, locking=false);
      return _newArray(a);
    }

    pragma "no doc"
    proc checkRankChange(args) {
      for param i in 0..args.size-1 do
        if !_value.dom.dsiDim(i).boundsCheck(args(i)) then
          halt("array slice out of bounds in dimension ", i, ": ", args(i));
    }

    // Special cases of local slices for DefaultRectangularArrs because
    // we can't take an alias of the ddata class within that class
    pragma "no doc"
    pragma "reference to const when const this"
    pragma "fn returns aliasing array"
    proc localSlice(r... rank)
    where isSubtype(_value.type, DefaultRectangularArr) &&
          chpl__isTupleOfRanges(r) {
      if boundsChecking then
        checkSlice((...r), value=_value);
      var dom = _dom((...r));
      return chpl__localSliceDefaultArithArrHelp(dom);
    }

    pragma "no doc"
    pragma "reference to const when const this"
    pragma "fn returns aliasing array"
    proc localSlice(d: domain)
    where isSubtype(_value.type, DefaultRectangularArr) {
      if boundsChecking then
        checkSlice((...d.getIndices()), value=_value);

      return chpl__localSliceDefaultArithArrHelp(d);
    }

    pragma "no copy return"
    proc chpl__localSliceDefaultArithArrHelp(d: domain) {
      if (_value.locale != here) then
        halt("Attempting to take a local slice of an array on locale ",
             _value.locale.id, " from locale ", here.id);
      return this(d);
    }
    pragma "no doc"
    pragma "reference to const when const this"
    pragma "fn returns aliasing array"
    proc localSlice(r... rank)
    where chpl__isTupleOfRanges(r) &&
          !isSubtype(_value.type, DefaultRectangularArr) {
      if boundsChecking then
        checkSlice((...r), value=_value);
      return _value.dsiLocalSlice(r);
    }

    pragma "no doc"
    pragma "reference to const when const this"
    pragma "fn returns aliasing array"
    proc localSlice(d: domain) {
      return localSlice((...d.getIndices()));
    }

    /* Yield the array elements */
    pragma "reference to const when const this"
    iter these() ref {
      for i in _value.these() {
        yield i;
      }
    }

    pragma "no doc"
    pragma "reference to const when const this"
    iter these(param tag: iterKind) ref
      where tag == iterKind.standalone &&
            __primitive("method call resolves", _value, "these", tag=tag) {
      for i in _value.these(tag) do
        yield i;
    }
    pragma "no doc"
    iter these(param tag: iterKind)
      where tag == iterKind.leader {
      for followThis in _value.these(tag) do
        yield followThis;
    }
    pragma "no doc"
    pragma "reference to const when const this"
    iter these(param tag: iterKind, followThis, param fast: bool = false) ref
      where tag == iterKind.follower {

      if __primitive("method call resolves", _value, "these",
                     tag=tag, followThis, fast=fast) {
        for i in _value.these(tag=tag, followThis, fast=fast) do
          yield i;
      } else {
        for i in _value.these(tag, followThis) do
          yield i;
      }
    }

    // 1/5/10: do we need this since it always returns domain.numIndices?
    /* Return the number of elements in the array */
    proc numElements return _value.dom.dsiNumIndices;
    /* Return the number of elements in the array */
    proc size return numElements;

    //
    // This routine determines whether an actual array argument
    // ('this')'s domain is appropriate for a formal array argument
    // that specifies a domain ('formalDom').  It does this using a
    // mix of static checks (do the ranks match, are the domain map
    // types the same if the formal isn't the default dist?) and
    // runtime checks (are the domains' index sets the same; are
    // the domain maps/distributions equivalent?)
    //
    // The 'runtimeChecks' argument indicates whether or not runtime
    // checks should be performed and is set based on the value of
    // the --no-formal-domain-checks flag.
    //
    inline proc chpl_checkArrArgDoms(formalDom: domain, param runtimeChecks: bool) {
      //
      // It's a compile-time error if the ranks don't match
      //
      if (formalDom.rank != this.domain.rank) then
        compilerError("Rank mismatch passing array argument: expected " +
                      formalDom.rank:string + " but got " + this.domain.rank:string, errorDepth=2);

      //
      // If the formal domain specifies a domain map other than the
      // default one, then we're putting a constraint on the domain
      // map of the actual that's being passed in.  If it's the
      // default, we take that as an indication that the routine is
      // generic w.r.t. domain map for now (though we may wish to
      // change this in the future when we have better syntax for
      // indicating a generic domain map)..
      //
      if (formalDom.dist._value.type != unmanaged DefaultDist) {
        //
        // First, at compile-time, check that the domain's types are
        // the same:
        //
        if (formalDom.type != this.domain.type) then
          compilerError("Domain type mismatch in passing array argument", errorDepth=2);

        //
        // Then, at run-time, check that the domain map's values are
        // the same (do this only if the runtime checks argument is true).
        //
        if (runtimeChecks && formalDom.dist != this.domain.dist) then
          halt("Domain map mismatch passing array argument:\n",
               "  Formal domain map is: ", formalDom.dist, "\n",
               "  Actual domain map is: ", this.domain.dist);
      }

      //
      // If we pass those checks, verify at runtime that the index
      // sets of the formal and actual match (do this only if the
      // runtime checks argument is true).
      //
      if (runtimeChecks && formalDom != this.domain) then
        halt("Domain mismatch passing array argument:\n",
             "  Formal domain is: ", formalDom, "\n",
             "  Actual domain is: ", this.domain);
    }

    // keep in sync with test/arrays/reindex/from-reindex-chpldocs.chpl
    /*
       Return an array view over a new domain. The new domain must be
       of the same rank and size as the original array's domain.

       For example:

       .. code-block:: chapel

          var A: [1..10] int;
          const D = {6..15};
          ref reA = A.reindex(D);
          reA[6] = 1; // updates A[1]
    */
    pragma "fn returns aliasing array"
    inline proc reindex(newDomain: domain)
      where isRectangularDom(this.domain) && isRectangularDom(newDomain)
    return reindex((...newDomain.dims()));

    // The reason `newDims` arg is untyped is that it needs to allow
    // ranges of various types, ex. a mix of stridable and not.
    //
    // keep in sync with test/arrays/reindex/from-reindex-chpldocs.chpl
    /*
       Return an array view over a new domain defined implicitly
       by one or more `newDims`, which must be ranges. The new domain must be
       of the same rank and size as the original array's domain.

       For example:

       .. code-block:: chapel

          var A: [3..4, 5..6] int;
          ref reA = A.reindex(13..14, 15..16);
          reA[13,15] = 1; // updates A[3,5]
    */
    pragma "fn returns aliasing array"
    proc reindex(newDims...)
      where isRectangularDom(this.domain)
    {
      for param i in 0..newDims.size-1 do
        if !isRange(newDims(i)) then
          compilerError("cannot reindex() a rectangular array to a tuple containing non-ranges");

      if this.rank != newDims.size then
        compilerError("rank mismatch: cannot reindex() from " + this.rank:string +
                      " dimension(s) to " + newDims.size:string);

      for param i in 0..rank-1 do
        if newDims(i).length != _value.dom.dsiDim(i).length then
          halt("extent in dimension ", i+1, " does not match actual");

      const thisDomClass = this._value.dom;
      const (dom, dompid) = (thisDomClass, thisDomClass.pid);

      pragma "no auto destroy"
      const updom = {(...newDims)};


      const redist = new unmanaged ArrayViewReindexDist(downDistPid = this.domain.dist._pid,
                                              downDistInst=this.domain.dist._instance,
                                              updom = updom._value,
                                              downdomPid = dompid,
                                              downdomInst = dom);
      const redistRec = new _distribution(redist);
      // redist._free_when_no_doms = true;

      pragma "no auto destroy" const newDom = new _domain(redistRec, rank, updom.idxType, updom.stridable, updom.dims());
      newDom._value._free_when_no_arrs = true;

      // TODO: With additional effort, we could collapse reindexings of
      // reindexed array views to a single array view, similar to what
      // we do for slices.
      const (arr, arrpid) = (this._value, this._pid);

      var x = new unmanaged ArrayViewReindexArr(eltType=this.eltType,
                                      _DomPid = newDom._pid,
                                      dom = newDom._instance,
                                      _ArrPid=arrpid,
                                      _ArrInstance=arr);
      // this doesn't need to lock since we just created the domain d
      newDom._value.add_arr(x, locking=false);
      return _newArray(x);
    }

    // reindex for all non-rectangular domain types.
    // See above for the rectangular version.
    pragma "no doc"
    pragma "fn returns aliasing array"
    proc reindex(d:domain) {
      compilerError("Reindexing non-rectangular arrays is not permitted.");
    }

    pragma "no doc"
    proc writeThis(f) throws {
      _value.dsiSerialWrite(f);
    }

    pragma "no doc"
    proc readThis(f) throws {
      _value.dsiSerialRead(f);
    }

    // sparse array interface
    /* Return the Implicitly Represented Value for sparse arrays */
    proc IRV where !isSparseArr(this) {
      compilerError("only sparse arrays have an IRV");
    }

    pragma "no doc"
    proc IRV ref where isSparseArr(this) {
      return _value.IRV;
    }

    /* Yield the array elements in sorted order. */
    iter sorted(comparator:?t = chpl_defaultComparator()) {
      if Reflection.canResolveMethod(_value, "dsiSorted", comparator) {
        for i in _value.dsiSorted(comparator) {
          yield i;
        }
      } else if Reflection.canResolveMethod(_value, "dsiSorted") {
        compilerError(_value.type:string + " does not support dsiSorted(comparator)");
      } else {
        use Sort;
        var copy = this;
        sort(copy, comparator=comparator);
        for ind in copy do
          yield ind;
      }
    }

    pragma "no doc"
    proc displayRepresentation() { _value.dsiDisplayRepresentation(); }

    /*
       Return an array of locales over which this array has been distributed.
    */
    //
    // TODO: Is it really appropriate that the array should provide
    // this dsi routine rather than having this call forward to the
    // domain[.dist] here?  Do any of the array implementations do
    // anything other than that with it?
    //
    proc targetLocales() {
      return _value.dsiTargetLocales();
    }

    /* Return true if the local subdomain can be represented as a single
       domain. Otherwise return false. */
    proc hasSingleLocalSubdomain() param {
      return _value.dsiHasSingleLocalSubdomain();
    }

    /*
       Return the subdomain that is local to `loc`.

       :arg loc: indicates the locale for which the query should take
                 place (defaults to `here`)
       :type loc: locale
    */
    proc localSubdomain(loc: locale = here) {
      if !_value.dsiHasSingleLocalSubdomain() then
        compilerError("Domain's local domain is not a single domain");

      return _value.dsiLocalSubdomain(loc);
    }

    /*
       Yield the subdomains that are local to `loc`.

       :arg loc: indicates the locale for which the query should take
                 place (defaults to `here`)
       :type loc: locale
    */
    iter localSubdomains(loc: locale = here) {
      if _value.dsiHasSingleLocalSubdomain() {
        yield localSubdomain(loc);
      } else {
        for d in _value.dsiLocalSubdomains(loc) do yield d;
      }
    }

    proc chpl__isDense1DArray() param {
      return isRectangularArr(this) &&
             this.rank == 1 &&
             !this._value.stridable;
    }

    inline proc chpl__assertSingleArrayDomain(fnName: string) {
      if this.domain._value._arrs.length != 1 then
        halt("cannot call " + fnName +
             " on an array defined over a domain with multiple arrays");
    }

    /* The following methods are intended to provide a list or vector style
       interface to 1D unstridable rectangular arrays.  They are only intended
       for use on arrays that have a 1:1 correspondence with their domains.
       All methods here that modify the array's domain assert that this 1:1
       property holds.

       These are currently not parallel safe, and cannot safely be called by
       multiple tasks simultaneously on the same array.
     */

    /* Return true if the array has no elements */
    proc isEmpty(): bool {
      return this.numElements == 0;
    }

    /* Return the first value in the array */
    // The return type used here is currently not pretty in the generated
    // documentation. Don't document it for now.
    pragma "no doc"
    proc head(): this._value.eltType {
      return this[this.domain.alignedLow];
    }

    /* Return the last value in the array */
    // The return type used here is currently not pretty in the generated
    // documentation. Don't document it for now.
    pragma "no doc"
    proc tail(): this._value.eltType {
      return this[this.domain.alignedHigh];
    }

    /* Return the last element in the array. The array must be a
       rectangular 1-D array.
     */
    proc back() {
      if !isRectangularArr(this) || this.rank != 1 then
        compilerError("back() is only supported on 1D rectangular arrays");

      if boundsChecking && isEmpty() then
        halt("back called on an empty array");

      return this(this.domain.high);
    }

<<<<<<< HEAD
    /* Add element ``val`` to the back of the array, extending the array's
       domain by one. If the domain was ``{1..5}`` it will become ``{1..6}``.

       The array must be a rectangular 1-D array; its domain must be
       non-stridable and not shared with other arrays.
     */
    proc push_back(in val: this.eltType) lifetime this < val {
      if showArrayAsVecWarnings then
        compilerWarning("push_back is deprecated - please use list.append");
      if (!chpl__isDense1DArray()) then
        compilerError("push_back() is only supported on dense 1D arrays");

      chpl__assertSingleArrayDomain("push_back");

      const newRange = this.domain.low..(this.domain.high+1);

      reallocateArray(newRange, debugMsg="push_back reallocate");

      // This could "move" from val to the array element, but
      // we'd have to either destroy what was there already or
      // use uninitialized memory for the extra space.
      this[this.domain.high] = val;
    }

    /* Extend array with elements of array ``vals``, extending the
       array's domain by ``vals.size`` in the ascending direction.

       The array must be a rectangular 1-D array; its domain must be
       non-stridable and not shared with other arrays.
     */
    proc push_back(vals:_array) lifetime this < vals {
      if showArrayAsVecWarnings then
        compilerWarning("push_back is deprecated - please use list.extend");
      if (!chpl__isDense1DArray()) then
        compilerError("push_back() is only supported on dense 1D arrays");

      chpl__assertSingleArrayDomain("push_back");

      const thisRange = this.domain.high+1..#vals.size,
            valsRange = vals.domain.dim(0),
            newRange = this.domain.low..(this.domain.high + vals.size);

      reallocateArray(newRange, debugMsg="push_back reallocate");

      this[thisRange] = vals[valsRange];
    }

    /* Remove the last element from the array, reducing the size of the
       domain by one. If the domain was ``{1..5}`` it will become ``{1..4}``

       Returns the removed element.

       The array must be a rectangular 1-D array; its domain must be
       non-stridable and not shared with other arrays.
     */
    proc pop_back() {
      if showArrayAsVecWarnings then
        compilerWarning("pop_back is deprecated - please use list.pop");
      if (!chpl__isDense1DArray()) then
        compilerError("pop_back() is only supported on dense 1D arrays");

      chpl__assertSingleArrayDomain("pop_back");

      if boundsChecking && isEmpty() then
        halt("pop_back called on empty array");

      const lo = this.domain.low,
            hi = this.domain.high-1;
      const newRange = lo..hi;
      const ret = this(this.domain.high);

      on this._value {
        if this._value.dataAllocRange.length < this.domain.numIndices {
          this._value.dataAllocRange = this.domain.low..this.domain.high;
        }
        if newRange.length < (this._value.dataAllocRange.length / (arrayAsVecGrowthFactor*arrayAsVecGrowthFactor)):int {
          const oldRng = this._value.dataAllocRange;
          const nextAllocRange = resizeAllocRange(newRange, grow=-1);
          if debugArrayAsVec then
            writeln("pop_back reallocate: ",
                    oldRng, " => ", nextAllocRange,
                    " (", newRange, ")");
          this._value.dsiReallocate(nextAllocRange, newRange);
          // note: dsiReallocate sets _value.dataAllocRange = nextAllocRange
        }
        this.domain.setIndices((newRange,));
        this._value.dsiPostReallocate();
      }
      return ret;
    }

=======
>>>>>>> fd3b8f10
    /* Return the first element in the array. The array must be a
       rectangular 1-D array.
     */
    proc front() {
      if !isRectangularArr(this) || this.rank != 1 then
        compilerError("front() is only supported on 1D rectangular arrays");

      if boundsChecking && isEmpty() then
        halt("front called on an empty array");

      return this(this.domain.low);
    }

<<<<<<< HEAD
    /* Add element ``val`` to the front of the array, extending the array's
       domain by one. If the domain was ``{1..5}`` it will become ``{0..5}``.

       The array must be a rectangular 1-D array; its domain must be
       non-stridable and not shared with other arrays.
     */
    proc push_front(in val: this.eltType) lifetime this < val {
      if showArrayAsVecWarnings then
        compilerWarning("push_front is deprecated - please use list.insert");
      if (!chpl__isDense1DArray()) then
        compilerError("push_front() is only supported on dense 1D arrays");
      chpl__assertSingleArrayDomain("push_front");
      const lo = this.domain.low-1,
            hi = this.domain.high;
      const newRange = lo..hi;
      reallocateArray(newRange, direction=-1, debugMsg="push_front reallocate");
      this[lo] = val;
    }

    /* Prepend array with elements of array ``vals``, extending the
       array's domain by ``vals.size`` in the descending direction.

       The array must be a rectangular 1-D array; its domain must be
       non-stridable and not shared with other arrays.
     */
    proc push_front(vals:_array) lifetime this < vals {
      if showArrayAsVecWarnings then
        compilerWarning("push_front is deprecated - please use list.insert");
      if (!chpl__isDense1DArray()) then
        compilerError("push_front() is only supported on dense 1D arrays");

      chpl__assertSingleArrayDomain("push_front");

      const thisRange = (this.domain.low-vals.size)..#vals.size,
            valsRange = vals.domain.dim(0),
            newRange = (this.domain.low - vals.size)..this.domain.high;

      reallocateArray(newRange, direction=-1, debugMsg="push_front reallocate");

      this[thisRange] = vals[valsRange];
    }


    /* Remove the first element of the array reducing the size of the
       domain by one.  If the domain was ``{1..5}`` it will become ``{2..5}``.

       Returns the removed element.

       The array must be a rectangular 1-D array; its domain must be
       non-stridable and not shared with other arrays.
     */
    proc pop_front() {
      if showArrayAsVecWarnings then
        compilerWarning("pop_front is deprecated - please use list.pop");
      if (!chpl__isDense1DArray()) then
        compilerError("pop_front() is only supported on dense 1D arrays");
      chpl__assertSingleArrayDomain("pop_front");

      if boundsChecking && isEmpty() then
        halt("pop_front called on empty array");

      const lo = this.domain.low+1,
            hi = this.domain.high;
      const newRange = lo..hi;
      const ret = this(this.domain.low);

      on this._value {
        if this._value.dataAllocRange.length < this.domain.numIndices {
          this._value.dataAllocRange = this.domain.low..this.domain.high;
        }
        if newRange.length < (this._value.dataAllocRange.length / (arrayAsVecGrowthFactor*arrayAsVecGrowthFactor)):int {
          const oldRng = this._value.dataAllocRange;
          const nextAllocRange = resizeAllocRange(newRange, direction=-1, grow=-1);
          if debugArrayAsVec then
            writeln("pop_front reallocate: ",
                    oldRng, " => ", nextAllocRange,
                    " (", newRange, ")");
          this._value.dsiReallocate(nextAllocRange, newRange);
          // note: dsiReallocate sets _value.dataAllocRange = nextAllocRange
        }
        this.domain.setIndices((newRange,));
        this._value.dsiPostReallocate();
      }
      return ret;
    }

    /* Insert element ``val`` into the array at index ``pos``. Shift the array
       elements above ``pos`` up one index. If the domain was ``{1..5}`` it will
       become ``{1..6}``.

       The array must be a rectangular 1-D array; its domain must be
       non-stridable and not shared with other arrays.
     */
    proc insert(pos: this.idxType, in val: this.eltType) {
      if showArrayAsVecWarnings then
        compilerWarning("insert is deprecated - please use list.insert");
      if (!chpl__isDense1DArray()) then
        compilerError("insert() is only supported on dense 1D arrays");

      chpl__assertSingleArrayDomain("insert");

      const prevHigh = this.domain.high;
      const newRange = this.domain.low..(this.domain.high + 1);

      if boundsChecking && !newRange.contains(pos) then
        halt("insert at position ", pos, " out of bounds");

      reallocateArray(newRange, debugMsg="insert reallocate");

      for i in pos..prevHigh by -1 do
        this[i+1] = this[i];
      this[pos] = val;
    }

    /* Insert elements of ``vals`` into the array at index ``pos``.
       Shift the array elements above ``pos`` up ``vals.size`` indices.
       If the domain was ``{1..5}`` and ``vals.size`` is ``3``,it will become
       ``{1..8}``.

       The array must be a rectangular 1-D array; its domain must be
       non-stridable and not shared with other arrays.

       Aliasing arguments are not supported for this method. For example, the
       following call would not work as intended:

       .. code-block:: chapel

          var A = [1, 2, 3, 4];
          A.insert(3, A); // Will result in runtime error

    */
    proc insert(pos: this.idxType, vals: []) {
      if showArrayAsVecWarnings then
        compilerWarning("insert is deprecated - please use list.insert");
      if (!chpl__isDense1DArray()) then
        compilerError("insert() is only supported on dense 1D arrays");

      chpl__assertSingleArrayDomain("insert");

      const shift = vals.size,
            shiftRange = pos..this.domain.high,
            newRange = this.domain.low..(this.domain.high + vals.size),
            validInsertRange = this.domain.low..(this.domain.high + 1);

      if boundsChecking && !validInsertRange.contains(pos) then
        halt("insert at position ", pos, " out of bounds");

      reallocateArray(newRange, debugMsg="insert reallocate");

      for i in shiftRange by -1 do
        this[i + shift] = this[i];

      this[pos..#shift] = vals;
    }

    /* Remove the element at index ``pos`` from the array and shift the array
       elements above ``pos`` down one index. If the domain was ``{1..5}``
       it will become ``{1..4}``.

       The array must be a rectangular 1-D array; its domain must be
       non-stridable and not shared with other arrays.
     */
    proc remove(pos: this.idxType) {
      if showArrayAsVecWarnings then
        compilerWarning("remove is deprecated - please use list.pop");
      if (!chpl__isDense1DArray()) then
        compilerError("remove() is only supported on dense 1D arrays");
      chpl__assertSingleArrayDomain("remove");

      if boundsChecking && !this.domain.contains(pos) then
        halt("remove at position ", pos, " out of bounds");

      const lo = this.domain.low,
            hi = this.domain.high-1;
      const newRange = lo..hi;
      for i in pos..hi {
        this[i] = this[i+1];
      }
      on this._value {
        if this._value.dataAllocRange.length < this.domain.numIndices {
          this._value.dataAllocRange = this.domain.low..this.domain.high;
        }
        if newRange.length < (this._value.dataAllocRange.length / (arrayAsVecGrowthFactor*arrayAsVecGrowthFactor)):int {
          const nextAllocRange = resizeAllocRange(newRange, grow=-1);
          this._value.dsiReallocate(nextAllocRange, newRange);
          // note: dsiReallocate sets _value.dataAllocRange = nextAllocRange
        }
        this.domain.setIndices((newRange,));
        this._value.dsiPostReallocate();
      }
    }

    /* Remove ``count`` elements from the array starting at index ``pos`` and
       shift elements above ``pos+count`` down by ``count`` indices.

       The array must be a rectangular 1-D array; its domain must be
       non-stridable and not shared with other arrays.
     */
    proc remove(pos: this.idxType, count: this.idxType) {
      if showArrayAsVecWarnings then
        compilerWarning("remove is deprecated - please use list.pop");
      if (!chpl__isDense1DArray()) then
        compilerError("remove() is only supported on dense 1D arrays");
      chpl__assertSingleArrayDomain("remove count");
      const lo = this.domain.low,
            hi = this.domain.high-count;
      if boundsChecking && pos+count-1 > this.domain.high then
        halt("remove at position ", pos+count-1, " out of bounds");
      if boundsChecking && pos < lo then
        halt("remove at position ", pos, " out of bounds");

      const newRange = lo..hi;
      for i in pos..hi {
        this[i] = this[i+count];
      }
      on this._value {
        if this._value.dataAllocRange.length < this.domain.numIndices {
          this._value.dataAllocRange = this.domain.low..this.domain.high;
        }
        if newRange.length < (this._value.dataAllocRange.length / (arrayAsVecGrowthFactor*arrayAsVecGrowthFactor)):int {
          const nextAllocRange = resizeAllocRange(newRange, grow=-1);
          this._value.dsiReallocate(nextAllocRange, newRange);
          // note: dsiReallocate sets _value.dataAllocRange = nextAllocRange
        }
        this.domain.setIndices((newRange,));
        this._value.dsiPostReallocate();
      }
    }

    /* Remove the elements at the indices in the ``pos`` range and shift the
       array elements down by ``pos.size`` elements. If the domain was
       ``{1..5}`` and this is called with ``2..3`` as an argument, the new
       domain would be ``{1..3}`` and the array would contain the elements
       formerly at positions 1, 4, and 5.

       The array must be a rectangular 1-D array; its domain must be
       non-stridable and not shared with other arrays.
     */
    proc remove(pos: range(this.idxType, stridable=false)) {
      if showArrayAsVecWarnings then
        compilerWarning("remove has been deprecated - please use list.pop");
      if (!chpl__isDense1DArray()) then
        compilerError("remove() is only supported on dense 1D arrays");
      chpl__assertSingleArrayDomain("remove range");
      remove(pos.low, pos.size);
    }

=======
>>>>>>> fd3b8f10
    /* Reverse the order of the values in the array. */
    proc reverse() {
      if (!chpl__isDense1DArray()) then
        compilerError("reverse() is only supported on dense 1D arrays");
      const lo = this.domain.low,
            mid = this.domain.size / 2,
            hi = this.domain.high;
      for i in 0..#mid {
        this[lo + i] <=> this[hi - i];
      }
    }

    /* Return a tuple containing ``true`` and the index of the first
       instance of ``val`` in the array, or if ``val`` is not found, a
       tuple containing ``false`` and an unspecified value is returned.
     */
    proc find(val: this.eltType): (bool, index(this.domain)) {
      for i in this.domain {
        if this[i] == val then return (true, i);
      }
      var arbInd: index(this.domain);
      return (false, arbInd);
    }

    /* Return the number of times ``val`` occurs in the array. */
    proc count(val: this.eltType): int {
      return + reduce (this == val);
    }

   /* Return a tuple of integers describing the size of each dimension.
      For a sparse array, returns the shape of the parent domain.*/
    proc shape {
      return this.domain.shape;
    }

    pragma "no doc"
    proc _scan(op) where Reflection.canResolveMethod(_value, "doiScan", op, this.domain) {
      return _value.doiScan(op, this.domain);
    }

  }  // record _array

  // _instance is a subclass of BaseArr.  LYDIA NOTE: moved this from
  // being a method on _array so that it could be called on unwrapped
  // _instance fields
  inline proc _do_destroy_arr(_unowned: bool, _instance) {
    if ! _unowned {
      on _instance {
        param arrIsInList = !_instance.isSliceArrayView();
        var (arrToFree, domToRemove) = _instance.remove(arrIsInList);
        var domToFree:unmanaged BaseDom? = nil;
        var distToRemove:unmanaged BaseDist? = nil;
        var distToFree:unmanaged BaseDist? = nil;
        // The dead code to access the fields of _instance are left in the
        // generated code with --baseline on. This means that these
        // statements cannot come after the _delete_arr call.
        var domIsPrivatized = false;
        // Store the instance's dom class before the instance is destroyed
        const instanceDom = domToRemove;
        if domToRemove != nil {
          // remove that domain
          (domToFree, distToRemove) = domToRemove!.remove();
          domIsPrivatized = _privatization && (domToRemove!.pid != nullPid);
        }
        var distIsPrivatized = false;
        if distToRemove != nil {
          distToFree = distToRemove!.remove();
          distIsPrivatized = _privatization && (distToRemove!.pid != nullPid);
        }
        if arrToFree != nil then
          _delete_arr(_instance, _isPrivatized(_instance));
        if domToFree != nil then
          _delete_dom(instanceDom!, domIsPrivatized);
        if distToFree != nil then
          _delete_dist(distToFree!, distIsPrivatized);
      }
    }
  }

  //
  // A helper function to check array equality (== on arrays promotes
  // to an array of booleans)
  //
  /* Return true if all this array is the same size and shape
     as argument ``that`` and all elements of this array are
     equal to the corresponding element in ``that``. Otherwise
     return false. */
  proc _array.equals(that: _array): bool {
    //
    // quick path for identical arrays
    //
    if this._value == that._value then
      return true;
    //
    // quick path for rank mismatches
    //
    if this.rank != that.rank then
      return false;

    if this.numElements != that.numElements then
      return false;

    //
    // check that size/shape are the same to permit legal zippering
    //
    if isRectangularDom(this.domain) && isRectangularDom(that.domain) {
      for d in 0..#this.rank do
        if this.domain.dim(d).size != that.domain.dim(d).size then
          return false;
    }

    //
    // if all the above tests match, see if zippered equality is
    // true everywhere
    //
    if isArrayType(this.eltType) {
      var ret = true;
      forall (thisArr, thatArr) in zip(this, that) with (&& reduce ret) do
        ret &&= thisArr.equals(thatArr);
      return ret;
    } else {
      return && reduce (this == that);
    }
  }

  // The same as the built-in _cast, except accepts a param arg.
  pragma "no doc"
  proc _cast(type t:_array, param arg) {
    var result: t;
    // The would-be param version of proc =, inlined.
    chpl__transferArray(result, arg);
    return result;
  }

  // How to cast arrays to strings
  pragma "no doc"
  proc _cast(type t:string, x: []) {
    use IO;
    return stringify(x);
  }

  //
  // isXxxType, isXxxValue
  //

  /* Return true if ``t`` is a domain map type. Otherwise return false. */
  proc isDmapType(type t) param {
    proc isDmapHelp(type t: _distribution) param  return true;
    proc isDmapHelp(type t)                param  return false;
    return isDmapHelp(t);
  }

  pragma "no doc"
  proc isDmapValue(e: _distribution) param  return true;
  /* Return true if ``e`` is a domain map. Otherwise return false. */
  proc isDmapValue(e)                param  return false;

  /* Return true if ``t`` is a domain type. Otherwise return false. */
  proc isDomainType(type t) param {
    return isSubtype(t, _domain);
  }

  pragma "no doc"
  proc isDomainValue(e: domain) param  return true;
  /* Return true if ``e`` is a domain. Otherwise return false. */
  proc isDomainValue(e)         param  return false;

  /* Return true if ``t`` is an array type. Otherwise return false. */
  proc isArrayType(type t) param {
    return isSubtype(t, _array);
  }

  pragma "no doc"
  proc isArrayValue(e: []) param  return true;
  /* Return true if ``e`` is an array. Otherwise return false. */
  proc isArrayValue(e)     param  return false;

//
//     The following functions define set operations on associative arrays.
//

  // promotion for associative array addition doesn't really make sense. instead,
  // we really just want a union
  proc +(a :_array, b: _array) where (a._value.type == b._value.type) && isAssociativeArr(a) {
    compilerWarning("Array-as-set operators are deprecated. Use Maps.map instead.");
    return a | b;
  }

  proc +=(ref a :_array, b: _array) where (a._value.type == b._value.type) && isAssociativeArr(a) {
    compilerWarning("Array-as-set operators are deprecated. Use Maps.map instead.");
    a.chpl__assertSingleArrayDomain("+=");
    a |= b;
  }

  proc |(a :_array, b: _array) where (a._value.type == b._value.type) && isAssociativeArr(a) {
    compilerWarning("Array-as-set operators are deprecated. Use Maps.map instead.");
    var newDom = a.domain | b.domain;
    var ret : [newDom] a.eltType;
    serial !newDom._value.parSafe {
      forall (k,v) in zip(a.domain, a) do ret[k] = v;
      forall (k,v) in zip(b.domain, b) do ret[k] = v;
    }
    return ret;
  }

  proc |=(ref a :_array, b: _array) where (a._value.type == b._value.type) && isAssociativeArr(a) {
    compilerWarning("Array-as-set operators are deprecated. Use Maps.map instead.");
    a.chpl__assertSingleArrayDomain("|=");
    serial !a.domain._value.parSafe {
      forall i in b.domain do a.domain.add(i);
      forall (k,v) in zip(b.domain, b) do a[k] = v;
    }
  }

  proc &(a :_array, b: _array) where (a._value.type == b._value.type) && isAssociativeArr(a) {
    compilerWarning("Array-as-set operators are deprecated. Use Maps.map instead.");
    var newDom = a.domain & b.domain;
    var ret : [newDom] a.eltType;

    serial !newDom._value.parSafe do
      forall k in newDom do ret[k] = a[k];
    return ret;
  }

  proc &=(ref a :_array, b: _array) where (a._value.type == b._value.type) && isAssociativeArr(a) {
    compilerWarning("Array-as-set operators are deprecated. Use Maps.map instead.");
    a.chpl__assertSingleArrayDomain("&=");
    serial !a.domain._value.parSafe {
      forall k in a.domain {
        if !b.domain.contains(k) then a.domain.remove(k);
      }
    }
  }

  proc -(a :_array, b: _array) where (a._value.type == b._value.type) && isAssociativeArr(a) {
    compilerWarning("Array-as-set operators are deprecated. Use Maps.map instead.");
    var newDom = a.domain - b.domain;
    var ret : [newDom] a.eltType;

    serial !newDom._value.parSafe do
      forall k in newDom do ret[k] = a[k];

    return ret;
  }

  proc -=(ref a :_array, b: _array) where (a._value.type == b._value.type) && isAssociativeArr(a) {
    compilerWarning("Array-as-set operators are deprecated. Use Maps.map instead.");
    a.chpl__assertSingleArrayDomain("-=");
    serial !a.domain._value.parSafe do
      forall k in a.domain do
        if b.domain.contains(k) then a.domain.remove(k);
  }


  proc ^(a :_array, b: _array) where (a._value.type == b._value.type) && isAssociativeArr(a) {
    compilerWarning("Array-as-set operators are deprecated. Use Maps.map instead.");
    var newDom = a.domain ^ b.domain;
    var ret : [newDom] a.eltType;

    serial !newDom._value.parSafe {
      forall k in a.domain do
        if !b.domain.contains(k) then ret[k] = a[k];
      forall k in b.domain do
        if !a.domain.contains(k) then ret[k] = b[k];
    }

    return ret;
  }

  proc ^=(ref a :_array, b: _array) where (a._value.type == b._value.type) && isAssociativeArr(a) {
    compilerWarning("Array-as-set operators are deprecated. Use Maps.map instead.");
    a.chpl__assertSingleArrayDomain("^=");
    serial !a.domain._value.parSafe {
      forall k in b.domain {
        if a.domain.contains(k) then a.domain.remove(k);
        else a.domain.add(k);
      }
      forall k in b.domain {
        if a.domain.contains(k) then a[k] = b[k];
      }
    }
  }

  proc -(a :domain, b :domain) where (a.type == b.type) && isAssociativeDom(a) {
    var newDom : a.type;
    serial !newDom._value.parSafe do
      forall e in a do
        if !b.contains(e) then newDom.add(e);
    return newDom;
  }

  /*
     We remove elements in the RHS domain from those in the LHS domain only if
     they exist. If an element in the RHS is not present in the LHS, no error
     occurs.
  */
  proc -=(ref a :domain, b :domain) where (a.type == b.type) && isAssociativeDom(a) {
    for e in b do
      if a.contains(e) then
        a.remove(e);
  }

  proc |(a :domain, b: domain) where (a.type == b.type) && isAssociativeDom(a) {
    return a + b;
  }

  proc |=(ref a :domain, b: domain) where (a.type == b.type) && isAssociativeDom(a) {
    for e in b do
      a.add(e);
  }

  proc +=(ref a :domain, b: domain) where (a.type == b.type) && isAssociativeDom(a) {
    a |= b;
  }

  /*
     We remove elements in the RHS domain from those in the LHS domain only if
     they exist. If an element in the RHS is not present in the LHS, no error
     occurs.
  */
  proc &(a :domain, b: domain) where (a.type == b.type) && isAssociativeDom(a) {
    var newDom : a.type;

    serial !newDom._value.parSafe do
      forall k in a with (ref newDom) do // no race - in 'serial'
        if b.contains(k) then newDom += k;
    return newDom;
  }

  proc &=(ref a :domain, b: domain) where (a.type == b.type) && isAssociativeDom(a) {
    var removeSet: domain(a.idxType);
    for e in a do
      if !b.contains(e) then
        removeSet += e;
    for e in removeSet do
      a.remove(e);
  }

  proc ^(a :domain, b: domain) where (a.type == b.type) && isAssociativeDom(a) {
    var newDom : a.type;

    serial !newDom._value.parSafe {
      forall k in a do
        if !b.contains(k) then newDom.add(k);
      forall k in b do
        if !a.contains(k) then newDom.add(k);
    }

    return newDom;
  }

  /*
     We remove elements in the RHS domain from those in the LHS domain only if
     they exist. If an element in the RHS is not present in the LHS, it is
     added to the LHS.
  */
  proc ^=(ref a :domain, b: domain) where (a.type == b.type) && isAssociativeDom(a) {
    for e in a do
      if b.contains(e) then
        a.remove(e);
      else
        a.add(e);
  }

  //
  // BaseSparseDom operator overloads
  //
  proc +=(ref sd: domain, inds: [] index(sd)) where isSparseDom(sd) {
    if inds.size == 0 then return;

    sd._value.dsiBulkAdd(inds);
  }


  // TODO: Currently not optimized
  proc +=(ref sd: domain, d: domain)
  where isSparseDom(sd) && d.rank==sd.rank && sd.idxType==d.idxType {
    if d.size == 0 then return;

    const indCount = d.numIndices;
    var arr: [{0..#indCount}] index(sd);

    for (i,j) in zip(d, 0..) do arr[j] = i;

    var rowSorted = false;

    // Once an interface supports it:
    // if sd.RMO && d.RMO then rowSorted = true;

    sd._value.dsiBulkAdd(arr, rowSorted, true, false);
  }

  // TODO: Implement bulkRemove
  proc -=(ref sd: domain, inds: [] index(sd)) where isSparseDom(sd) {
    for ind in inds do
      sd -= ind;
  }

  proc -=(ref sd: domain, d: domain)
  where isSparseDom(sd) && d.rank==sd.rank && sd.idxType==d.idxType {
    for ind in d do
      sd -= ind;
  }
  //
  // Helper functions
  //

  pragma "no doc"
  proc isCollapsedDimension(r: range(?e,?b,?s,?a)) param return false;
  pragma "no doc"
  proc isCollapsedDimension(r) param return true;


  // computes || reduction over stridable of ranges
  proc chpl__anyStridable(ranges) param {
    for param i in 0..ranges.size-1 do
      if ranges(i).stridable then
        return true;
    return false;
  }

  // computes || reduction over stridable of ranges, but permits some
  // elements not to be ranges (as in a rank-change slice)
  proc chpl__anyRankChangeStridable(args) param {
    for param i in 0..args.size-1 do
      if isRangeValue(args(i)) then
        if args(i).stridable then
          return true;
    return false;
  }

  // the following pair of routines counts the number of ranges in its
  // argument list and is used for rank-change slices
  proc chpl__countRanges(arg) param {
    return isRangeValue(arg):int;
  }

  proc chpl__countRanges(arg, args...) param {
    return chpl__countRanges(arg) + chpl__countRanges((...args));
  }

  // given a tuple args, returns true if the tuple contains only
  // integers and ranges; that is, it is a valid argument list for rank
  // change
  proc _validRankChangeArgs(args, type idxType) param {
    proc _validRankChangeArg(type idxType, r: range(?)) param return true;
    proc _validRankChangeArg(type idxType, i: idxType) param return true;
    proc _validRankChangeArg(type idxType, x) param return false;

    /*
    proc help(param dim: int) param {
      if !_validRankChangeArg(idxType, args(dim)) then
        return false;
      else if dim < args.size then
        return help(dim+1);
      else
        return true;
    }*/

    proc allValid() param {
      for param dim in 0.. args.size-1 {
        if !_validRankChangeArg(idxType, args(dim)) then
          return false;
      }
      return true;
    }
    proc oneRange() param {
      for param dim in 0.. args.size-1 {
        if isRange(args(dim)) then
          return true;
      }
      return false;
    }
    proc oneNonRange() param {
      for param dim in 0.. args.size-1 {
        if !isRange(args(dim)) then
          return true;
      }
      return false;
    }

    return allValid() && oneRange() && oneNonRange();
    //return help(0);
  }

  //
  // Assignment of domains and arrays
  //
  proc =(ref a: _distribution, b: _distribution) {
    if a._value == nil {
      __primitive("move", a, chpl__autoCopy(b.clone()));
    } else if a._value._doms.length == 0 {
      if a._value.type != b._value.type then
        compilerError("type mismatch in distribution assignment");
      if a._value == b._value {
        // do nothing
      } else
        a._value.dsiAssign(b._value);
      if _isPrivatized(a._instance) then
        _reprivatize(a._value);
    } else {
      halt("assignment to distributions with declared domains is not yet supported");
    }
  }

  proc =(ref a: domain, b: domain) {
    if a.rank != b.rank then
      compilerError("rank mismatch in domain assignment");

    if a.idxType != b.idxType then
      compilerError("index type mismatch in domain assignment");

    if isRectangularDom(a) && isRectangularDom(b) then
      if !a.stridable && b.stridable then
        compilerError("cannot assign from a stridable domain to an unstridable domain without an explicit cast");

    a._instance.dsiAssignDomain(b, lhsPrivate=false);

    if _isPrivatized(a._instance) {
      _reprivatize(a._instance);
    }
  }

  proc =(ref a: domain, b: _tuple) {
    a.clear();
    for ind in 0..#b.size {
      a.add(b(ind));
    }
  }

  proc =(ref d: domain, r: range(?)) {
    d = {r};
  }

  //
  // Return true if t is a tuple of ranges that is legal to assign to
  // rectangular domain d
  //
  proc chpl__isLegalRectTupDomAssign(d, t) param {
    proc isRangeTuple(a) param {
      proc peelArgs(first, rest...) param {
        return if rest.size > 1 then
                 isRange(first) && peelArgs((...rest))
               else
                 isRange(first) && isRange(rest(0));
      }
      proc peelArgs(first) param return isRange(first);

      return if !isTuple(a) then false else peelArgs((...a));
    }

    proc strideSafe(d, rt, param dim: int=0) param {
      return if dim == d.rank-1 then
               d.dim(dim).stridable || !rt(dim).stridable
             else
               (d.dim(dim).stridable || !rt(dim).stridable) && strideSafe(d, rt, dim+1);
    }
    return isRangeTuple(t) && d.rank == t.size && strideSafe(d, t);
  }

  proc =(ref d: domain, rt: _tuple) where chpl__isLegalRectTupDomAssign(d, rt) {
    d = {(...rt)};
  }

  proc =(ref a: domain, b) {  // b is iteratable
    if isRectangularDom(a) then
      compilerError("Illegal assignment to a rectangular domain");
    a.clear();
    for ind in b {
      a.add(ind);
    }
  }

  proc chpl__serializeAssignment(a: [], b) param {
    if a.rank != 1 && isRange(b) then
      return true;

    // Sparse arrays do not yet support parallel iteration.  We
    // could let them fall through, but then we get multiple warnings for a
    // single assignment statement which feels like overkill
    //
    if ((!isRectangularArr(a) && !isAssociativeArr(a) && !isSparseArr(a)) ||
        (isArray(b) &&
         !isRectangularArr(b) && !isAssociativeArr(b) && !isSparseArr(b))) then
      return true;
    return false;
  }

  // This must be a param function
  proc chpl__compatibleForBulkTransfer(a:[], b:[]) param {
    if !useBulkTransfer then return false;
    if a.eltType != b.eltType then return false;
    if !chpl__supportedDataTypeForBulkTransfer(a.eltType) then return false;
    return true;
  }

  // This must be a param function
  proc chpl__supportedDataTypeForBulkTransfer(type t) param {
    // These types cannot be default initialized
    if isSubtype(t, borrowed) || isSubtype(t, unmanaged) {
      return false;
    } else {
      var x:t;
      return chpl__supportedDataTypeForBulkTransfer(x);
    }
  }
  proc chpl__supportedDataTypeForBulkTransfer(x: string) param return false;
  proc chpl__supportedDataTypeForBulkTransfer(x: sync) param return false;
  proc chpl__supportedDataTypeForBulkTransfer(x: single) param return false;
  proc chpl__supportedDataTypeForBulkTransfer(x: domain) param return false;
  proc chpl__supportedDataTypeForBulkTransfer(x: []) param return false;
  proc chpl__supportedDataTypeForBulkTransfer(x: _distribution) param return true;
  proc chpl__supportedDataTypeForBulkTransfer(x: chpl_anycomplex) param return true;
  proc chpl__supportedDataTypeForBulkTransfer(x: ?t) param where isRecordType(t) || isTupleType(t) {
    // TODO: The current implementations of isPODType and
    //       supportedDataTypeForBulkTransfer do not completely align. I'm
    //       leaving it as future work to enable bulk transfer for other types
    //       that are POD. In the long run it seems like we should be able to
    //       have only one method for supportedDataType that just calls
    //       isPODType.

    // We can bulk transfer any record or tuple that is 'Plain Old Data' ie. a
    // bag of bits
    return isPODType(t);
  }
  proc chpl__supportedDataTypeForBulkTransfer(x: ?t) param where isUnionType(t) return false;
  // TODO -- why is the below line here?
  proc chpl__supportedDataTypeForBulkTransfer(x: borrowed object) param return false;
  proc chpl__supportedDataTypeForBulkTransfer(x) param return true;

  pragma "no doc"
  proc checkArrayShapesUponAssignment(a: [], b: []) {
    if isRectangularArr(a) && isRectangularArr(b) {
      const aDims = a._value.dom.dsiDims(),
            bDims = b._value.dom.dsiDims();
      compilerAssert(aDims.size == bDims.size);
      for param i in 0..aDims.size-1 {
        if aDims(i).length != bDims(i).length then
          halt("assigning between arrays of different shapes in dimension ",
               i+1, ": ", aDims(i).length, " vs. ", bDims(i).length);
      }
    } else {
      // may not have dsiDims(), so can't check them as above
      // todo: compilerError if one is rectangular and the other isn't?
    }
  }

  inline proc =(ref a: [], b:[]) {
    if a.rank != b.rank then
      compilerError("rank mismatch in array assignment");

    if b._value == nil then
      // This happens e.g. for 'new' on a record with an array field whose
      // default initializer is a forall expr. E.g. arrayInClassRecord.chpl.
      return;

    if a._value == b._value {
      // Do nothing for A = A but we could generate a warning here
      // since it is probably unintended. We need this check here in order
      // to avoid memcpy(x,x) which happens inside doiBulkTransfer.
      return;
    }

    if a.size == 0 && b.size == 0 then
      // Do nothing for zero-length assignments
      return;

    if boundsChecking then
      checkArrayShapesUponAssignment(a, b);

    chpl__uncheckedArrayTransfer(a, b);
  }

  inline proc chpl__uncheckedArrayTransfer(ref a: [], b:[]) {
    if !chpl__serializeAssignment(a, b) && chpl__compatibleForBulkTransfer(a, b) {
      if chpl__bulkTransferArray(a, b) == false {
        chpl__transferArray(a, b);
      }
    } else {
      chpl__transferArray(a, b);
    }
  }

  inline proc chpl__bulkTransferArray(ref a: [?AD], b : [?BD]) {
    return chpl__bulkTransferArray(a, AD, b, BD);
  }
  inline proc chpl__bulkTransferArray(ref a: [], AD : domain, const ref b: [], BD : domain) {
    return chpl__bulkTransferArray(a._value, AD, b._value, BD);
  }

  inline proc chpl__bulkTransferArray(destClass, destDom : domain, srcClass, srcDom : domain) {
    var success = false;

    inline proc bulkTransferDebug(msg:string) {
      if debugBulkTransfer then chpl_debug_writeln("proc =(a:[],b:[]): ", msg);
    }

    bulkTransferDebug("in chpl__bulkTransferArray");

    //
    // BHARSH TODO: I would prefer to hoist these 'canResolveMethod' calls into
    // param bools before the if/else chain, but the compiler complains about
    // hitting the instantiation limit for 'canResolveMethod'...
    //
    // TODO: should we attempt other bulk transfer methods if one fails?
    //
    if Reflection.canResolveMethod(destClass, "doiBulkTransferFromKnown",
                                   destDom, srcClass, srcDom) {
      bulkTransferDebug("attempting doiBulkTransferFromKnown");
      success = destClass.doiBulkTransferFromKnown(destDom, srcClass, srcDom);
    } else if Reflection.canResolveMethod(srcClass, "doiBulkTransferToKnown",
                                          srcDom, destClass, destDom) {
      bulkTransferDebug("attempting doiBulkTransferToKnown");
      success = srcClass.doiBulkTransferToKnown(srcDom, destClass, destDom);
    } else if Reflection.canResolveMethod(destClass, "doiBulkTransferFromAny",
                                          destDom, srcClass, srcDom) {
      bulkTransferDebug("attempting doiBulkTransferFromAny");
      success = destClass.doiBulkTransferFromAny(destDom, srcClass, srcDom);
    } else if Reflection.canResolveMethod(srcClass, "doiBulkTransferToAny",
                                          srcDom, destClass, destDom) {
      bulkTransferDebug("attempting doiBulkTransferToAny");
      success = srcClass.doiBulkTransferToAny(srcDom, destClass, destDom);
    }

    if success then
      bulkTransferDebug("successfully completed bulk transfer");
    else
      bulkTransferDebug("bulk transfer did not happen");

    return success;
  }

  inline proc chpl__transferArray(ref a: [], const ref b) lifetime a <= b {
    if (a.eltType == b.type ||
        _isPrimitiveType(a.eltType) && _isPrimitiveType(b.type)) {
      forall aa in a do
        aa = b;
    } else if chpl__serializeAssignment(a, b) {
      for (aa,bb) in zip(a,b) do
        aa = bb;
    } else {
      [ (aa,bb) in zip(a,b) ]
        aa = bb;
    }
  }

  // assigning from a param
  inline proc chpl__transferArray(a: [], param b) {
    forall aa in a do
      aa = b;
  }

  inline proc =(ref a: [], b:domain) {
    if a.rank != b.rank then
      compilerError("rank mismatch in array assignment");
    chpl__transferArray(a, b);
  }

  inline proc =(a: [], b: range(?)) {
    if a.rank == 1 then
      chpl__transferArray(a, b);
    else
      compilerError("cannot from ranges to multidimensional arrays");
  }

  inline proc =(ref a: [], b) /* b is not an array nor a domain nor a tuple */ {
    chpl__transferArray(a, b);
  }

/* Does not work: compiler expects assignments to have 2 formals,
   whereas the below becomes a 1-argument function after resolution.
  inline proc =(ref a: [], param b) {
    chpl__transferArray(a, b);
  }
*/

  proc =(ref a: [], b: _tuple) where isRectangularArr(a) {
    proc chpl__tupleInit(ref j, param rank: int, b: _tuple) lifetime a < b {
      type idxType = a.domain.idxType,
           strType = chpl__signedType(a.domain.intIdxType);

      const stride = a.domain.dim(a.rank-rank).stride,
      start = a.domain.dim(a.rank-rank).firstAsInt;

      if rank == 1 {
        for param i in 0..b.size-1 {
          j(a.rank-rank) = chpl__intToIdx(idxType, start:strType + (i*stride));
          a(j) = b(i);
        }
      } else {
        for param i in 0..b.size-1 {
          j(a.rank-rank) = chpl__intToIdx(idxType, start:strType + (i*stride));
          chpl__tupleInit(j, rank-1, b(i));
        }
      }
    }
    var j: a.rank*a.domain.idxType;
    chpl__tupleInit(j, a.rank, b);
  }

  proc _desync(type t:_syncvar) type {
    var x: t;
    return x.valType;
  }

  proc _desync(type t:_singlevar) type {
    var x: t;
    return x.valType;
  }


  proc _desync(type t) type {
    return t;
  }

  proc =(ref a: [], b: _desync(a.eltType)) {
    forall e in a do
      e = b;
  }

  //
  // op= overloads for array/scalar pairs
  //
  proc +=(a: [], b: _desync(a.eltType)) {
    forall e in a do
      e += b;
  }

  proc -=(a: [], b: _desync(a.eltType)) {
    forall e in a do
      e -= b;
  }

  proc *=(a: [], b: _desync(a.eltType)) {
    forall e in a do
      e *= b;
  }

  proc /=(a: [], b: _desync(a.eltType)) {
    forall e in a do
      e /= b;
  }

  proc %=(a: [], b: _desync(a.eltType)) {
    forall e in a do
      e %= b;
  }

  proc **=(a: [], b: _desync(a.eltType)) {
    forall e in a do
      e **= b;
  }

  proc &=(a: [], b: _desync(a.eltType)) {
    forall e in a do
      e &= b;
  }

  proc |=(a: [], b: _desync(a.eltType)) {
    forall e in a do
      e |= b;
  }

  proc ^=(a: [], b: _desync(a.eltType)) {
    forall e in a do
      e ^= b;
  }

  proc >>=(a: [], b: _desync(a.eltType)) {
    forall e in a do
      e >>= b;
  }

  proc <<=(a: [], b: _desync(a.eltType)) {
    forall e in a do
      e <<= b;
  }


  /*
   * The following procedure is effectively equivalent to:
   *
  inline proc chpl_by(a:domain, b) { ... }
   *
   * because the parser renames the routine since 'by' is a keyword.
   */
  proc by(a: domain, b) {
    var r: a.rank*range(a._value.idxType,
                      BoundedRangeType.bounded,
                      true);
    var t = _makeIndexTuple(a.rank, b, expand=true);
    for param i in 0..a.rank-1 do
      r(i) = a.dim(i) by t(i);
    return new _domain(a.dist, a.rank, a._value.idxType, true, r);
  }

  /*
   * The following procedure is effectively equivalent to:
   *
  inline proc chpl_align(a:domain, b) { ... }
   *
   * because the parser renames the routine since 'align' is a keyword.
   */
  proc align(a: domain, b) {
    var r: a.rank*range(a._value.idxType,
                      BoundedRangeType.bounded,
                      a.stridable);
    var t = _makeIndexTuple(a.rank, b, expand=true);
    for param i in 0..a.rank-1 do
      r(i) = a.dim(i) align t(i);
    return new _domain(a.dist, a.rank, a._value.idxType, a.stridable, r);
  }

  //
  // Swap operator for arrays
  //
  inline proc <=>(x: [], y: []) {
    forall (a,b) in zip(x, y) do
      a <=> b;
  }

  /* Return a copy of the array ``A`` containing the same values but
     in the shape of the domain ``D``. The number of indices in the
     domain must equal the number of elements in the array. The
     elements of ``A`` are copied into the new array using the
     default iteration orders over ``D`` and ``A``.  */
  proc reshape(A: [], D: domain) {
    if !isRectangularDom(D) then
      compilerError("reshape(A,D) is meaningful only when D is a rectangular domain; got D: ", D.type:string);
    if A.size != D.size then
      halt("reshape(A,D) is invoked when A has ", A.size,
           " elements, but D has ", D.size, " indices");
    var B: [D] A.eltType;
    for (i,a) in zip(D,A) do
      B(i) = a;
    return B;
  }

  pragma "no doc"
  proc reshape(A: _iteratorRecord, D: domain) {
    if !isRectangularDom(D) then
      compilerError("reshape(A,D) is meaningful only when D is a rectangular domain; got D: ", D.type:string);
    var B = for (i,a) in zip(D, A) do a;
    return B;
  }

  pragma "no doc"
  iter linearize(Xs) {
    for x in Xs do yield x;
  }

  // This implementation of arrays and domains can create aliases
  // of domains and arrays. Additionally, array aliases are possible
  // in the language with the => operator.
  //
  // A call to the chpl__unalias function is added by the compiler when a user
  // variable is initialized from an expression that would normally not require
  // a copy.
  //
  // For example, if we have
  //   var A:[1..10] int;
  //   var B = A[1..3];
  // then B is initialized with a slice of A. But since B is a new
  // variable, it needs to be a new 3-element array with distinct storage.
  // Since the slice is implemented as a function call, without chpl__unalias,
  // B would just be initialized to the result of the function call -
  // meaning that B would not refer to distinct array elements.
  pragma "unalias fn"
  inline proc chpl__unalias(x: domain) {
    if _to_unmanaged(x._instance.type) != x._instance.type then
      compilerError("Domain on borrow created");

    if x._unowned {
      // We could add an autoDestroy here, but it wouldn't do anything for
      // an unowned domain.
      pragma "no auto destroy" var ret = x;
      return ret;
    } else {
      pragma "no copy" var ret = x;
      return ret;
    }
  }

  pragma "init copy fn"
  proc chpl__initCopy(const ref a: []) {
    var b : [a._dom] a.eltType;

    chpl__uncheckedArrayTransfer(b, a);
    return b;
  }

  pragma "auto copy fn" proc chpl__autoCopy(const ref x: []) {
    pragma "no copy" var b = chpl__initCopy(x);
    return b;
  }

  // Used to implement the copy-out language semantics
  // Relies on the return types being different to detect an ArrayView at
  // compile-time
  //pragma "fn returns infinite lifetime"
  pragma "no copy return"
  pragma "unref fn"
  inline proc chpl__unref(x: []) where chpl__isArrayView(x._value) {
    // intended to call initCopy
    pragma "no auto destroy" var ret = x;
    return ret;
  }

  //pragma "fn returns infinite lifetime"
  pragma "no copy return"
  pragma "unref fn"
  proc chpl__unref(ir: _iteratorRecord) {
    pragma "no auto destroy"
    pragma "no copy"
    var toArray = chpl__initCopy(ir); // call iterator -> array copy fn
    return toArray;
  }


  // Intended to return whatever it gets without copying
  // Not marked with "unref fn" because this version shouldn't
  // actually remain in the AST - it's just added temporarily
  // during resolution.
  pragma "no copy return"
  inline proc chpl__unref(x: []) {
    pragma "no copy" var ret = x;
    return ret;
  }


  // see comment on chpl__unalias for domains
  pragma "unalias fn"
  inline proc chpl__unalias(x: []) {
    param isview = (x._value.isSliceArrayView() ||
                    x._value.isRankChangeArrayView() ||
                    x._value.isReindexArrayView());
    const isalias = x._unowned;

    if isview || isalias {
      // Intended to call chpl__initCopy
      pragma "no auto destroy" var ret = x;
      // Since chpl__unalias replaces a initCopy(auto/initCopy()) the
      // inner value needs to be auto-destroyed.
      // TODO: Should this be inserted by the compiler?
      chpl__autoDestroy(x);
      return ret;
    } else {
      // Just return a bit-copy/shallow-copy of 'x'
      pragma "no copy" var ret = x;
      return ret;
    }
  }

  // chpl__initCopy(ir: _iteratorRecord) is used to create an array
  // out of for-expressions, forall-expressions, promoted expressions.
  // The 'ir' iterator - or its standalone/leader/follower counterpart -
  // is invoked to generate the desired array elements.

  pragma "init copy fn"
  proc chpl__initCopy(ir: _iteratorRecord)
    where chpl_iteratorHasDomainShape(ir)
  {
    var shape = new _domain(ir._shape_);

    // Important: ir._shape_ points to a domain class for a domain
    // that is owned by the forall-expression or the leader in the
    // promoted expression.
    shape._unowned = true;

    return chpl__initCopy_shapeHelp(shape, ir);
  }

  pragma "init copy fn"
  proc chpl__initCopy(ir: _iteratorRecord)
    where chpl_iteratorHasRangeShape(ir) && !chpl_iteratorFromForExpr(ir)
  {
    // Need this pragma in the range case to avoid leaking 'shape'.
    // If we use it in the domain case, we get one autoDestroy too many.
    pragma "insert auto destroy"
    var shape = {ir._shape_};

    return chpl__initCopy_shapeHelp(shape, ir);
  }

  proc chpl__initCopy_shapeHelp(shape: domain, ir: _iteratorRecord)
  {
    // Right now there are two distinct events for each array element:
    //  * initialization upon the array declaration,
    //  * assignment within the forall loop.
    // TODO: we want to have just a single move, as is done with 'eltCopy'
    // in the other case. Ex. users/vass/km/array-of-records-crash-1.*

    var result: [shape] iteratorToArrayElementType(ir.type);
    if isArray(result.eltType) then
      compilerError("creating an array of arrays using a for- or forall-expression is not supported, except when using a for-expression over a range");

    if chpl_iteratorFromForExpr(ir) {
      for (r, src) in zip(result, ir) do
        r = src;
    } else {
      forall (r, src) in zip(result, ir) do
        r = src;
    }
    return result;
  }

  pragma "init copy fn"
  proc chpl__initCopy(ir: _iteratorRecord) {

    // We'd like to know the yielded type of the record, but we can't
    // access the (runtime) component of that until we actually yield
    // something.
    //
    // The below is a work-around that creates a 1-D array by
    // filling in a ddata and then handing the data to DefaultRectangularArr.
    // Besides breaking the catch-22 with the runtime type, the other
    // advantage of this approach is that it moves the yielded value
    // in to the array instead of assigning it. Alternatives to this strategy
    // include creating a no-inited array with the static type that the
    // iterator yields.
    //
    // The resulting array grows dynamically. That limits parallelism here.

    param shapeful = chpl_iteratorHasRangeShape(ir);
    var r = if shapeful then ir._shape_ else 1..0;

    var i  = 0;
    var size = r.size : size_t;
    type elemType = iteratorToArrayElementType(ir.type);
    var data:_ddata(elemType) = nil;

    var callPostAlloc: bool;
    var subloc = c_sublocid_none;

    inline proc allocateData(param initialAlloc, allocSize) {
      // data allocation should match DefaultRectangular
      if initialAlloc {
        pragma "insert line file info"
          extern proc chpl_mem_array_alloc(nmemb: size_t, eltSize: size_t,
                                           subloc: chpl_sublocID_t,
                                           ref callPostAlloc: bool): c_void_ptr;
        data = chpl_mem_array_alloc(allocSize:size_t,
                                    _ddata_sizeof_element(data),
                                    subloc, callPostAlloc):data.type;

      } else {
        pragma "insert line file info"
          extern proc chpl_mem_array_postAlloc(data: c_void_ptr, nmemb: size_t,
                                               eltSize: size_t);
        chpl_mem_array_postAlloc(data:c_void_ptr, allocSize:size_t,
                                 _ddata_sizeof_element(data));
      }
    }

    if size > 0 then allocateData(true, size);

    for elt in ir {

      // Future: we should generally remove this copy.
      // Note though that in some cases it invokes this function
      // recursively - in that case it shouldn't be removed!
      pragma "no auto destroy"
      pragma "no copy"
      var eltCopy = chpl__initCopy(elt);

      if i >= size {
        // Allocate a new buffer and then copy.
        var oldSize = size;
        var oldData = data;

        if size == 0 then
          size = 4;
        else
          size = 2 * size;

        allocateData(true, size);

        // Now copy the data over
        for i in 0..#oldSize {
          // this is a move, transferring ownership
          __primitive("=", data[i], oldData[i]);
        }

        // Then, free the old data
        _ddata_free(oldData, oldSize);
      }

      // Now move the element to the array
      // The intent here is to transfer ownership to the array.
      __primitive("=", data[i], eltCopy);

      i += 1;
    }

    // Create the domain of the array that we will return.

    // This is a workaround for #11301, whereby we can get here even when
    // there is an exception in the above 'for elt' loop.
    // If not for that, we could probably assert(r.size == i).
    // Todo: what if _shape_ is unbounded? Can we reach this point somehow?
    if shapeful && i < r.size then
      r = r #i;

    if !shapeful then
      r = 1 .. #i;

    pragma "insert auto destroy"
    var D = { r };

    if data != nil {

      // let the comm layer adjust array allocation
      if callPostAlloc then allocateData(false, size);

      // Now construct a DefaultRectangular array using the data
      var A = D.buildArrayWith(data[0].type, data, size:int);

      // Normally, the sub-arrays share a domain with the
      // parent, but that's not the case for the arrays created
      // by this routine. Instead, each sub-array may have its own domain.
      // That allows them to have different runtime sizes.
      chpl_decRefCountsForDomainsInArrayEltTypes(A._value, data[0].type);
      A._value._decEltRefCounts = false;

      // in lieu of automatic memory management for runtime types
      __primitive("auto destroy runtime type", elemType);

      return A;

    } else {
      // Construct and return an empty array.

      // Create space for 1 element as a placeholder.
      allocateData(true, 1);
      if callPostAlloc then allocateData(false, 1);

      var A = D.buildArrayWith(elemType, data, size:int);

      return A;
    }
  }

  proc chpl_checkCopyInit(lhs:domain, rhs:domain) param {
    if lhs.dist._value.dsiIsLayout() && !rhs.dist._value.dsiIsLayout() then
      compilerWarning("initializing a non-distributed domain from a distributed domain. If you didn't mean to do that, add a dmapped clause to the type expression or remove the type expression altogether");
  }

}<|MERGE_RESOLUTION|>--- conflicted
+++ resolved
@@ -3029,100 +3029,6 @@
       return this(this.domain.high);
     }
 
-<<<<<<< HEAD
-    /* Add element ``val`` to the back of the array, extending the array's
-       domain by one. If the domain was ``{1..5}`` it will become ``{1..6}``.
-
-       The array must be a rectangular 1-D array; its domain must be
-       non-stridable and not shared with other arrays.
-     */
-    proc push_back(in val: this.eltType) lifetime this < val {
-      if showArrayAsVecWarnings then
-        compilerWarning("push_back is deprecated - please use list.append");
-      if (!chpl__isDense1DArray()) then
-        compilerError("push_back() is only supported on dense 1D arrays");
-
-      chpl__assertSingleArrayDomain("push_back");
-
-      const newRange = this.domain.low..(this.domain.high+1);
-
-      reallocateArray(newRange, debugMsg="push_back reallocate");
-
-      // This could "move" from val to the array element, but
-      // we'd have to either destroy what was there already or
-      // use uninitialized memory for the extra space.
-      this[this.domain.high] = val;
-    }
-
-    /* Extend array with elements of array ``vals``, extending the
-       array's domain by ``vals.size`` in the ascending direction.
-
-       The array must be a rectangular 1-D array; its domain must be
-       non-stridable and not shared with other arrays.
-     */
-    proc push_back(vals:_array) lifetime this < vals {
-      if showArrayAsVecWarnings then
-        compilerWarning("push_back is deprecated - please use list.extend");
-      if (!chpl__isDense1DArray()) then
-        compilerError("push_back() is only supported on dense 1D arrays");
-
-      chpl__assertSingleArrayDomain("push_back");
-
-      const thisRange = this.domain.high+1..#vals.size,
-            valsRange = vals.domain.dim(0),
-            newRange = this.domain.low..(this.domain.high + vals.size);
-
-      reallocateArray(newRange, debugMsg="push_back reallocate");
-
-      this[thisRange] = vals[valsRange];
-    }
-
-    /* Remove the last element from the array, reducing the size of the
-       domain by one. If the domain was ``{1..5}`` it will become ``{1..4}``
-
-       Returns the removed element.
-
-       The array must be a rectangular 1-D array; its domain must be
-       non-stridable and not shared with other arrays.
-     */
-    proc pop_back() {
-      if showArrayAsVecWarnings then
-        compilerWarning("pop_back is deprecated - please use list.pop");
-      if (!chpl__isDense1DArray()) then
-        compilerError("pop_back() is only supported on dense 1D arrays");
-
-      chpl__assertSingleArrayDomain("pop_back");
-
-      if boundsChecking && isEmpty() then
-        halt("pop_back called on empty array");
-
-      const lo = this.domain.low,
-            hi = this.domain.high-1;
-      const newRange = lo..hi;
-      const ret = this(this.domain.high);
-
-      on this._value {
-        if this._value.dataAllocRange.length < this.domain.numIndices {
-          this._value.dataAllocRange = this.domain.low..this.domain.high;
-        }
-        if newRange.length < (this._value.dataAllocRange.length / (arrayAsVecGrowthFactor*arrayAsVecGrowthFactor)):int {
-          const oldRng = this._value.dataAllocRange;
-          const nextAllocRange = resizeAllocRange(newRange, grow=-1);
-          if debugArrayAsVec then
-            writeln("pop_back reallocate: ",
-                    oldRng, " => ", nextAllocRange,
-                    " (", newRange, ")");
-          this._value.dsiReallocate(nextAllocRange, newRange);
-          // note: dsiReallocate sets _value.dataAllocRange = nextAllocRange
-        }
-        this.domain.setIndices((newRange,));
-        this._value.dsiPostReallocate();
-      }
-      return ret;
-    }
-
-=======
->>>>>>> fd3b8f10
     /* Return the first element in the array. The array must be a
        rectangular 1-D array.
      */
@@ -3136,256 +3042,6 @@
       return this(this.domain.low);
     }
 
-<<<<<<< HEAD
-    /* Add element ``val`` to the front of the array, extending the array's
-       domain by one. If the domain was ``{1..5}`` it will become ``{0..5}``.
-
-       The array must be a rectangular 1-D array; its domain must be
-       non-stridable and not shared with other arrays.
-     */
-    proc push_front(in val: this.eltType) lifetime this < val {
-      if showArrayAsVecWarnings then
-        compilerWarning("push_front is deprecated - please use list.insert");
-      if (!chpl__isDense1DArray()) then
-        compilerError("push_front() is only supported on dense 1D arrays");
-      chpl__assertSingleArrayDomain("push_front");
-      const lo = this.domain.low-1,
-            hi = this.domain.high;
-      const newRange = lo..hi;
-      reallocateArray(newRange, direction=-1, debugMsg="push_front reallocate");
-      this[lo] = val;
-    }
-
-    /* Prepend array with elements of array ``vals``, extending the
-       array's domain by ``vals.size`` in the descending direction.
-
-       The array must be a rectangular 1-D array; its domain must be
-       non-stridable and not shared with other arrays.
-     */
-    proc push_front(vals:_array) lifetime this < vals {
-      if showArrayAsVecWarnings then
-        compilerWarning("push_front is deprecated - please use list.insert");
-      if (!chpl__isDense1DArray()) then
-        compilerError("push_front() is only supported on dense 1D arrays");
-
-      chpl__assertSingleArrayDomain("push_front");
-
-      const thisRange = (this.domain.low-vals.size)..#vals.size,
-            valsRange = vals.domain.dim(0),
-            newRange = (this.domain.low - vals.size)..this.domain.high;
-
-      reallocateArray(newRange, direction=-1, debugMsg="push_front reallocate");
-
-      this[thisRange] = vals[valsRange];
-    }
-
-
-    /* Remove the first element of the array reducing the size of the
-       domain by one.  If the domain was ``{1..5}`` it will become ``{2..5}``.
-
-       Returns the removed element.
-
-       The array must be a rectangular 1-D array; its domain must be
-       non-stridable and not shared with other arrays.
-     */
-    proc pop_front() {
-      if showArrayAsVecWarnings then
-        compilerWarning("pop_front is deprecated - please use list.pop");
-      if (!chpl__isDense1DArray()) then
-        compilerError("pop_front() is only supported on dense 1D arrays");
-      chpl__assertSingleArrayDomain("pop_front");
-
-      if boundsChecking && isEmpty() then
-        halt("pop_front called on empty array");
-
-      const lo = this.domain.low+1,
-            hi = this.domain.high;
-      const newRange = lo..hi;
-      const ret = this(this.domain.low);
-
-      on this._value {
-        if this._value.dataAllocRange.length < this.domain.numIndices {
-          this._value.dataAllocRange = this.domain.low..this.domain.high;
-        }
-        if newRange.length < (this._value.dataAllocRange.length / (arrayAsVecGrowthFactor*arrayAsVecGrowthFactor)):int {
-          const oldRng = this._value.dataAllocRange;
-          const nextAllocRange = resizeAllocRange(newRange, direction=-1, grow=-1);
-          if debugArrayAsVec then
-            writeln("pop_front reallocate: ",
-                    oldRng, " => ", nextAllocRange,
-                    " (", newRange, ")");
-          this._value.dsiReallocate(nextAllocRange, newRange);
-          // note: dsiReallocate sets _value.dataAllocRange = nextAllocRange
-        }
-        this.domain.setIndices((newRange,));
-        this._value.dsiPostReallocate();
-      }
-      return ret;
-    }
-
-    /* Insert element ``val`` into the array at index ``pos``. Shift the array
-       elements above ``pos`` up one index. If the domain was ``{1..5}`` it will
-       become ``{1..6}``.
-
-       The array must be a rectangular 1-D array; its domain must be
-       non-stridable and not shared with other arrays.
-     */
-    proc insert(pos: this.idxType, in val: this.eltType) {
-      if showArrayAsVecWarnings then
-        compilerWarning("insert is deprecated - please use list.insert");
-      if (!chpl__isDense1DArray()) then
-        compilerError("insert() is only supported on dense 1D arrays");
-
-      chpl__assertSingleArrayDomain("insert");
-
-      const prevHigh = this.domain.high;
-      const newRange = this.domain.low..(this.domain.high + 1);
-
-      if boundsChecking && !newRange.contains(pos) then
-        halt("insert at position ", pos, " out of bounds");
-
-      reallocateArray(newRange, debugMsg="insert reallocate");
-
-      for i in pos..prevHigh by -1 do
-        this[i+1] = this[i];
-      this[pos] = val;
-    }
-
-    /* Insert elements of ``vals`` into the array at index ``pos``.
-       Shift the array elements above ``pos`` up ``vals.size`` indices.
-       If the domain was ``{1..5}`` and ``vals.size`` is ``3``,it will become
-       ``{1..8}``.
-
-       The array must be a rectangular 1-D array; its domain must be
-       non-stridable and not shared with other arrays.
-
-       Aliasing arguments are not supported for this method. For example, the
-       following call would not work as intended:
-
-       .. code-block:: chapel
-
-          var A = [1, 2, 3, 4];
-          A.insert(3, A); // Will result in runtime error
-
-    */
-    proc insert(pos: this.idxType, vals: []) {
-      if showArrayAsVecWarnings then
-        compilerWarning("insert is deprecated - please use list.insert");
-      if (!chpl__isDense1DArray()) then
-        compilerError("insert() is only supported on dense 1D arrays");
-
-      chpl__assertSingleArrayDomain("insert");
-
-      const shift = vals.size,
-            shiftRange = pos..this.domain.high,
-            newRange = this.domain.low..(this.domain.high + vals.size),
-            validInsertRange = this.domain.low..(this.domain.high + 1);
-
-      if boundsChecking && !validInsertRange.contains(pos) then
-        halt("insert at position ", pos, " out of bounds");
-
-      reallocateArray(newRange, debugMsg="insert reallocate");
-
-      for i in shiftRange by -1 do
-        this[i + shift] = this[i];
-
-      this[pos..#shift] = vals;
-    }
-
-    /* Remove the element at index ``pos`` from the array and shift the array
-       elements above ``pos`` down one index. If the domain was ``{1..5}``
-       it will become ``{1..4}``.
-
-       The array must be a rectangular 1-D array; its domain must be
-       non-stridable and not shared with other arrays.
-     */
-    proc remove(pos: this.idxType) {
-      if showArrayAsVecWarnings then
-        compilerWarning("remove is deprecated - please use list.pop");
-      if (!chpl__isDense1DArray()) then
-        compilerError("remove() is only supported on dense 1D arrays");
-      chpl__assertSingleArrayDomain("remove");
-
-      if boundsChecking && !this.domain.contains(pos) then
-        halt("remove at position ", pos, " out of bounds");
-
-      const lo = this.domain.low,
-            hi = this.domain.high-1;
-      const newRange = lo..hi;
-      for i in pos..hi {
-        this[i] = this[i+1];
-      }
-      on this._value {
-        if this._value.dataAllocRange.length < this.domain.numIndices {
-          this._value.dataAllocRange = this.domain.low..this.domain.high;
-        }
-        if newRange.length < (this._value.dataAllocRange.length / (arrayAsVecGrowthFactor*arrayAsVecGrowthFactor)):int {
-          const nextAllocRange = resizeAllocRange(newRange, grow=-1);
-          this._value.dsiReallocate(nextAllocRange, newRange);
-          // note: dsiReallocate sets _value.dataAllocRange = nextAllocRange
-        }
-        this.domain.setIndices((newRange,));
-        this._value.dsiPostReallocate();
-      }
-    }
-
-    /* Remove ``count`` elements from the array starting at index ``pos`` and
-       shift elements above ``pos+count`` down by ``count`` indices.
-
-       The array must be a rectangular 1-D array; its domain must be
-       non-stridable and not shared with other arrays.
-     */
-    proc remove(pos: this.idxType, count: this.idxType) {
-      if showArrayAsVecWarnings then
-        compilerWarning("remove is deprecated - please use list.pop");
-      if (!chpl__isDense1DArray()) then
-        compilerError("remove() is only supported on dense 1D arrays");
-      chpl__assertSingleArrayDomain("remove count");
-      const lo = this.domain.low,
-            hi = this.domain.high-count;
-      if boundsChecking && pos+count-1 > this.domain.high then
-        halt("remove at position ", pos+count-1, " out of bounds");
-      if boundsChecking && pos < lo then
-        halt("remove at position ", pos, " out of bounds");
-
-      const newRange = lo..hi;
-      for i in pos..hi {
-        this[i] = this[i+count];
-      }
-      on this._value {
-        if this._value.dataAllocRange.length < this.domain.numIndices {
-          this._value.dataAllocRange = this.domain.low..this.domain.high;
-        }
-        if newRange.length < (this._value.dataAllocRange.length / (arrayAsVecGrowthFactor*arrayAsVecGrowthFactor)):int {
-          const nextAllocRange = resizeAllocRange(newRange, grow=-1);
-          this._value.dsiReallocate(nextAllocRange, newRange);
-          // note: dsiReallocate sets _value.dataAllocRange = nextAllocRange
-        }
-        this.domain.setIndices((newRange,));
-        this._value.dsiPostReallocate();
-      }
-    }
-
-    /* Remove the elements at the indices in the ``pos`` range and shift the
-       array elements down by ``pos.size`` elements. If the domain was
-       ``{1..5}`` and this is called with ``2..3`` as an argument, the new
-       domain would be ``{1..3}`` and the array would contain the elements
-       formerly at positions 1, 4, and 5.
-
-       The array must be a rectangular 1-D array; its domain must be
-       non-stridable and not shared with other arrays.
-     */
-    proc remove(pos: range(this.idxType, stridable=false)) {
-      if showArrayAsVecWarnings then
-        compilerWarning("remove has been deprecated - please use list.pop");
-      if (!chpl__isDense1DArray()) then
-        compilerError("remove() is only supported on dense 1D arrays");
-      chpl__assertSingleArrayDomain("remove range");
-      remove(pos.low, pos.size);
-    }
-
-=======
->>>>>>> fd3b8f10
     /* Reverse the order of the values in the array. */
     proc reverse() {
       if (!chpl__isDense1DArray()) then
