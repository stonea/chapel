--- conflicted
+++ resolved
@@ -1065,11 +1065,7 @@
       var errmsg_fmt = "Error in Socket.%s(%s): %s\n";
       var errmsg_str = errmsg_fmt.format(err_fn, string:string, errmsg_zmq);
 
-<<<<<<< HEAD
-      throw SystemError.fromSyserr(socket_errno:errorCode, errmsg_str);
-=======
-      throw createSystemError(socket_errno:syserr, errmsg_str);
->>>>>>> 9655811d
+      throw createSystemError(socket_errno:errorCode, errmsg_str);
     }
   } // record Socket
 
