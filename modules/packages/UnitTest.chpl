--- conflicted
+++ resolved
@@ -396,27 +396,8 @@
           if all(seq1 == seq2) then return;
         }
         tmpString = seq_type_name+"s differ: ";
-<<<<<<< HEAD
-        if seq_type_name == "Array" {
-          tmpString += "'[";
-          for i in 1..seq1.size {
-            if i != seq1.size then tmpString+= seq1[i]:string+", ";
-            else tmpString += seq1[i]:string+"]' != '[";
-          }
-          for i in 1..seq2.size {
-            if i != seq2.size then tmpString+= seq2[i]:string+", ";
-            else tmpString += seq2[i]:string+"]'";
-          }
-        }
-        else {
-          tmpString += "'"+stringify(seq1)+"' != '"+stringify(seq2)+"'" ;
-        }
-        const low = if (seq_type_name == "Array" || seq_type_name == "String") then 1 else 0;
-        for i in low..#min(len1,len2) {
-=======
         tmpString += "'"+stringify(seq1)+"' != '"+stringify(seq2)+"'" ;
         for i in seq1.indices.low..min(len1,len2) {
->>>>>>> fff56b98
           var item1 = seq1[i],
               item2 = seq2[i];
           if item1 != item2 {
