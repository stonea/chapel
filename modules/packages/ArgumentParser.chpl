--- conflicted
+++ resolved
@@ -162,15 +162,10 @@
 
     $ quickStart -h
     USAGE: quickStart <POSITIONAL> [-h, --help] [--debug] [--optional <OPTIONAL>]
-<<<<<<< HEAD
+
     ARGUMENTS:
             POSITIONAL
-=======
-    
-    ARGUMENTS:
-            POSITIONAL
-            
->>>>>>> 3b75f36c
+
     OPTIONS:
             -h, --help      Display this message and exit
             --optional <OPTIONAL>
@@ -271,13 +266,8 @@
   class PassThrough : SubCommand {
 
     proc init(delimiter:string, help:argumentHelp) {
-<<<<<<< HEAD
       super.init(cmd=delimiter, help=help);
       this._kind=argKind.passthrough;
-=======
-      super.init(delimiter, help);
-      _kind=argKind.passthrough;
->>>>>>> 3b75f36c
     }
     // for passthrough, _match attempts to identify values at the index of the
     // delimiter at position startPos, then consumes the rest of
@@ -303,17 +293,10 @@
   class SubCommand : ArgumentHandler {
 
     proc init(cmd:string, help:argumentHelp) {
-<<<<<<< HEAD
       super.init(_name=cmd, _help=help, _kind=argKind.subcommand);
       // this._name=cmd;
       // this._help=help;
       // this._kind=argKind.subcommand;
-=======
-      super.init();
-      this._name=cmd;
-      this._help=help;
-      this._kind=argKind.subcommand;
->>>>>>> 3b75f36c
     }
 
     // for subcommands, _match attempts to identify values at the index of the
@@ -343,13 +326,8 @@
 
 
     proc init(name:string, defaultValue:?t=none, numArgs=1..1, help:argumentHelp) {
-<<<<<<< HEAD
       super.init(_name=name, _help=help, _kind=argKind.positional, _numArgs=numArgs);
       // this._name=name;
-=======
-      super.init();
-      this._name=name;
->>>>>>> 3b75f36c
       this._required = numArgs.low > 0;
       this._defaultValue = new list(string);
       // add default value(s) if supplied
@@ -358,15 +336,9 @@
       } else if t == list(string) || isArray(t) {
         this._defaultValue.extend(defaultValue);
       }
-<<<<<<< HEAD
       // this._numArgs = numArgs;
       // this._help=help;
       // this._kind=argKind.positional;
-=======
-      this._numArgs = numArgs;
-      this._help=help;
-      this._kind=argKind.positional;
->>>>>>> 3b75f36c
     }
 
     override proc _hasDefault() : bool{
@@ -432,27 +404,16 @@
 
     proc init(name:string, defaultValue:?t=none, required:bool=false,
               yesFlags:[]string, noFlags:[]string, numArgs=0..0, help:argumentHelp) {
-<<<<<<< HEAD
       super.init(_name=name, _help=help, _kind=argKind.flag, _numArgs=numArgs);
       // this._name=name;
-=======
-      super.init();
-      this._name=name;
->>>>>>> 3b75f36c
       this._required = required;
       this._defaultValue = new list(string);
       if isBoolType(t) then this._defaultValue.append(defaultValue:string);
       this._yesFlags = new list(yesFlags);
       this._noFlags = new list(noFlags);
-<<<<<<< HEAD
       // this._numArgs = numArgs;
       // this._help=help;
       // this._kind=argKind.flag;
-=======
-      this._numArgs = numArgs;
-      this._help=help;
-      this._kind=argKind.flag;
->>>>>>> 3b75f36c
     }
 
     override proc _hasDefault() : bool{
@@ -547,25 +508,15 @@
 
     proc init(name:string, numOpts:int, opts:[?argsD] string, numArgs:range,
               required=false, defaultValue=new list(string), help:argumentHelp) {
-<<<<<<< HEAD
       super.init(_name=name, _help=help, _kind=argKind.option, _numArgs=numArgs);
       // _name=name;
-=======
-      super.init();
-      _name=name;
->>>>>>> 3b75f36c
       _numOpts=numOpts;
       _opts=opts;
       // _numArgs=numArgs;
       _required=required;
       _defaultValue=defaultValue;
-<<<<<<< HEAD
       // _help=help;
       // _kind=argKind.option;
-=======
-      _help=help;
-      _kind=argKind.option;
->>>>>>> 3b75f36c
       // make sure that if we make an argument required no default set
       assert(!(_required && _defaultValue.size > 0),
               "Required options do not support default values");
@@ -760,11 +711,7 @@
       usage.components.append(binaryName);
       var hasSubcommands = false;
       for kindOfArg in usageOrder {
-<<<<<<< HEAD
         for name in sorted(_argStack.keys()) {
-=======
-        for name in _argStack.keys() {
->>>>>>> 3b75f36c
           const handler = _argStack.getBorrowed(name);
           if !handler._help.visible then continue;
           var elem = handler._getUsageCommand();
@@ -794,11 +741,7 @@
     // generate all the data for each section. Needs to be done AFTER all
     // the arguments have been added to the argumentParser.
     proc generateSections() {
-<<<<<<< HEAD
       for name in sorted(_argStack.keys()) {
-=======
-      for name in _argStack.keys() {
->>>>>>> 3b75f36c
         const handler = _argStack.getBorrowed(name);
         if !handler._help.visible then continue;
         var elem = new element(handler._getHelpCommand(),
