#!/usr/bin/env python
import optparse, os
from sys import stdout

from chplenv import *

def print_mode(mode='list'):
    print_var.first_time = True
    # `m` is a 'simplified' version of `mode` that merges some cases that can
    # be treated the same by print_mode, but need to be dealt with separately
    # in print_var
    m = mode
    if 'shell' in mode:
        #cshell and shell are the same up until we print
        m = 'shell'
    elif mode == 'simple' or mode == 'debug':
        # make and simple are almost the same barring a few cases and when they
        # are printed
        m = 'make'

    chpl_home = os.environ.get('CHPL_HOME', '')
    chpl_module_home = os.environ.get('CHPL_MODULE_HOME', '')

    if m == 'list':
        stdout.write("machine info: {0} {1} {2} {3} {4}\n".format(*os.uname()))
        stdout.write("CHPL_HOME: {0}\n".format(chpl_home))
        this_dir = os.path.realpath(os.path.dirname(__file__))
        stdout.write("script location: {0}\n".format(this_dir))
    elif chpl_home and m == 'shell':
        print_var('CHPL_HOME', chpl_home, mode)

    if m != 'runtime':
        host_platform = chpl_platform.get('host')
        host_compiler = chpl_compiler.get('host')
        #host_arch = arch.get('host')

        print_var('CHPL_HOST_PLATFORM', host_platform, mode)
        print_var('CHPL_HOST_COMPILER', host_compiler, mode)
        # print_var('CHPL_HOST_ARCH', host_arch, mode, 'arch')

    if m != 'compiler' and m != 'launcher':
        target_platform = chpl_platform.get('target')
        target_compiler = chpl_compiler.get('target')

        print_var('CHPL_TARGET_PLATFORM', target_platform, mode)
        print_var('CHPL_TARGET_COMPILER', target_compiler, mode)

<<<<<<< HEAD
    if m != 'compiler' and m != 'launcher':
        target_arch = chpl_arch.get('target', mode == 'make')
=======
    get_module_lcd = ( (chpl_home == chpl_module_home) and (chpl_home != '') and
                     (mode == 'runtime' or mode == 'make') )
    if m != 'compiler' and m != 'launcher':
        target_arch = chpl_arch.get('target', mode == 'make', get_module_lcd)
>>>>>>> 9b81586f
        print_var('CHPL_TARGET_ARCH', target_arch, mode, 'arch')

    if m != 'compiler':
        locale_model = chpl_locale_model.get()
        print_var('CHPL_LOCALE_MODEL', locale_model, mode, 'loc')

    comm = chpl_comm.get()
    print_var('CHPL_COMM', comm, mode, 'comm', ('runtime',))
    if m == 'make' or (comm != 'none' and comm != 'ugni'):
        comm_substrate = chpl_comm_substrate.get()
        print_var('  CHPL_COMM_SUBSTRATE', comm_substrate, mode, filters=('runtime',))
        if m == 'make' or comm == 'gasnet':
            comm_segment = chpl_comm_segment.get()
            print_var('  CHPL_GASNET_SEGMENT', comm_segment, mode, filters=('runtime',))

    tasks = chpl_tasks.get()
    print_var('CHPL_TASKS', tasks, mode, 'tasks', ('runtime', 'launcher'))

    if m == 'make':
        threads = chpl_threads.get()
        print_var('CHPL_THREADS', threads, mode, 'threads')

    launcher = chpl_launcher.get()
    print_var('CHPL_LAUNCHER', launcher, mode, 'launch', ('launcher',))

    timers = chpl_timers.get()
    print_var('CHPL_TIMERS', timers, mode, 'tmr', ('runtime', 'launcher'))

    target_mem = chpl_mem.get('target')
    if mode == 'make':
        host_mem = chpl_mem.get('host')
        print_var('CHPL_HOST_MEM', host_mem, mode, 'hostmem', ('runtime', 'launcher'))
        print_var('CHPL_TARGET_MEM', target_mem, mode, 'tgtmem', ('runtime', 'launcher'))
    else:
        print_var('CHPL_MEM', target_mem, mode, 'mem', ('runtime', 'launcher'))

    if m == 'list' or m == 'make' or m == 'shell':
        make = chpl_make.get()
        print_var('CHPL_MAKE', make, mode, 'make')

    atomics = chpl_atomics.get()
    print_var('CHPL_ATOMICS', atomics, mode, 'atomics', ('runtime', 'launcher'))
    if comm != 'none' or mode == 'simple':
        net_atomics = chpl_atomics.get('network')
        print_var('  CHPL_NETWORK_ATOMICS', net_atomics, mode, filters=('runtime', 'launcher'))

    gmp = chpl_gmp.get()
    print_var('CHPL_GMP', gmp, mode, 'gmp', ('runtime',))

    hwloc = chpl_hwloc.get()
    print_var('CHPL_HWLOC', hwloc, mode, 'hwloc', ('runtime',))

    regexp = chpl_regexp.get()
    print_var('CHPL_REGEXP', regexp, mode, 're', ('runtime',))

    wide_pointers = chpl_wide_pointers.get()
    print_var('CHPL_WIDE_POINTERS', wide_pointers, mode, 'wide')
    if mode == 'make':
        wide_pointer_defines = chpl_wide_pointers.get('define')
        print_var('CHPL_WIDE_POINTERS_DEFINES', wide_pointer_defines, mode, 'widedef')

    llvm = chpl_llvm.get()
    print_var('CHPL_LLVM', llvm, mode, 'llvm', ('compiler',))

    aux_filesys = chpl_aux_filesys.get()
    if mode == 'make' or mode == 'runtime':
        tmp = aux_filesys.split(' ')
        tmp.sort()
        aux_filesys = "_".join(tmp)
    print_var('CHPL_AUX_FILESYS', aux_filesys, mode, 'fs', ('runtime',))

    # NOT using `m` here, 'simple' does not need these values
    if mode == 'make':
        stdout.write('CHPL_MAKE_COMPILER_SUBDIR=')
        print_mode('compiler')
        stdout.write('CHPL_MAKE_RUNTIME_SUBDIR=')
        print_mode('runtime')
        stdout.write('CHPL_MAKE_LAUNCHER_SUBDIR=')
        print_mode('launcher')
    elif m == 'compiler' or m == 'runtime' or m == 'launcher':
        stdout.write('\n')


def print_var(env_var, value, mode, short_name='', filters=None):
    if mode == 'list':
        stdout.write("{0}: {1}\n".format(env_var, value))
    elif mode == 'make':
        make_env_var = env_var.replace("CHPL_", "CHPL_MAKE_", 1).lstrip()
        stdout.write("{0}={1}\n".format(make_env_var, value))
    elif mode == 'simple':
        stdout.write("{0}={1}\n".format(env_var.strip(), value))
    elif mode == 'compiler' or mode == 'runtime' or mode == 'launcher':
        if not filters or mode in filters:
            if not print_var.first_time:
                stdout.write(".")
            else:
                print_var.first_time = False

            if not short_name or value.startswith(short_name):
                stdout.write(value)
            else:
                stdout.write("{0}-{1}".format(short_name, value))
    elif mode == 'shell':
        stdout.write("export {0}='{1}'\n".format(env_var, value))
    elif mode == 'cshell':
        stdout.write("setenv {0} '{1}'\n".format(env_var, value))
    elif mode == 'debug':
        user_set = os.environ.get(env_var, '')
        if user_set:
          user_set = '*'
        stdout.write("{0}{1}={2}\n".format(user_set, env_var, value))
    else:
        raise ValueError("Invalid mode '{0}'".format(mode))


def _main():
    parser = optparse.OptionParser(
        usage='usage: %prog [--list|--make|--simple|--compiler|--runtime|--launcher|--sh|--csh|--debug]')

    parser.add_option('--list', action='store_const', dest='mode', default='list',
                      const='list', help="print out a listing of the environment")
    parser.add_option('--make', action='store_const', dest='mode', const='make',
                      help="print out a listing of the environment that is "
                           "used in the build process")
    parser.add_option('--simple', action='store_const', dest='mode', const='simple',
                      help="print out a listing of the environment that is "
                           "meant to be used in the compiler")
    parser.add_option('--compiler', action='store_const', dest='mode', const='compiler',
                      help="print out path component for compiler objects")
    parser.add_option('--runtime', action='store_const', dest='mode', const='runtime',
                      help="print out path component for runtime objects")
    parser.add_option('--launcher', action='store_const', dest='mode', const='launcher',
                      help="print out path component for launcher objects")
    parser.add_option('--sh', action='store_const', dest='mode', const='shell',
                      help="print out a sh/bash script to reproduce the environment")
    parser.add_option('--csh', action='store_const', dest='mode', const='cshell',
                      help="print out a csh/tcsh script to reproduce the environment")
    parser.add_option('--debug', action='store_const', dest='mode', const='debug',
                      help="print out a listing of the environment indicating "
                           "which options are user supplied with a *")

    (options, args) = parser.parse_args()

    print_mode(options.mode)


if __name__ == '__main__':
    _main()<|MERGE_RESOLUTION|>--- conflicted
+++ resolved
@@ -45,15 +45,10 @@
         print_var('CHPL_TARGET_PLATFORM', target_platform, mode)
         print_var('CHPL_TARGET_COMPILER', target_compiler, mode)
 
-<<<<<<< HEAD
-    if m != 'compiler' and m != 'launcher':
-        target_arch = chpl_arch.get('target', mode == 'make')
-=======
     get_module_lcd = ( (chpl_home == chpl_module_home) and (chpl_home != '') and
                      (mode == 'runtime' or mode == 'make') )
     if m != 'compiler' and m != 'launcher':
         target_arch = chpl_arch.get('target', mode == 'make', get_module_lcd)
->>>>>>> 9b81586f
         print_var('CHPL_TARGET_ARCH', target_arch, mode, 'arch')
 
     if m != 'compiler':
