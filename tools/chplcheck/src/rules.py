--- conflicted
+++ resolved
@@ -403,7 +403,6 @@
         if not isinstance(root, Comment):
             lines = context.get_file_text(root.location().path()).split("\n")
         for unused in indices.keys() - uses:
-<<<<<<< HEAD
             node, loop = indices[unused]
             fixit = None
             parent = node.parent()
@@ -423,22 +422,16 @@
                 fixit = ChapelFixit.build(loc, text)
 
             yield FullAdvancedRuleResult(node, loop, fixit)
-=======
-            yield indices[unused]
->>>>>>> ffcd0f9c
 
     @driver.advanced_rule
     def SimpleDomainAsRange(context: Context, root: AstNode):
         """
         Warn for simple domains in loops that can be ranges.
         """
-<<<<<<< HEAD
         lines = None
         # dyno fault if we try to query .location on a Comment
         if not isinstance(root, Comment):
             lines = context.get_file_text(root.location().path()).split("\n")
-=======
->>>>>>> ffcd0f9c
 
         def is_range_like(node: AstNode):
             """
@@ -458,11 +451,7 @@
                     or node.op() == "align"
                 )
             ):
-<<<<<<< HEAD
-                return is_range_like(list(node.actuals())[0])
-=======
                 return is_range_like(node.actual(0))
->>>>>>> ffcd0f9c
             return False
 
         for loop, _ in chapel.each_matching(root, IndexableLoop):
@@ -476,7 +465,6 @@
             if not is_range_like(exprs[0]):
                 continue
 
-<<<<<<< HEAD
             if not lines:
                 lines = context.get_file_text(loop.location().path()).split(
                     "\n"
@@ -485,8 +473,7 @@
             s = range_to_text(exprs[0].location(), lines)
 
             yield FullAdvancedRuleResult(
-                iterand, fixit=ChapelFixit.build(iterand.location(), s)
-            )
-=======
-            yield iterand, loop
->>>>>>> ffcd0f9c
+                iterand,
+                anchor=loop,
+                fixit=ChapelFixit.build(iterand.location(), s),
+            )