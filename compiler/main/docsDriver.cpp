/*
 * Copyright 2004-2015 Cray Inc.
 * Other additional copyright holders may be indicated within.
 *
 * The entirety of this work is licensed under the Apache License,
 * Version 2.0 (the "License"); you may not use this file except
 * in compliance with the License.
 *
 * You may obtain a copy of the License at
 *
 *     http://www.apache.org/licenses/LICENSE-2.0
 *
 * Unless required by applicable law or agreed to in writing, software
 * distributed under the License is distributed on an "AS IS" BASIS,
 * WITHOUT WARRANTIES OR CONDITIONS OF ANY KIND, either express or implied.
 * See the License for the specific language governing permissions and
 * limitations under the License.
 */

#include "commonFlags.h"
#include "driver.h"
#include "docsDriver.h"

bool fDocs = false;
<<<<<<< HEAD
char fDocsAuthor[256] = "";
bool fDocsPrintHelp = false;
=======
>>>>>>> 5536050a
bool fDocsAlphabetize = false;
char fDocsCommentLabel[256] = "";
char fDocsFolder[256] = "";
bool fDocsTextOnly = false;
char fDocsSphinxDir[256] = "";

// TODO: Whether or not to support this flag is an open discussion. Currently,
//       it is not supported, so the flag is always true.
//       (thomasvandoren, 2015-03-08)
bool fDocsIncludeExterns = true;


void docsArgSetCommentLabel(const ArgumentState* arg_state, const char* label) {
  assert(label != NULL);
  size_t len = strlen(label);
  if (len != 0) {
    if (len > sizeof(fDocsCommentLabel)) {
      USR_FATAL("the label is too large!");
    }else if (label[0] != '/' || label[1] != '*') {
      USR_FATAL("comment label should start with /*");
    } else {
      strcpy(fDocsCommentLabel, label);
    }
  }
}

/*
Flag types:

  I = int
  P = path
  S = string
  D = double
  f = set to false
  F = set to true
  + = increment
  T = toggle
  L = int64 (long)
  N = --no-... flag, --no version sets to false
  n = --no-... flag, --no version sets to true

Record components:
 {"long option" (or "" for separators), 'short option', "description of option argument(s), if any", "option description", "option type", &affectedVariable, "environment variable name", setter_function},
*/

ArgumentDescription docs_arg_desc[] = {
 {"", ' ', NULL, "Documentation Options", NULL, NULL, NULL, NULL},

 // TODO: This option is disabled for now (since source based ordering was
 //       introduced). The code to support it is still around, and the plan is
 //       to bring it back someday soon. (thomasvandoren, 2015-03-11)
 //
 // {"alphabetical", ' ', NULL, "Alphabetizes the documentation", "N", &fDocsAlphabetize, NULL, NULL},

 {"output-dir", 'o', "<dirname>", "Sets the documentation directory to <dirname>", "S256", fDocsFolder, NULL, NULL},
 {"save-sphinx",  ' ', "<directory>", "Save generated Sphinx project in directory", "S256", fDocsSphinxDir, NULL, NULL},
 {"author", ' ', "<author>", "", "S256", fDocsAuthor, "CHPLDOC_AUTHOR", NULL},
 {"comment-style", ' ', "<indicator>", "Only includes comments that start with <indicator>", "S256", fDocsCommentLabel, NULL, docsArgSetCommentLabel},
 {"text-only", ' ', NULL, "Generate text only documentation", "F", &fDocsTextOnly, NULL, NULL},

 // TODO: Whether or not to support this flag is an open discussion. Currently,
 //       it is not supported, so the flag is always true.
 //       (thomasvandoren, 2015-03-08)
 //{"externs", ' ', NULL, "Include externs", "n", &fDocsIncludeExterns, NULL, NULL},

 {"", ' ', NULL, "Information Options", NULL, NULL, NULL, NULL},
 DRIVER_ARG_HELP,
 DRIVER_ARG_HELP_ENV,
 DRIVER_ARG_HELP_SETTINGS,
 DRIVER_ARG_VERSION,
 DRIVER_ARG_COPYRIGHT,
 DRIVER_ARG_LICENSE,

 {"", ' ', NULL, "Developer Flags", NULL, NULL, NULL, NULL},
 DRIVER_ARG_DEVELOPER,
 DRIVER_ARG_DEBUGGERS,
 DRIVER_ARG_PRINT_CHPL_HOME,

 DRIVER_ARG_LAST
};<|MERGE_RESOLUTION|>--- conflicted
+++ resolved
@@ -22,11 +22,7 @@
 #include "docsDriver.h"
 
 bool fDocs = false;
-<<<<<<< HEAD
 char fDocsAuthor[256] = "";
-bool fDocsPrintHelp = false;
-=======
->>>>>>> 5536050a
 bool fDocsAlphabetize = false;
 char fDocsCommentLabel[256] = "";
 char fDocsFolder[256] = "";
