--- conflicted
+++ resolved
@@ -529,8 +529,10 @@
 
     call->replace(retval);
 
-<<<<<<< HEAD
-  } else if (call->isPrimitive(PRIM_IS_ABS_ENUM_TYPE)) {
+    break;
+  }
+
+  case PRIM_IS_ABS_ENUM_TYPE: {
     EnumType* et = toEnumType(call->get(1)->typeInfo());
     if (et && et->isAbstract()) {
       retval = new SymExpr(gTrue);
@@ -539,14 +541,11 @@
     }
 
     call->replace(retval);
+
+    break;
+  }
     
-  } else if (call->isPrimitive(PRIM_IS_CLASS_TYPE)) {
-=======
-    break;
-  }
-
   case PRIM_IS_CLASS_TYPE: {
->>>>>>> e1709377
     Type* t = call->get(1)->typeInfo();
 
     if (isClassLike(t) &&
