/*
 * Copyright 2004-2017 Cray Inc.
 * Other additional copyright holders may be indicated within.
 *
 * The entirety of this work is licensed under the Apache License,
 * Version 2.0 (the "License"); you may not use this file except
 * in compliance with the License.
 *
 * You may obtain a copy of the License at
 *
 *     http://www.apache.org/licenses/LICENSE-2.0
 *
 * Unless required by applicable law or agreed to in writing, software
 * distributed under the License is distributed on an "AS IS" BASIS,
 * WITHOUT WARRANTIES OR CONDITIONS OF ANY KIND, either express or implied.
 * See the License for the specific language governing permissions and
 * limitations under the License.
 */

#define TYPE_EXTERN

#include "type.h"

#include "AggregateType.h"
#include "AstToText.h"
#include "astutil.h"
#include "AstVisitor.h"
#include "build.h"
#include "docsDriver.h"
#include "driver.h"
#include "expr.h"
#include "files.h"
#include "intlimits.h"
#include "ipe.h"
#include "iterator.h"
#include "misc.h"
#include "passes.h"
#include "stlUtil.h"
#include "stringutil.h"
#include "symbol.h"
#include "vec.h"

static bool isDerivedType(Type* type, Flag flag);

Type::Type(AstTag astTag, Symbol* init_defaultVal) :
  BaseAST(astTag),

  symbol(NULL),
  refType(NULL),
  hasGenericDefaults(false),
  defaultValue(init_defaultVal),
<<<<<<< HEAD
  defaultTypeConstructor(NULL),
=======
  defaultInitializer(NULL),
>>>>>>> 2cb0b08a
  destructor(NULL),
  isInternalType(false),
  instantiatedFrom(NULL),
  scalarPromotionType(NULL) {
}

Type::~Type() {

}

void Type::verify() {
}

void Type::addSymbol(TypeSymbol* newsymbol) {
  symbol = newsymbol;
}


bool Type::inTree() {
  if (symbol)
    return symbol->inTree();
  else
    return false;
}


QualifiedType Type::qualType() {
  return QualifiedType(this);
}

// Are actuals of this type passed with const intent by default?
bool Type::isDefaultIntentConst() const {
  bool retval = true;

  // MPF 2017-03-09
  // It seems wrong to me that this returns true
  // for dtUnknown. However some parts of the compiler
  // currently rely on that behavior.

  if (symbol->hasFlag(FLAG_DEFAULT_INTENT_IS_REF) == true ||
      isReferenceType(this)                       == true ||
      isRecordWrappedType(this)                   == true)
    retval = false;

  return retval;
}

Symbol* Type::getField(const char* name, bool fatal) {
  INT_FATAL(this, "getField not called on AggregateType");
  return NULL;
}


PrimitiveType::PrimitiveType(Symbol *init, bool internalType) :
  Type(E_PrimitiveType, init)
{
  isInternalType = internalType;
  gPrimitiveTypes.add(this);
}


PrimitiveType*
PrimitiveType::copyInner(SymbolMap* map) {
  //
  // If we're trying to make a copy of an internal Chapel primitive
  // type (say 'int'), that's a sign that something is wrong.  For
  // external primitive types, it should be OK to make such copies.
  // This may be desired/required if the extern type declaration is
  // local to a generic Chapel procedure for example and we're
  // creating multiple instantiations of that procedure, each of which
  // wants/needs its own local type symbol.  This exception may
  // suggest that external primitive types should really be
  // represented as their own ExternType class...
  //
  if (!symbol->hasFlag(FLAG_EXTERN)) {
    INT_FATAL(this, "Unexpected call to PrimitiveType::copyInner");
  }

  return new PrimitiveType(NULL);
}


void PrimitiveType::replaceChild(BaseAST* old_ast, BaseAST* new_ast) {
  INT_FATAL(this, "Unexpected case in PrimitiveType::replaceChild");
}



void PrimitiveType::verify() {
  Type::verify();
  if (astTag != E_PrimitiveType) {
    INT_FATAL(this, "Bad PrimitiveType::astTag");
  }
}

void PrimitiveType::printDocs(std::ostream *file, unsigned int tabs) {
  // Only print extern types.
  if (this->symbol->noDocGen()) {
    return;
  }

  this->printTabs(file, tabs);
  *file << this->docsDirective();
  *file << "type ";
  *file << this->symbol->name;
  *file << std::endl;

  // For .rst mode, put a line break after the .. data:: directive and
  // its description text.
  if (!fDocsTextOnly) {
    *file << std::endl;
  }

  if (this->symbol->doc != NULL) {
    this->printDocsDescription(this->symbol->doc, file, tabs + 1);
    if (!fDocsTextOnly) {
      *file << std::endl;
    }
  }
}


std::string PrimitiveType::docsDirective() {
  if (!fDocsTextOnly) {
    return ".. type:: ";
  } else {
    return "";
  }
}


void PrimitiveType::accept(AstVisitor* visitor) {
  visitor->visitPrimType(this);
}

bool QualifiedType::isRefType() const {
  return _type->symbol->hasFlag(FLAG_REF);
}

bool QualifiedType::isWideRefType() const {
  return _type->symbol->hasFlag(FLAG_WIDE_REF);
}

EnumType::EnumType() :
  Type(E_EnumType, NULL),
  constants(), integerType(NULL),
  doc(NULL)
{
  gEnumTypes.add(this);
  constants.parent = this;
}


EnumType::~EnumType() { }


void EnumType::verify() {
  Type::verify();
  if (astTag != E_EnumType) {
    INT_FATAL(this, "Bad EnumType::astTag");
  }
  if (constants.parent != this)
    INT_FATAL(this, "Bad AList::parent in EnumType");
  for_alist(expr, constants) {
    if (expr->parentSymbol != symbol)
      INT_FATAL(this, "Bad EnumType::constants::parentSymbol");
  }
}


EnumType*
EnumType::copyInner(SymbolMap* map) {
  EnumType* copy = new EnumType();
  for_enums(def, this)
    copy->constants.insertAtTail(COPY_INT(def));
  copy->addSymbol(symbol);
  return copy;
}


void EnumType::replaceChild(BaseAST* old_ast, BaseAST* new_ast) {
  INT_FATAL(this, "Unexpected case in EnumType::replaceChild");
}


void EnumType::sizeAndNormalize() {
  bool first = true;
  bool issigned = false;
  int64_t v;
  uint64_t uv;
  int64_t min_v, max_v;
  uint64_t min_uv, max_uv;
  int num_bytes;
  uint64_t max;
  int64_t min;
  PrimitiveType* ret = NULL;

  // First, look for negative numbers in the enum.
  // If there are any, we have to store all
  // the values in negative numbers.
  for_enums(constant, this) {
    if( constant->init ) {
      if( get_int( constant->init, &v ) ) {
        if( v < 0 ) {
          issigned = true;
        }
      } else if( get_uint( constant->init, &uv ) ) {
        // OK!
      } else {
        // If we get here, then the initializer does not have an immediate
        // value associated with it....
        SymExpr* sym = toSymExpr(constant->init);

        // We think that all params should have init values by now.
        INT_ASSERT(sym && !sym->symbol()->hasFlag(FLAG_PARAM));

        // So we're going to blame this on the user.
        USR_FATAL(constant,
                  "enumerator '%s' is not an integer param value",
                  constant->sym->name);
        // And unfortunately, if we get here, we don't know how to proceed,
        // which is why no USR_FATAL_CONT().
      }
    }
  }

  // Set initializers for all enum symbols and
  // compute the minimum and maximum values.
  v = 1;
  uv = 1;
  min_v = max_v = 1;
  min_uv = max_uv = 1;

  first = true;
  for_enums(constant, this) {
    SET_LINENO(constant);
    if( constant->init ) {
      // set v and uv to the initializer value
      if( get_int( constant->init, &v ) ) {
        if( v >= 0 ) uv = v;
        else uv = 1;
      } else if( get_uint( constant->init, &uv ) ) {
        v = uv;
      }
    } else {
      // create initializer with v
      if( issigned ) {
        if( v >= INT32_MIN && v <= INT32_MAX ) {
          constant->init = new SymExpr(new_IntSymbol(v, INT_SIZE_32));
        } else {
          constant->init = new SymExpr(new_IntSymbol(v, INT_SIZE_64));
        }
      } else {
        if( uv <= UINT32_MAX ) {
          constant->init = new SymExpr(new_UIntSymbol(uv, INT_SIZE_32));
        } else {
          constant->init = new SymExpr(new_UIntSymbol(uv, INT_SIZE_64));
        }
      }
      parent_insert_help(constant, constant->init);
    }
    if( first ) {
      min_v = v;
      max_v = v;
      min_uv = uv;
      max_uv = uv;
      first = false;
    } else {
      if( min_v > v ) min_v = v;
      if( max_v < v ) max_v = v;
      if( min_uv > uv ) min_uv = uv;
      if( max_uv < uv ) max_uv = uv;
    }
    // Increment v for the next one, in case it is not set.
    v++;
    uv++;
  }

  num_bytes = 0;

  // Now figure out, based on min/max values, what integer
  // size we must use.
  if( issigned ) {
    int num_bytes_neg = 0;
    if( min_v >= INT8_MIN ) {
      num_bytes_neg = 1;
    } else if( min_v >= INT16_MIN ) {
      num_bytes_neg = 2;
    } else if( min_v >= INT32_MIN ) {
      num_bytes_neg = 4;
    } else {
      num_bytes_neg = 8;
    }

    if( max_v <= INT8_MAX ) {
      num_bytes = 1;
    } else if( max_v <= INT16_MAX ) {
      num_bytes = 2;
    } else if( max_v <= INT32_MAX ) {
      num_bytes = 4;
    } else {
      num_bytes = 8;
    }

    if( num_bytes < num_bytes_neg ) num_bytes = num_bytes_neg;
  } else {
    if( max_v <= UINT8_MAX ) {
      num_bytes = 1;
    } else if( max_v <= UINT16_MAX ) {
      num_bytes = 2;
    } else if( max_v <= UINT32_MAX ) {
      num_bytes = 4;
    } else {
      num_bytes = 8;
    }
  }

  // Now figure out field min and max values.
  // and set et->integerType
  min = max = 0;

  if( num_bytes == 1 ) {
    if( issigned ) {
      max = INT8_MAX;
      min = INT8_MIN;
      ret = dtInt[INT_SIZE_8];
    } else {
      max = UINT8_MAX;
      ret = dtUInt[INT_SIZE_8];
    }
  } else if( num_bytes == 2 ) {
    if( issigned ) {
      max = INT16_MAX;
      min = INT16_MIN;
      ret = dtInt[INT_SIZE_16];
    } else {
      max = UINT16_MAX;
      ret = dtUInt[INT_SIZE_16];
    }
  } else if( num_bytes == 4 ) {
    if( issigned ) {
      max = INT32_MAX;
      min = INT32_MIN;
      ret = dtInt[INT_SIZE_32];
    } else {
      max = UINT32_MAX;
      ret = dtUInt[INT_SIZE_32];
    }
  } else if( num_bytes == 8 ) {
    if( issigned ) {
      max = INT64_MAX;
      min = INT64_MIN;
      ret = dtInt[INT_SIZE_64];
    } else {
      max = UINT64_MAX;
      ret = dtUInt[INT_SIZE_64];
    }
  }

  // At the end of it all, check that each enum
  // symbol fits into the assigned type.
  // This check is necessary because we might have
  // had the impossible-to-fit enum
  // because it has e.g. UINT64_MAX and INT64_MIN.
  for_enums(constant, this) {
    if( get_int( constant->init, &v ) ) {
      if( v < min || (v > 0 && (uint64_t)v > max) ) {
        INT_FATAL(constant, "Does not fit in enum integer type");
      }
    } else if( get_uint( constant->init, &uv ) ) {
      if( uv > max ) {
        INT_FATAL(constant, "Does not fit in enum integer type");
      }
    }
  }

  integerType = ret;
}

PrimitiveType* EnumType::getIntegerType() {
  if( ! integerType ) {
    sizeAndNormalize();
  }
  return integerType;
}

void EnumType::accept(AstVisitor* visitor) {
  if (visitor->enterEnumType(this) == true) {

    for_alist(next_ast, constants) {
      next_ast->accept(visitor);
    }

    visitor->exitEnumType(this);
  }
}


void EnumType::printDocs(std::ostream *file, unsigned int tabs) {
  if (this->symbol->noDocGen()) {
    return;
  }

  this->printTabs(file, tabs);
  *file << this->docsDirective();
  *file << "enum ";
  AstToText info;
  info.appendEnumDecl(this);
  *file << info.text();
  *file << std::endl;

  // In rst mode, ensure there is an empty line between the enum signature and
  // its description or the next directive.
  if (!fDocsTextOnly) {
    *file << std::endl;
  }

  if (this->doc != NULL) {
    this->printDocsDescription(this->doc, file, tabs + 1);
    *file << std::endl;

    // In rst mode, ensure there is an empty line between the enum description
    // and the next directive.
    if (!fDocsTextOnly) {
      *file << std::endl;
    }
  }
}


std::string EnumType::docsDirective() {
  if (fDocsTextOnly) {
    return "";
  } else {
    return ".. enum:: ";
  }
}





/************************************* | **************************************
*                                                                             *
*                                                                             *
*                                                                             *
************************************** | *************************************/

static PrimitiveType* createPrimitiveType(const char* name, const char* cname);
static PrimitiveType* createInternalType (const char* name, const char* cname);

static PrimitiveType* createType(const char* name,
                                 const char* cname,
                                 bool        internalType);

static VarSymbol*     createSymbol(PrimitiveType* primType, const char* name);

// Create new primitive type for integers.
// Specify name for now.
// Though it will probably be something like int1, int8, etc. in the end.
// In that case we can just specify the width (i.e., size).
#define INIT_PRIM_BOOL(name, width)                                             \
  dtBools[BOOL_SIZE_ ## width] = createPrimitiveType(name, "chpl_bool" #width); \
  dtBools[BOOL_SIZE_ ## width]->defaultValue = new_BoolSymbol( false, BOOL_SIZE_ ## width)

#define INIT_PRIM_INT( name, width)                                             \
  dtInt[INT_SIZE_ ## width] = createPrimitiveType (name, "int" #width "_t");    \
  dtInt[INT_SIZE_ ## width]->defaultValue = new_IntSymbol( 0, INT_SIZE_ ## width)

#define INIT_PRIM_UINT( name, width)                                            \
  dtUInt[INT_SIZE_ ## width] = createPrimitiveType (name, "uint" #width "_t");  \
  dtUInt[INT_SIZE_ ## width]->defaultValue = new_UIntSymbol( 0, INT_SIZE_ ## width)

#define INIT_PRIM_REAL( name, width)                                            \
  dtReal[FLOAT_SIZE_ ## width] = createPrimitiveType (name, "_real" #width);    \
  dtReal[FLOAT_SIZE_ ## width]->defaultValue = new_RealSymbol( "0.0", FLOAT_SIZE_ ## width)

#define INIT_PRIM_IMAG( name, width)                                            \
  dtImag[FLOAT_SIZE_ ## width] = createPrimitiveType (name, "_imag" #width);    \
  dtImag[FLOAT_SIZE_ ## width]->defaultValue = new_ImagSymbol( "0.0", FLOAT_SIZE_ ## width)

#define INIT_PRIM_COMPLEX( name, width)                                                   \
  dtComplex[COMPLEX_SIZE_ ## width]= createPrimitiveType (name, "_complex" #width);       \
  dtComplex[COMPLEX_SIZE_ ## width]->defaultValue = new_ComplexSymbol(                    \
                                  "_chpl_complex" #width "(0.0, 0.0)",                    \
                                   0.0, 0.0, COMPLEX_SIZE_ ## width);                     \
  dtComplex[COMPLEX_SIZE_ ## width]->GEPMap.insert(std::pair<std::string, int>("re", 0)); \
  dtComplex[COMPLEX_SIZE_ ## width]->GEPMap.insert(std::pair<std::string, int>("im", 1));

#define CREATE_DEFAULT_SYMBOL(primType, gSym, name)     \
  gSym = new VarSymbol (name, primType);                \
  gSym->addFlag(FLAG_CONST);                            \
  rootModule->block->insertAtTail(new DefExpr(gSym));   \
  primType->defaultValue = gSym


// This should probably be renamed since it creates primitive types, as
//  well as internal types and other types used in the generated code
void initPrimitiveTypes() {
  dtVoid                               = createInternalType ("void",     "void");

  dtBools[BOOL_SIZE_SYS]               = createPrimitiveType("bool",     "chpl_bool");
  dtInt[INT_SIZE_64]                   = createPrimitiveType("int",      "int64_t");
  dtReal[FLOAT_SIZE_64]                = createPrimitiveType("real",     "_real64");

  dtStringC                            = createPrimitiveType("c_string", "c_string" );

  dtString                             = new AggregateType(AGGREGATE_RECORD);

  gFalse                               = createSymbol(dtBools[BOOL_SIZE_SYS], "false");
  gTrue                                = createSymbol(dtBools[BOOL_SIZE_SYS], "true");

  gFalse->immediate                    = new Immediate;
  gFalse->immediate->v_bool            = false;
  gFalse->immediate->const_kind        = NUM_KIND_BOOL;
  gFalse->immediate->num_index         = BOOL_SIZE_SYS;

  gTrue->immediate                     = new Immediate;
  gTrue->immediate->v_bool             = true;
  gTrue->immediate->const_kind         = NUM_KIND_BOOL;
  gTrue->immediate->num_index          = BOOL_SIZE_SYS;

  //
  // Mark the "high water mark" for types that IPE relies on directly
  //
  if (fUseIPE == true) {
    ipeRootInit();
  }

  dtBools[BOOL_SIZE_SYS]->defaultValue = gFalse;
  dtInt[INT_SIZE_64]->defaultValue     = new_IntSymbol(0, INT_SIZE_64);
  dtReal[FLOAT_SIZE_64]->defaultValue  = new_RealSymbol("0.0", FLOAT_SIZE_64);
  dtStringC->defaultValue              = new_CStringSymbol("");

  dtBool                               = dtBools[BOOL_SIZE_SYS];

  uniqueConstantsHash.put(gFalse->immediate, gFalse);
  uniqueConstantsHash.put(gTrue->immediate,  gTrue);

  dtStringC->symbol->addFlag(FLAG_NO_CODEGEN);

  gTryToken = new VarSymbol("chpl__tryToken", dtBool);

  gTryToken->addFlag(FLAG_CONST);
  rootModule->block->insertAtTail(new DefExpr(gTryToken));

  dtNil = createInternalType ("_nilType", "_nilType");
  CREATE_DEFAULT_SYMBOL (dtNil, gNil, "nil");

  // This type should not be visible past normalize.
  CREATE_DEFAULT_SYMBOL (dtVoid, gNoInit, "_gnoinit");

  dtUnknown = createInternalType ("_unknown", "_unknown");
  CREATE_DEFAULT_SYMBOL (dtUnknown, gUnknown, "_gunknown");
  gUnknown->addFlag(FLAG_TYPE_VARIABLE);

  CREATE_DEFAULT_SYMBOL (dtVoid, gVoid, "_void");

  dtValue = createInternalType("value", "_chpl_value");

  INIT_PRIM_BOOL("bool(1)", 1);
  INIT_PRIM_BOOL("bool(8)", 8);
  INIT_PRIM_BOOL("bool(16)", 16);
  INIT_PRIM_BOOL("bool(32)", 32);
  INIT_PRIM_BOOL("bool(64)", 64);

  INIT_PRIM_INT( "int(8)", 8);
  INIT_PRIM_INT( "int(16)", 16);
  INIT_PRIM_INT( "int(32)", 32);

  INIT_PRIM_UINT( "uint(8)", 8);
  INIT_PRIM_UINT( "uint(16)", 16);
  INIT_PRIM_UINT( "uint(32)", 32);
  INIT_PRIM_UINT( "uint", 64);          // default size

  INIT_PRIM_REAL( "real(32)", 32);

  INIT_PRIM_IMAG( "imag(32)", 32);
  INIT_PRIM_IMAG( "imag", 64);            // default size

  INIT_PRIM_COMPLEX( "complex(64)", 64);
  INIT_PRIM_COMPLEX( "complex", 128);       // default size

  dtStringCopy = createPrimitiveType( "c_string_copy", "c_string_copy" );
  dtStringCopy->defaultValue = gOpaque;
  dtStringCopy->symbol->addFlag(FLAG_NO_CODEGEN);

  CREATE_DEFAULT_SYMBOL(dtStringCopy, gStringCopy, "_nullString");
  gStringCopy->cname = "NULL";
  gStringCopy->addFlag(FLAG_EXTERN);

  // Like c_string_copy but unowned.
  // Could be == c_ptr(int(8)) e.g.
  // used in some runtime interfaces
  dtCVoidPtr   = createPrimitiveType("c_void_ptr", "c_void_ptr" );
  dtCVoidPtr->symbol->addFlag(FLAG_NO_CODEGEN);
  dtCVoidPtr->defaultValue = gOpaque;
  dtCFnPtr = createPrimitiveType("c_fn_ptr", "c_fn_ptr");
  dtCFnPtr->symbol->addFlag(FLAG_NO_CODEGEN);
  dtCFnPtr->defaultValue = gOpaque;
  CREATE_DEFAULT_SYMBOL(dtCVoidPtr, gCVoidPtr, "_nullVoidPtr");
  gCVoidPtr->cname = "NULL";
  gCVoidPtr->addFlag(FLAG_EXTERN);

  dtSymbol = createPrimitiveType( "symbol", "_symbol");

  dtFile = createPrimitiveType ("_file", "_cfile");
  dtFile->symbol->addFlag(FLAG_EXTERN);

  CREATE_DEFAULT_SYMBOL(dtFile, gFile, "NULL");
  gFile->addFlag(FLAG_EXTERN);

  dtOpaque = createPrimitiveType("opaque", "chpl_opaque");

  CREATE_DEFAULT_SYMBOL(dtOpaque, gOpaque, "_nullOpaque");
  gOpaque->cname = "NULL";
  gOpaque->addFlag(FLAG_EXTERN);

  dtTaskID = createPrimitiveType("chpl_taskID_t", "chpl_taskID_t");
  dtTaskID->symbol->addFlag(FLAG_NO_CODEGEN);

  CREATE_DEFAULT_SYMBOL(dtTaskID, gTaskID, "chpl_nullTaskID");

  dtSyncVarAuxFields = createPrimitiveType( "_sync_aux_t", "chpl_sync_aux_t");

  CREATE_DEFAULT_SYMBOL (dtSyncVarAuxFields, gSyncVarAuxFields, "_nullSyncVarAuxFields");
  gSyncVarAuxFields->cname = "NULL";

  dtSingleVarAuxFields = createPrimitiveType( "_single_aux_t", "chpl_single_aux_t");

  CREATE_DEFAULT_SYMBOL (dtSingleVarAuxFields, gSingleVarAuxFields, "_nullSingleVarAuxFields");
  gSingleVarAuxFields->cname = "NULL";

  dtAny = createInternalType ("_any", "_any");
  dtAny->symbol->addFlag(FLAG_GENERIC);

  dtIntegral = createInternalType ("integral", "integral");
  dtIntegral->symbol->addFlag(FLAG_GENERIC);

  dtAnyComplex = createInternalType("chpl_anycomplex", "complex");
  dtAnyComplex->symbol->addFlag(FLAG_GENERIC);

  dtNumeric = createInternalType ("numeric", "numeric");
  dtNumeric->symbol->addFlag(FLAG_GENERIC);

  dtIteratorRecord = createInternalType("_iteratorRecord", "_iteratorRecord");
  dtIteratorRecord->symbol->addFlag(FLAG_GENERIC);

  dtIteratorClass = createInternalType("_iteratorClass", "_iteratorClass");
  dtIteratorClass->symbol->addFlag(FLAG_GENERIC);

  dtMethodToken = createInternalType ("_MT", "_MT");

  CREATE_DEFAULT_SYMBOL(dtMethodToken, gMethodToken, "_mt");

  dtTypeDefaultToken = createInternalType("_TypeDefaultT", "_TypeDefaultT");

  CREATE_DEFAULT_SYMBOL(dtTypeDefaultToken, gTypeDefaultToken, "_typeDefaultT");

  dtModuleToken = createInternalType("tmodule=", "tmodule=");

  CREATE_DEFAULT_SYMBOL(dtModuleToken, gModuleToken, "module=");

  dtAnyEnumerated = createInternalType ("enumerated", "enumerated");
  dtAnyEnumerated->symbol->addFlag(FLAG_GENERIC);
}

static PrimitiveType* createPrimitiveType(const char* name, const char* cname) {
  return createType(name, cname, false);
}

static PrimitiveType* createInternalType(const char* name, const char* cname) {
  return createType(name, cname,  true);
}

static PrimitiveType*
createType(const char* name, const char* cname, bool internalType) {
  PrimitiveType* pt = new PrimitiveType(NULL, internalType);
  TypeSymbol*    ts = new TypeSymbol(name, pt);

  ts->cname = cname;

  // This prevents cleanAST() from sweeping these
  ts->addFlag(FLAG_GLOBAL_TYPE_SYMBOL);

  rootModule->block->insertAtTail(new DefExpr(ts));

  return pt;
}

static VarSymbol* createSymbol(PrimitiveType* primType, const char* name) {
  VarSymbol* retval = new VarSymbol(name, primType);

  retval->addFlag(FLAG_CONST);

  rootModule->block->insertAtTail(new DefExpr(retval));

  return retval;
}

/************************************* | **************************************
*                                                                             *
*                                                                             *
*                                                                             *
************************************** | *************************************/

DefExpr* defineObjectClass() {
  // The base object class looks like this:
  //
  //   class object {
  //     chpl__class_id chpl__cid;
  //   }
  //
  // chpl__class_id is an int32_t field identifying the classes
  //  in the program.  We never create the actual field within the
  //  IR (it is directly generated in the C code).  It might
  //  be the right thing to do, so I made an attempt at adding the
  //  field.  Unfortunately, we would need some significant changes
  //  throughout compilation, and it seemed to me that the it might result
  //  in possibly more special case code.
  //
  DefExpr* retval = buildClassDefExpr("object",
                                      NULL,
                                      AGGREGATE_CLASS,
                                      NULL,
                                      new BlockStmt(),
                                      FLAG_UNKNOWN,
                                      NULL);

  retval->sym->addFlag(FLAG_OBJECT_CLASS);

  // Prevents removal in pruneResolvedTree().
  retval->sym->addFlag(FLAG_GLOBAL_TYPE_SYMBOL);
  retval->sym->addFlag(FLAG_NO_OBJECT);

  dtObject = retval->sym->type;

  return retval;
}

void initChplProgram(DefExpr* objectDef) {
  theProgram           = new ModuleSymbol("chpl__Program",
                                          MOD_INTERNAL,
                                          new BlockStmt());

  theProgram->filename = astr("<internal>");

  theProgram->addFlag(FLAG_NO_CODEGEN);

  theProgram->block->insertAtHead(objectDef);

  rootModule->block->insertAtTail(new DefExpr(theProgram));
}

// Appends a VarSymbol to the root module and gives it the bool immediate
// matching 'value'. For use in initCompilerGlobals.
static void setupBoolGlobal(VarSymbol* globalVar, bool value) {
  rootModule->block->insertAtTail(new DefExpr(globalVar));

  if (value) {
     globalVar->immediate = new Immediate;
    *globalVar->immediate = *gTrue->immediate;

  } else {
     globalVar->immediate = new Immediate;
    *globalVar->immediate = *gFalse->immediate;
  }
}

void initCompilerGlobals() {

  gBoundsChecking = new VarSymbol("boundsChecking", dtBool);
  gBoundsChecking->addFlag(FLAG_CONST);
  setupBoolGlobal(gBoundsChecking, !fNoBoundsChecks);

  gCastChecking = new VarSymbol("castChecking", dtBool);
  gCastChecking->addFlag(FLAG_PARAM);
  setupBoolGlobal(gCastChecking, !fNoCastChecks);

  gDivZeroChecking = new VarSymbol("chpl_checkDivByZero", dtBool);
  gDivZeroChecking->addFlag(FLAG_PARAM);
  setupBoolGlobal(gDivZeroChecking, !fNoDivZeroChecks);

  gPrivatization = new VarSymbol("_privatization", dtBool);
  gPrivatization->addFlag(FLAG_PARAM);
  setupBoolGlobal(gPrivatization, !(fNoPrivatization || fLocal));

  gLocal = new VarSymbol("_local", dtBool);
  gLocal->addFlag(FLAG_PARAM);
  setupBoolGlobal(gLocal, fLocal);

  // defined and maintained by the runtime
  gNodeID = new VarSymbol("chpl_nodeID", dtInt[INT_SIZE_32]);
  gNodeID->addFlag(FLAG_EXTERN);
  rootModule->block->insertAtTail(new DefExpr(gNodeID));

  initForTaskIntents();
}

bool is_void_type(Type* t) {
  return t == dtVoid;
}

bool is_bool_type(Type* t) {
  return
    t == dtBools[BOOL_SIZE_1] ||
    t == dtBools[BOOL_SIZE_SYS] ||
    t == dtBools[BOOL_SIZE_8] ||
    t == dtBools[BOOL_SIZE_16] ||
    t == dtBools[BOOL_SIZE_32] ||
    t == dtBools[BOOL_SIZE_64];
}


bool is_int_type(Type *t) {
  return
    t == dtInt[INT_SIZE_32] ||
    t == dtInt[INT_SIZE_8] ||
    t == dtInt[INT_SIZE_16] ||
    t == dtInt[INT_SIZE_64];
}


bool is_uint_type(Type *t) {
  return
    t == dtUInt[INT_SIZE_32] ||
    t == dtUInt[INT_SIZE_8] ||
    t == dtUInt[INT_SIZE_16] ||
    t == dtUInt[INT_SIZE_64];
}

bool is_signed(Type *t) {
  if( is_int_type(t) ||
      is_real_type(t) ||
      is_imag_type(t) ||
      is_complex_type(t) ) return true;
  if( is_uint_type(t) ) return false;
  if( is_enum_type(t) ) {
    return is_signed(toEnumType(t)->getIntegerType());
  }
  return false;
}

bool is_real_type(Type *t) {
  return
    t == dtReal[FLOAT_SIZE_64] ||
    t == dtReal[FLOAT_SIZE_32];
}


bool is_imag_type(Type *t) {
  return
    t == dtImag[FLOAT_SIZE_64] ||
    t == dtImag[FLOAT_SIZE_32];
}


bool is_complex_type(Type *t) {
  return
    t == dtComplex[COMPLEX_SIZE_128] ||
    t == dtComplex[COMPLEX_SIZE_64];
}


bool is_enum_type(Type *t) {
  return toEnumType(t);
}


bool isLegalParamType(Type* t) {
  return (is_bool_type(t) ||
          is_int_type(t) ||
          is_uint_type(t) ||
          is_real_type(t) ||
          is_imag_type(t) ||
          is_enum_type(t) ||
          isString(t) ||
          t == dtStringC ||
          t == dtUnknown);
}

int get_width(Type *t) {
  if (t == dtBools[BOOL_SIZE_1] ||
      t == dtBools[BOOL_SIZE_SYS]) {
    return 1;
    // BLC: This is a lie, but one I'm hoping we can get away with
    // based on how this function is used
  }
  if (t == dtBools[BOOL_SIZE_8] ||
      t == dtInt[INT_SIZE_8] ||
      t == dtUInt[INT_SIZE_8])
    return 8;
  if (t == dtBools[BOOL_SIZE_16] ||
      t == dtInt[INT_SIZE_16] ||
      t == dtUInt[INT_SIZE_16])
    return 16;
  if (t == dtBools[BOOL_SIZE_32] ||
      t == dtInt[INT_SIZE_32] ||
      t == dtUInt[INT_SIZE_32] ||
      t == dtReal[FLOAT_SIZE_32] ||
      t == dtImag[FLOAT_SIZE_32])
    return 32;
  if (t == dtBools[BOOL_SIZE_64] ||
      t == dtInt[INT_SIZE_64] ||
      t == dtUInt[INT_SIZE_64] ||
      t == dtReal[FLOAT_SIZE_64] ||
      t == dtImag[FLOAT_SIZE_64] ||
      t == dtComplex[COMPLEX_SIZE_64])
    return 64;
  if (t == dtComplex[COMPLEX_SIZE_128])
    return 128;
  INT_FATAL(t, "Unknown bit width");
  return 0;
}


bool isClass(Type* t) {
  if (AggregateType* ct = toAggregateType(t))
    return ct->isClass();
  return false;
}


bool isRecord(Type* t) {
  if (AggregateType* ct = toAggregateType(t))
    return ct->isRecord();
  return false;
}

bool isUnion(Type* t) {
  if (AggregateType* ct = toAggregateType(t))
    return ct->isUnion();
  return false;
}

bool isReferenceType(const Type* t) {
  return t->symbol->hasFlag(FLAG_REF);
}

bool isRefCountedType(Type* t) {
  // We may eventually want to add a separate flag and provide users
  //  with an interface to declare reference counted types that will
  //  be "automatically" reference counted when needed

  // The set of reference counted types currently coincides with the set
  // of record-wrapped types, so we can reuse the flag set.
  return getRecordWrappedFlags(t->symbol).any();
}

bool isRecordWrappedType(const Type* t) {
  return getRecordWrappedFlags(t->symbol).any();
}

// Returns true if the given type is one which can be returned by one of the
// dsiNew*Dom() functions; false otherwise.
// This check is performed by looking to see if the given type derives from the
// BaseDom class.
bool isDomImplType(Type* type)
{
  return isDerivedType(type, FLAG_BASE_DOMAIN);
}

// Returns true if the given type is one which can be returned by
// dsiBuildArray() or similar function returning a "nude" array implementation;
// false otherwise.
// The test is actually performed by looking to see if the given type derives
// from the BaseArr class.
bool isArrayImplType(Type* type)
{
  return isDerivedType(type, FLAG_BASE_ARRAY);
}

bool isDistImplType(Type* type)
{
  return isDerivedType(type, FLAG_BASE_DIST);
}

static bool isDerivedType(Type* type, Flag flag)
{
  AggregateType* at     =  NULL;
  bool           retval = false;

  while ((at = toAggregateType(type)) != NULL && retval == false)
  {
    if (at->symbol->hasFlag(flag) == true)
      retval = true;
    else
      type   = at->dispatchParents.only();
  }

  return retval;
}

bool isSyncType(const Type* t) {
  return t->symbol->hasFlag(FLAG_SYNC);
}

bool isSingleType(const Type* t) {
  return t->symbol->hasFlag(FLAG_SINGLE);
}

bool isAtomicType(const Type* t) {
  return t->symbol->hasFlag(FLAG_ATOMIC_TYPE);
}

bool isRefIterType(Type* t) {
  Symbol* iteratorRecord = NULL;

  if (t->symbol->hasFlag(FLAG_ITERATOR_CLASS)) {
    AggregateType* at = toAggregateType(t);
    FnSymbol* getIterator = at->iteratorInfo->getIterator;
    iteratorRecord = getIterator->getFormal(1)->type->symbol;
  } else if (t->symbol->hasFlag(FLAG_ITERATOR_RECORD))
    iteratorRecord = t->symbol;

  if (iteratorRecord)
    return iteratorRecord->hasFlag(FLAG_REF_ITERATOR_CLASS);
  return false;
}

bool isSubClass(Type* type, Type* baseType)
{
  if (type == baseType)
    return true;

  forv_Vec(Type, pt, type->dispatchParents)
    if (isSubClass(pt, baseType))
      return true;

  return false;
}

bool isDistClass(Type* type) {
  if (type->symbol->hasFlag(FLAG_BASE_DIST))
    return true;

  forv_Vec(Type, pt, type->dispatchParents)
    if (isDistClass(pt))
      return true;

  return false;
}

bool isDomainClass(Type* type) {
  if (type->symbol->hasFlag(FLAG_BASE_DOMAIN))
    return true;

  forv_Vec(Type, pt, type->dispatchParents)
    if (isDomainClass(pt))
      return true;

  return false;
}

bool isArrayClass(Type* type) {
  if (type->symbol->hasFlag(FLAG_BASE_ARRAY))
    return true;

  forv_Vec(Type, t, type->dispatchParents)
    if (isArrayClass(t))
      return true;

  return false;
}

bool isString(Type* type) {
  bool retval = false;

  if (AggregateType* aggr = toAggregateType(type))
    retval = strcmp(aggr->symbol->name, "string") == 0;

  return retval;
}

//
// Noakes 2016/02/29
//
// To support the merge of the string-as-rec branch we defined a
// function, isString(), which is only true of the record that was
// defined in the new implementation of String.  This predicate was
// applied in cullOverReferences and callDestructors to improve
// memory management for that particular record type.
//
// We seek to apply those routines to a wider set of record types but
// are not ready to apply them to range, tuple, and the reference-counted
// records.
//
// This shorter-term predicate, which has a slightly inelegant name, allows
// most record-like types to use the new business logic.
//
// In the longer term we plan to further broaden the cases that the new
// logic can handle and reduce the exceptions that are filtered out here.
//
//
//
// MPF    2016/09/15
// This function now includes tuples, distributions, domains, and arrays.
//
// Noakes 2017/03/02
// This function now includes range and atomics
//
bool isUserDefinedRecord(Type* type) {
  bool retval = false;

  if (AggregateType* aggr = toAggregateType(type)) {
    Symbol*     sym  = aggr->symbol;
    const char* name = sym->name;

    // Must be a record type
    if (aggr->aggregateTag != AGGREGATE_RECORD) {
      retval = false;

    // Not a RUNTIME_type
    } else if (sym->hasFlag(FLAG_RUNTIME_TYPE_VALUE) == true) {
      retval = false;

    // Not an iterator
    } else if (strncmp(name, "_ir_", 4)              ==    0) {
      retval = false;

    } else {
      retval = true;
    }
  }

  return retval;
}

Type* getNamedType(std::string name) {
  forv_Vec(TypeSymbol, ts, gTypeSymbols) {
    if(name == ts->name || name == ts->cname) {
      return ts->type;
    }
  }

  return NULL;
}

// Do variables of the type 't' need capture for tasks?
bool needsCapture(Type* t) {
  INT_ASSERT(!isReferenceType(t)); // responsibility of the caller

  if (is_bool_type(t) ||
      is_int_type(t) ||
      is_uint_type(t) ||
      is_real_type(t) ||
      is_imag_type(t) ||
      is_complex_type(t) ||
      is_enum_type(t) ||
      t == dtStringC ||
      isClass(t) ||
      isRecord(t) ||
      isUnion(t) ||
      t == dtTaskID || // false?
      t == dtFile ||
      // TODO: Move these down to the "no" section.
      t == dtNil ||
      t == dtOpaque ||
      t->symbol->hasFlag(FLAG_EXTERN)) {
    return true;
  } else {
    // Ensure we have covered all types.
    INT_ASSERT(isRecordWrappedType(t) ||
               isSyncType(t)          ||
               isSingleType(t)        ||
               isAtomicType(t));
    return false;
  }
}

VarSymbol* resizeImmediate(VarSymbol* s, PrimitiveType* t)
{
  for( int i = 0; i < INT_SIZE_NUM; i++ ) {
    if( t == dtInt[i] ) {
      return new_IntSymbol(s->immediate->to_int(), (IF1_int_type) i);
    }
  }
  for( int i = 0; i < INT_SIZE_NUM; i++ ) {
    if( t == dtUInt[i] ) {
      return new_UIntSymbol(s->immediate->to_uint(), (IF1_int_type) i);
    }
  }
  return NULL;
}


/* After resolution, other passes can call isPOD
   in order to find out if a record type is POD.

   During resolution, one should call propagateNotPOD
   instead, so that the relevant calls can be resolved
   and POD fields can be properly handled.
 */
bool isPOD(Type* t)
{
  // things that aren't aggregate types are POD
  //   e.g. int, boolean, complex, etc
  if (!isAggregateType(t))
    return true;

  // sync/single and atomic types are not POD
  // but they should be marked with FLAG_NOT_POD
  // by propagateNotPOD in function resolution.

  // handle anything already marked
  if (t->symbol->hasFlag(FLAG_POD))
    return true;
  if (t->symbol->hasFlag(FLAG_NOT_POD))
    return false;

  // if we have not calculated POD-ness,
  // we should not be calling this function
  INT_ASSERT(false);
  return false;
}

/************************************* | **************************************
*                                                                             *
*                                                                             *
*                                                                             *
************************************** | *************************************/

bool isPrimitiveScalar(Type* type) {
  bool retval = false;

  if (type == dtBools[BOOL_SIZE_8]         ||
      type == dtBools[BOOL_SIZE_16]        ||
      type == dtBools[BOOL_SIZE_32]        ||
      type == dtBools[BOOL_SIZE_64]        ||
      type == dtBools[BOOL_SIZE_SYS]       ||

      type == dtInt[INT_SIZE_8]            ||
      type == dtInt[INT_SIZE_16]           ||
      type == dtInt[INT_SIZE_32]           ||
      type == dtInt[INT_SIZE_64]           ||

      type == dtUInt[INT_SIZE_8]           ||
      type == dtUInt[INT_SIZE_16]          ||
      type == dtUInt[INT_SIZE_32]          ||
      type == dtUInt[INT_SIZE_64]          ||

      type == dtReal[FLOAT_SIZE_32]        ||
      type == dtReal[FLOAT_SIZE_64]        ||

      type == dtImag[FLOAT_SIZE_32]        ||
      type == dtImag[FLOAT_SIZE_64]) {

    retval = true;

  } else {
    retval = false;
  }

  return retval;
}

bool isNonGenericClass(Type* type) {
  bool retval = false;

  if (AggregateType* at = toAggregateType(type)) {
    if (at->isClass()                    ==  true &&
        at->isGeneric()                  == false &&
        at->symbol->hasFlag(FLAG_EXTERN) == false) {
      retval = true;
    }
  }

  return retval;
}

bool isNonGenericClassWithInitializers(Type* type) {
  bool retval = false;

  if (isNonGenericClass(type) == true) {
    if (AggregateType* at = toAggregateType(type)) {
      retval = at->initializerStyle == DEFINES_INITIALIZER;
    }
  }

  return retval;
}

bool isGenericClass(Type* type) {
  bool retval = false;

  if (AggregateType* at = toAggregateType(type)) {
    if (at->isClass()                    == true  &&
        at->isGeneric()                  == true  &&
        at->symbol->hasFlag(FLAG_EXTERN) == false) {
      retval = true;
    }
  }

  return retval;
}

bool isGenericClassWithInitializers(Type* type) {
  bool retval = false;

  if (isGenericClass(type) == true) {
    if (AggregateType* at = toAggregateType(type)) {
      retval = at->initializerStyle == DEFINES_INITIALIZER;
    }
  }

  return retval;
}

bool isNonGenericRecord(Type* type) {
  bool retval = false;

  if (AggregateType* at = toAggregateType(type)) {
    if (at->isRecord()                   == true  &&
        at->isGeneric()                  == false &&
        at->symbol->hasFlag(FLAG_EXTERN) == false) {
      retval = true;
    }
  }

  return retval;
}

bool isNonGenericRecordWithInitializers(Type* type) {
  bool retval = false;

  if (isNonGenericRecord(type) == true) {
    if (AggregateType* at = toAggregateType(type)) {
      retval = at->initializerStyle == DEFINES_INITIALIZER;
    }
  }

  return retval;
}

bool isGenericRecord(Type* type) {
  bool retval = false;

  if (AggregateType* at = toAggregateType(type)) {
    if (at->isRecord()                   == true  &&
        at->isGeneric()                  == true  &&
        at->symbol->hasFlag(FLAG_EXTERN) == false) {
      retval = true;
    }
  }

  return retval;
}

bool isGenericRecordWithInitializers(Type* type) {
  bool retval = false;

  if (isGenericRecord(type) == true) {
    if (AggregateType* at = toAggregateType(type)) {
      retval = at->initializerStyle == DEFINES_INITIALIZER;
    }
  }

  return retval;
}<|MERGE_RESOLUTION|>--- conflicted
+++ resolved
@@ -49,11 +49,6 @@
   refType(NULL),
   hasGenericDefaults(false),
   defaultValue(init_defaultVal),
-<<<<<<< HEAD
-  defaultTypeConstructor(NULL),
-=======
-  defaultInitializer(NULL),
->>>>>>> 2cb0b08a
   destructor(NULL),
   isInternalType(false),
   instantiatedFrom(NULL),
