--- conflicted
+++ resolved
@@ -162,7 +162,6 @@
 returnInfoVal(CallExpr* call) {
   AggregateType* ct = toAggregateType(call->get(1)->typeInfo());
   if (ct) {
-<<<<<<< HEAD
     if (call->get(1)->isRef()) {
       if(ct->symbol->hasFlag(FLAG_REF)) {
         return QualifiedType(ct->getField(1)->type, kVal);
@@ -180,13 +179,6 @@
       // wide class. There should probably be a better way of expressing the
       // desired pattern...
       return QualifiedType(ct, kVal);
-=======
-    if(ct->symbol->hasFlag(FLAG_REF)) {
-      return QualifiedType(ct->getField(1)->type, QUAL_VAL);
-    }
-    else if(ct->symbol->hasFlag(FLAG_WIDE_REF)) {
-      return QualifiedType(ct->getField(2)->type, QUAL_VAL);
->>>>>>> 2f59690d
     }
   }
   INT_FATAL(call, "attempt to get value type of non-reference type");
@@ -288,7 +280,6 @@
   Type* type = returnInfoGetTupleMember(call).type();
   if (type->refType)
     type = type->refType;
-<<<<<<< HEAD
   Qualifier q = kRef;
   if (call->get(1)->isWideRef()) {
     q = kWideRef;
@@ -297,9 +288,6 @@
     }
   }
   return QualifiedType(type, q);
-=======
-  return QualifiedType(type, QUAL_REF);
->>>>>>> 2f59690d
 }
 
 static QualifiedType
@@ -325,7 +313,6 @@
       field = ct->getField(i);
     }
     INT_ASSERT(field);
-<<<<<<< HEAD
     retType = field->type->refType ? field->type->refType : field->type;
   } else {
     retType = var->type->refType ? var->type->refType : var->type;
@@ -336,13 +323,6 @@
     if (Type* t = wideRefMap.get(retType)) {
       retType = t;
     }
-=======
-    Type* t = field->type->refType ? field->type->refType : field->type;
-    return QualifiedType(t, QUAL_REF);
-  } else {
-    Type* t = var->type->refType ? var->type->refType : var->type;
-    return QualifiedType(t, QUAL_REF);
->>>>>>> 2f59690d
   }
   return QualifiedType(retType, q);
 }
