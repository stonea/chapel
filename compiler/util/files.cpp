/*
 * Copyright 2004-2018 Cray Inc.
 * Other additional copyright holders may be indicated within.
 *
 * The entirety of this work is licensed under the Apache License,
 * Version 2.0 (the "License"); you may not use this file except
 * in compliance with the License.
 *
 * You may obtain a copy of the License at
 *
 *     http://www.apache.org/licenses/LICENSE-2.0
 *
 * Unless required by applicable law or agreed to in writing, software
 * distributed under the License is distributed on an "AS IS" BASIS,
 * WITHOUT WARRANTIES OR CONDITIONS OF ANY KIND, either express or implied.
 * See the License for the specific language governing permissions and
 * limitations under the License.
 */

// Get realpath on linux
#ifdef __linux__
#ifndef _XOPEN_SOURCE
#define _XOPEN_SOURCE 600
#endif
#ifndef _XOPEN_SOURCE_EXTENDED
#define _XOPEN_SOURCE_EXTENDED 1
#endif
#endif

#include "files.h"

#include "beautify.h"
#include "driver.h"
#include "llvmVer.h"
#include "misc.h"
#include "mysystem.h"
#include "stlUtil.h"
#include "stringutil.h"
#include "tmpdirname.h"

#ifdef HAVE_LLVM
#include "llvm/Support/FileSystem.h"
#endif

#include <pwd.h>
#include <unistd.h>

#include <cstring>
#include <cstdlib>
#include <cerrno>
#include <string>
#include <map>

#include <sys/types.h>
#include <sys/stat.h>

char               executableFilename[FILENAME_MAX + 1] = "";
char               saveCDir[FILENAME_MAX + 1]           = "";

std::string ccflags;
std::string ldflags;

std::vector<const char*>   incDirs;
std::vector<const char*>   libDirs;
std::vector<const char*>   libFiles;

// directory for intermediates; tmpdir or saveCDir
static const char* intDirName        = NULL;

static const int   MAX_CHARS_PER_PID = 32;

static void addPath(const char* pathVar, std::vector<const char*>* pathvec) {
  char* dirString = strdup(pathVar);

  char* colon;              // used to refer to ':'s in dirString

  do {
    colon = strchr(dirString, ':'); // are there colon separators?
    if (colon != NULL) {
      *colon = '\0';                      // if so, cut the string there
      colon++;                            // and advance to the next
    }

    pathvec->push_back(astr(dirString));

    dirString = colon;                     // advance dirString
  } while (colon != NULL);
}

//
// Convert a libString of the form "foo:bar:baz" to entries in libDirs
//
void addLibPath(const char* libString) {
  addPath(libString, &libDirs);
}

void addLibFile(const char* libFile) {
<<<<<<< HEAD
  libFiles.push_back(astr(libFile));
=======
  // use astr() to get a copy of the string that this vector can own
  libFiles.add(astr(libFile));
>>>>>>> 207b48e7
}

void addIncInfo(const char* incDir) {
  addPath(incDir, &incDirs);
}

void ensureDirExists(const char* dirname, const char* explanation) {
#ifdef HAVE_LLVM
  std::error_code err = llvm::sys::fs::create_directories(dirname);
  if (err) {
    USR_FATAL("creating directory %s failed: %s\n",
              dirname,
              err.message().c_str());
  }
#else
  const char* mkdircommand = "mkdir -p ";
  const char* command = astr(mkdircommand, dirname);

  mysystem(command, explanation);
#endif
}


static void removeSpacesBackslashesFromString(char* str)
{
  char* src = str;
  char* dst = str;
  while (*src != '\0')
  {
    *dst = *src++;
    if (*dst != ' ' && *dst != '\\')
        dst++;
  }
  *dst = '\0';
}


/*
 * Find the default tmp directory. Try getting the tmp dir from the ISO/IEC
 * 9945 env var options first, then P_tmpdir, then "/tmp".
 */
static const char* getTempDir() {
  const char* possibleDirsInEnv[] = {"TMPDIR", "TMP", "TEMP", "TEMPDIR"};
  for (unsigned int i = 0; i < (sizeof(possibleDirsInEnv) / sizeof(char*)); i++) {
    const char* curDir = getenv(possibleDirsInEnv[i]);
    if (curDir != NULL) {
      return curDir;
    }
  }
#ifdef P_tmpdir
  return P_tmpdir;
#else
  return "/tmp";
#endif
}


const char* makeTempDir(const char* dirPrefix) {
  const char* tmpdirprefix = astr(getTempDir(), "/", dirPrefix);
  const char* tmpdirsuffix = ".deleteme";

  pid_t mypid = getpid();
#ifdef DEBUGTMPDIR
  mypid = 0;
#endif

  char mypidstr[MAX_CHARS_PER_PID];
  snprintf(mypidstr, MAX_CHARS_PER_PID, "-%d", (int)mypid);

  struct passwd* passwdinfo = getpwuid(geteuid());
  const char* userid;
  if (passwdinfo == NULL) {
    userid = "anon";
  } else {
    userid = passwdinfo->pw_name;
  }
  char* myuserid = strdup(userid);
  removeSpacesBackslashesFromString(myuserid);

  const char* tmpDir = astr(tmpdirprefix, myuserid, mypidstr, tmpdirsuffix);
  ensureDirExists(tmpDir, "making temporary directory");

  free(myuserid); myuserid = NULL;

  return tmpDir;
}

static void ensureTmpDirExists() {
  if (saveCDir[0] == '\0') {
    if (tmpdirname == NULL) {
      tmpdirname = makeTempDir("chpl-");
      intDirName = tmpdirname;
    }
  } else {
    if (intDirName != saveCDir) {
      intDirName = saveCDir;
      ensureDirExists(saveCDir, "ensuring --savec directory exists");
    }
  }
}


#if !defined(HAVE_LLVM) || HAVE_LLVM_VER < 50
static
void deleteDirSystem(const char* dirname) {
  const char* cmd = astr("rm -rf ", dirname);
  mysystem(cmd, astr("removing directory: ", dirname));
}
#endif

#ifdef HAVE_LLVM
static
void deleteDirLLVM(const char* dirname) {
#if HAVE_LLVM_VER >= 50
  // LLVM 5 added remove_directories
  std::error_code err = llvm::sys::fs::remove_directories(dirname, false);
  if (err) {
    USR_FATAL("removing directory %s failed: %s\n",
              dirname,
              err.message().c_str());
  }
#else
  deleteDirSystem(dirname);
#endif
}
#endif



void deleteDir(const char* dirname) {
#ifdef HAVE_LLVM
  deleteDirLLVM(dirname);
#else
  deleteDirSystem(dirname);
#endif
}


void deleteTmpDir() {
  static int inDeleteTmpDir = 0; // break infinite recursion

  if (inDeleteTmpDir) {
    return;
  }
  inDeleteTmpDir = 1;

#ifndef DEBUGTMPDIR
  if (tmpdirname != NULL) {
    if (strlen(tmpdirname) < 1 ||
        strchr(tmpdirname, '*') != NULL ||
        strcmp(tmpdirname, "//") == 0) {
      INT_FATAL("tmp directory name looks fishy");
    }
    deleteDir(tmpdirname);
    tmpdirname = NULL;
  }
#endif

  inDeleteTmpDir = 0;
}


const char* genIntermediateFilename(const char* filename) {
  const char* slash = "/";

  ensureTmpDirExists();

  return astr(intDirName, slash, filename);
}

static const char* stripdirectories(const char* filename) {
  const char* filenamebase = strrchr(filename, '/');

  if (filenamebase == NULL) {
    filenamebase = filename;
  } else {
    filenamebase++;
  }
  const char* strippedname = astr(filenamebase);

  return strippedname;
}

const char* objectFileForCFile(const char* inputFilename) {
  const char* pathlessFilename = stripdirectories(inputFilename);
  const char* objFilename = genIntermediateFilename(astr(pathlessFilename, ".o"));
  return objFilename;
}

FILE* openfile(const char* filename,
               const char* mode,
               bool        fatal) {
  FILE* newfile = fopen(filename, mode);

  if (newfile == NULL) {
    const char* errorstr = "opening ";
    const char* errormsg = astr(errorstr,
                                filename, ": ",
                                strerror(errno));

    if (fatal == true) {
      USR_FATAL(errormsg);
    }
  }

  return newfile;
}


void closefile(FILE* thefile) {
  if (fclose(thefile) != 0) {
    const char* errorstr = "closing file: ";
    const char* errormsg = astr(errorstr, strerror(errno));

    USR_FATAL(errormsg);
  }
}


void openfile(fileinfo* thefile, const char* mode) {
  thefile->fptr = openfile(thefile->pathname, mode);
}


void closefile(fileinfo* thefile) {
  closefile(thefile->fptr);
}


void openCFile(fileinfo* fi, const char* name, const char* ext) {
  if (ext)
    fi->filename = astr(name, ".", ext);
  else
    fi->filename = astr(name);

  fi->pathname = genIntermediateFilename(fi->filename);
  openfile(fi, "w");
}

void closeCFile(fileinfo* fi, bool beautifyIt) {
  fclose(fi->fptr);
  //
  // We should beautify if (1) we were asked to and (2) either (a) we
  // were asked to save the C code or (b) we were asked to codegen cpp
  // #line information (note that this can affect the output in the
  // event of a failed C compilation whether or not the --savec option
  // is used because a C codegen error will report the Chapel line #,
  // which can be helpful.
  //
  // TODO: With some refactoring, we could simply do the #line part of
  // beautify without also improving indentation and such which could
  // save some time.
  //
  if (beautifyIt && (saveCDir[0] || printCppLineno))
    beautify(fi);
}

fileinfo* openTmpFile(const char* tmpfilename, const char* mode) {
  fileinfo* newfile = (fileinfo*)malloc(sizeof(fileinfo));

  newfile->filename = astr(tmpfilename);
  newfile->pathname = genIntermediateFilename(tmpfilename);
  openfile(newfile, mode);

  return newfile;
}


FILE* openInputFile(const char* filename) {
  return openfile(filename, "r");
}


void closeInputFile(FILE* infile) {
  closefile(infile);
}


static const char** inputFilenames = NULL;


static bool checkSuffix(const char* filename, const char* suffix) {
  const char* dot = strrchr(filename, '.');

  return (dot && strcmp(dot+1, suffix) == 0);
}


bool isCSource(const char* filename) {
  return checkSuffix(filename, "c");
}

bool isCHeader(const char* filename) {
  return checkSuffix(filename, "h");
}

bool isObjFile(const char* filename) {
  return checkSuffix(filename, "o");
}

static bool foundChplSource = false;

bool isChplSource(const char* filename) {
  bool retval = checkSuffix(filename, "chpl");
  if (retval) foundChplSource = true;
  return retval;
}

static bool isRecognizedSource(const char* filename) {
  return (isCSource(filename) ||
          isCHeader(filename) ||
          isObjFile(filename) ||
          isChplSource(filename));
}


void addSourceFiles(int numNewFilenames, const char* filename[]) {
  static int numInputFiles = 0;
  int cursor = numInputFiles;
  char achar;
  numInputFiles += numNewFilenames;
  inputFilenames = (const char**)realloc(inputFilenames,
                                         (numInputFiles+1)*sizeof(char*));

  for (int i = 0; i < numNewFilenames; i++) {
    if (!isRecognizedSource(filename[i])) {
      USR_FATAL(astr("file '",
                     filename[i],
                     "' does not have a recognized suffix"));
    }
    // WE SHOULDN"T TRY TO OPEN .h files, just .c and .chpl and .o
    if (!isCHeader(filename[i])) {
      FILE* testfile = openInputFile(filename[i]);
      if (fscanf(testfile, "%c", &achar) != 1) {
        USR_FATAL(astr("source file '",
                       filename[i],
                       "' is either empty or a directory"));
      }

      closeInputFile(testfile);
    }

    //
    // Don't add the same file twice -- it's unnecessary and can mess
    // up things like unprotected headers
    //
    bool duplicate = false;
    const char* newFilename = astr(filename[i]);
    for (int j = 0; j < cursor; j++) {
      if (inputFilenames[j] == newFilename) {  // legal due to astr()
        duplicate = true;
        break;
      }
    }
    if (duplicate) {
      numInputFiles--;
    } else {
      inputFilenames[cursor++] = newFilename;
    }
  }
  inputFilenames[cursor] = NULL;

  if (!foundChplSource && fUseIPE == false)
    USR_FATAL("Command line contains no .chpl source files");
}

void addSourceFile(const char* filename) {
  const char* filenamearr[1] = {filename};
  addSourceFiles(1, filenamearr);
}


const char* nthFilename(int i) {
  return inputFilenames[i];
}


const char* createDebuggerFile(const char* debugger, int argc, char* argv[]) {
  const char* dbgfilename = genIntermediateFilename(astr(debugger, ".commands"));
  FILE* dbgfile = openfile(dbgfilename);
  int i;

  if (strcmp(debugger, "gdb") == 0) {
    fprintf(dbgfile, "set args");
  } else if (strcmp(debugger, "lldb") == 0) {
    fprintf(dbgfile, "settings set -- target.run-args");
  } else {
      INT_FATAL(astr("createDebuggerFile doesn't know how to handle the given "
                     "debugger: '", debugger, "'"));
  }
  for (i=1; i<argc; i++) {
    if (strcmp(argv[i], astr("--", debugger)) != 0) {
      fprintf(dbgfile, " %s", argv[i]);
    }
  }

  fprintf(dbgfile, "\n");
  closefile(dbgfile);
  mysystem(astr("cat ", CHPL_HOME, "/compiler/etc/", debugger, ".commands >> ",
                dbgfilename),
           astr("appending ", debugger, " commands"),
           false);

  return dbgfilename;
}

std::string runPrintChplEnv(std::map<std::string, const char*> varMap) {
  // Run printchplenv script, passing currently known CHPL_vars as well
  std::string command = "";

  // Pass known variables in varMap into printchplenv by appending to command
  for (std::map<std::string, const char*>::iterator ii=varMap.begin(); ii!=varMap.end(); ++ii)
  {
    command += ii->first + "=" + std::string(ii->second) + " ";
  }

  // Toss stderr away until printchplenv supports a '--suppresswarnings' flag
  command += std::string(CHPL_HOME) + "/util/printchplenv --all --internal --no-tidy --simple 2> /dev/null";

  return runCommand(command);
}

std::string getVenvDir() {
  // Runs `util/chplenv/chpl_home_utils.py --venv` and removes the newline

  std::string command = "CHPL_HOME=" + std::string(CHPL_HOME) + " python ";
  command += std::string(CHPL_HOME) + "/util/chplenv/chpl_home_utils.py --venv 2> /dev/null";

  std::string venvDir = runCommand(command);
  venvDir.erase(venvDir.find_last_not_of("\n\r")+1);

  return venvDir;
}

bool compilingWithPrgEnv() {
  return (strstr(CHPL_ORIG_TARGET_COMPILER, "cray-prgenv") != NULL);
}

std::string runCommand(std::string& command) {
  // Run arbitrary command and return result
  char buffer[256];
  std::string result = "";
  std::string error = "";

  // Call command
  FILE* pipe = popen(command.c_str(), "r");
  if (!pipe) {
    error = "running " + command;
    USR_FATAL(error.c_str());
  }

  // Read output of command into result via buffer
  while (!feof(pipe)) {
    if (fgets(buffer, 256, pipe) != NULL) {
      result += buffer;
    }
  }

  if (pclose(pipe)) {
    error = command + " did not run successfully";
    USR_FATAL(error.c_str());
  }

  return result;
}

const char* getIntermediateDirName() {
  ensureTmpDirExists();

  return intDirName;
}

static void genCFiles(FILE* makefile) {
  int filenum = 0;
  int first = 1;
  while (const char* inputFilename = nthFilename(filenum++)) {
    if (isCSource(inputFilename)) {
      if (first) {
        fprintf(makefile, "CHPL_CL_C_SRCS = \\\n");
        first = 0;
      }
      fprintf(makefile, "\t%s \\\n", inputFilename);
    }
  }
  if (!first)
    fprintf(makefile, "\n");
}

static void genCFileBuildRules(FILE* makefile) {
  int filenum = 0;
  while (const char* inputFilename = nthFilename(filenum++)) {
    if (isCSource(inputFilename)) {
      const char* objFilename = objectFileForCFile(inputFilename);
      fprintf(makefile, "%s: %s FORCE\n", objFilename, inputFilename);
      fprintf(makefile,
                   "\t$(CC) -c -o $@ $(GEN_CFLAGS) $(COMP_GEN_CFLAGS) $<\n");
      fprintf(makefile, "\n");
    }
  }
  fprintf(makefile, "\n");
}


static void genObjFiles(FILE* makefile) {
  int filenum = 0;
  int first = 1;
  while (const char* inputFilename = nthFilename(filenum++)) {
    bool objfile = isObjFile(inputFilename);
    bool cfile = isCSource(inputFilename);
    if (objfile || cfile) {
      if (first) {
        fprintf(makefile, "CHPL_CL_OBJS = \\\n");
        first = 0;
      }
      if (objfile) {
        fprintf(makefile, "\t%s \\\n", inputFilename);
      } else {
        const char* pathlessFilename = stripdirectories(inputFilename);
        const char* objFilename = genIntermediateFilename(astr(pathlessFilename, ".o"));
        fprintf(makefile, "\t%s \\\n", objFilename);
      }
    }
  }
  if (!first)
    fprintf(makefile, "\n");
}


void genIncludeCommandLineHeaders(FILE* outfile) {
  int filenum = 0;
  while (const char* inputFilename = nthFilename(filenum++)) {
    if (isCHeader(inputFilename)) {
      fprintf(outfile, "#include \"%s\"\n", inputFilename);
    }
  }
}


void codegen_makefile(fileinfo* mainfile, const char** tmpbinname, bool skip_compile_link, const std::vector<const char*>& splitFiles) {
  fileinfo makefile;
  openCFile(&makefile, "Makefile");
  const char* tmpDirName = intDirName;
  const char* strippedExeFilename = stripdirectories(executableFilename);
  const char* exeExt = "";
  const char* tmpbin = "";
  std::string chplmakeallvars = "\0";


  fprintf(makefile.fptr, "CHPL_MAKE_HOME = %s\n\n", CHPL_HOME);
  fprintf(makefile.fptr, "CHPL_MAKE_RUNTIME_LIB = %s\n\n", CHPL_RUNTIME_LIB);
  fprintf(makefile.fptr, "CHPL_MAKE_RUNTIME_INCL = %s\n\n", CHPL_RUNTIME_INCL);
  fprintf(makefile.fptr, "CHPL_MAKE_THIRD_PARTY = %s\n\n", CHPL_THIRD_PARTY);
  fprintf(makefile.fptr, "TMPDIRNAME = %s\n\n", tmpDirName);

  // Generate one variable containing all envMap information to pass to printchplenv
  for (std::map<std::string, const char*>::iterator env=envMap.begin(); env!=envMap.end(); ++env)
  {
    const std::string& key = env->first;
    const char* oldPrefix = "CHPL_";
    const char* newPrefix = "CHPL_MAKE_";
    INT_ASSERT(key.substr(0, strlen(oldPrefix)) == oldPrefix);
    std::string keySuffix = key.substr(strlen(oldPrefix), std::string::npos);
    std::string chpl_make_key = newPrefix + keySuffix;
    chplmakeallvars += chpl_make_key + "=" + std::string(env->second) + "|";
  }

  fprintf(makefile.fptr, "\nexport CHPL_MAKE_SETTINGS_NO_NEWLINES := %s\n", chplmakeallvars.c_str());


  // LLVM builds just use the makefile for the launcher and
  // so want to skip the actual program generation.
  if( skip_compile_link ) {
    fprintf(makefile.fptr, "SKIP_COMPILE_LINK = skip\n");
  }

  if (fLibraryCompile) {
    if (fLinkStyle==LS_DYNAMIC) exeExt = ".so";
    else exeExt = ".a";
  }
  fprintf(makefile.fptr, "BINNAME = %s%s\n\n", executableFilename, exeExt);
  // BLC: This munging is done so that cp won't complain if the source
  // and destination are the same file (e.g., myprogram and ./myprogram)
  tmpbin = astr(tmpDirName, "/", strippedExeFilename, ".tmp", exeExt);
  if( tmpbinname ) *tmpbinname = tmpbin;
  fprintf(makefile.fptr, "TMPBINNAME = %s\n", tmpbin);
  // BLC: We generate a TMPBINNAME which is the name that will be used
  // by the C compiler in creating the executable, and is in the
  // --savec directory (a /tmp directory by default).  We then copy it
  // over to BINNAME -- the name given by the user/default module's filename
  // -- after linking is done.  As it turns out, this saves a
  // factor of 5 or so in time in running the test system, as opposed
  // to specifying BINNAME on the C compiler command line.

  fprintf(makefile.fptr, "COMP_GEN_WARN = %i\n", ccwarnings);
  fprintf(makefile.fptr, "COMP_GEN_DEBUG = %i\n", debugCCode);
  fprintf(makefile.fptr, "COMP_GEN_OPT = %i\n", optimizeCCode);
  fprintf(makefile.fptr, "COMP_GEN_SPECIALIZE = %i\n", specializeCCode);
  fprintf(makefile.fptr, "COMP_GEN_FLOAT_OPT = %i\n", ffloatOpt);

  fprintf(makefile.fptr, "COMP_GEN_USER_CFLAGS =");

  if (fLibraryCompile && (fLinkStyle==LS_DYNAMIC))
    fprintf(makefile.fptr, " $(SHARED_LIB_CFLAGS)");
  for_vector(const char, dirName, incDirs) {
    fprintf(makefile.fptr, " -I%s", dirName);
  }
  fprintf(makefile.fptr, " %s\n", ccflags.c_str());

  fprintf(makefile.fptr, "COMP_GEN_LFLAGS =");
  if (!fLibraryCompile) {
    if (fLinkStyle==LS_DYNAMIC)
      fprintf(makefile.fptr, " $(GEN_DYNAMIC_FLAG)" );
    else if (fLinkStyle==LS_STATIC)
      fprintf(makefile.fptr, " $(GEN_STATIC_FLAG)" );
  } else {
    if (fLinkStyle==LS_DYNAMIC)
      fprintf(makefile.fptr, " $(LIB_DYNAMIC_FLAG)" );
    else
      fprintf(makefile.fptr, " $(LIB_STATIC_FLAG)" );
  }
  fprintf(makefile.fptr, " %s\n", ldflags.c_str());

  fprintf(makefile.fptr, "TAGS_COMMAND = ");
  if (developer && saveCDir[0] && !printCppLineno) {
    fprintf(makefile.fptr,
            "-@which $(CHPL_TAGS_UTIL) > /dev/null 2>&1 && "
            "test -f $(CHPL_MAKE_HOME)/runtime/$(CHPL_TAGS_FILE) && "
            "cd %s && "
            "cp $(CHPL_MAKE_HOME)/runtime/$(CHPL_TAGS_FILE) . && "
            "$(CHPL_TAGS_UTIL) $(CHPL_TAGS_FLAGS) "
              "$(CHPL_TAGS_APPEND_FLAG) *.c *.h",
            saveCDir);
  }
  fprintf(makefile.fptr, "\n");

  fprintf(makefile.fptr, "CHPLSRC = \\\n");
  fprintf(makefile.fptr, "\t%s \\\n\n", mainfile->pathname);
  fprintf(makefile.fptr, "CHPLUSEROBJ = \\\n");
  for(int i=0; i<(int)splitFiles.size(); i++)
    fprintf(makefile.fptr, "\t%s \\\n", splitFiles[i]);
  fprintf(makefile.fptr, "\n");
  genCFiles(makefile.fptr);
  genObjFiles(makefile.fptr);
  fprintf(makefile.fptr, "\nLIBS =");
  for_vector(const char, dirName, libDirs)
    fprintf(makefile.fptr, " -L%s", dirName);
  for_vector(const char, libName, libFiles) {
    fprintf(makefile.fptr, " -l%s", libName);
  }
  if (fLinkStyle==LS_STATIC)
      fprintf(makefile.fptr, " $(LIBMVEC)" );
  fprintf(makefile.fptr, "\n");

  fprintf(makefile.fptr, "\n");
  fprintf(makefile.fptr, "\n");

  if (!fLibraryCompile) {
    fprintf(makefile.fptr,
            "include $(CHPL_MAKE_HOME)/runtime/etc/Makefile.exe\n");
  } else {
    if (fLinkStyle == LS_DYNAMIC)
      fprintf(makefile.fptr,
              "include $(CHPL_MAKE_HOME)/runtime/etc/Makefile.shared\n");
    else
      fprintf(makefile.fptr,
              "include $(CHPL_MAKE_HOME)/runtime/etc/Makefile.static\n");
  }
  fprintf(makefile.fptr, "\n");
  genCFileBuildRules(makefile.fptr);
  closeCFile(&makefile, false);
}

const char* filenameToModulename(const char* filename) {
  const char* moduleName = astr(filename);
  const char* firstSlash = strrchr(moduleName, '/');

  if (firstSlash) {
    moduleName = firstSlash + 1;
  }

  return asubstr(moduleName, strrchr(moduleName, '.'));
}

void readArgsFromCommand(std::string cmd, std::vector<std::string>& args) {
  // Gather information from compileline into clangArgs.
  if(FILE* fd = popen(cmd.c_str(),"r")) {
    int ch;
    // Read arguments.
    while( (ch = getc(fd)) != EOF ) {
      // Read the next argument.
      // skip leading spaces
      while( ch != EOF && isspace(ch) ) ch = getc(fd);
      std::string arg;
      arg.push_back(ch);
      // read until space. TODO - handle quoting/spaces
      ch = getc(fd);
      while( ch != EOF && !isspace(ch) ) {
        arg += ch;
        ch = getc(fd);
      }
      // First argument is the clang install directory...
      args.push_back(arg);
    }
    fclose(fd);
  }
}

void readArgsFromFile(std::string path, std::vector<std::string>& args) {

  FILE* fd = fopen(path.c_str(), "r");
  if (!fd)
    USR_FATAL("Could not open file %s", path.c_str());

  int ch;
  // Read arguments.
  while( (ch = getc(fd)) != EOF ) {
    // Read the next argument.
    // skip leading spaces
    while( ch != EOF && isspace(ch) ) ch = getc(fd);
    std::string arg;
    arg.push_back(ch);
    // read until space. TODO - handle quoting/spaces
    ch = getc(fd);
    while( ch != EOF && !isspace(ch) ) {
      arg += ch;
      ch = getc(fd);
    }
    args.push_back(arg);
  }

  fclose(fd);
}

// Expands variables like $CHPL_HOME in the string
void expandInstallationPaths(std::string& s) {
  const char* tofix[] = {"$CHPL_RUNTIME_LIB", CHPL_RUNTIME_LIB,
                         "$CHPL_RUNTIME_INCL", CHPL_RUNTIME_INCL,
                         "$CHPL_THIRD_PARTY", CHPL_THIRD_PARTY,
                         "$CHPL_HOME", CHPL_HOME,
                         NULL};

  // For each of the patterns in tofix, find/replace all occurrences.
  for (int j = 0; tofix[j] != NULL; j += 2) {

    const char* key = tofix[j];
    const char* val = tofix[j+1];
    size_t key_len = strlen(key);
    size_t val_len = strlen(val);

    size_t off = 0;
    while (true) {
      off = s.find(key, off);
      if (off == std::string::npos)
        break; // no more occurrences to replace
      s.replace(off, key_len, val);
      off += val_len;
    }
  }
}

void expandInstallationPaths(std::vector<std::string>& args) {

  for (size_t i = 0; i < args.size(); i++) {
    std::string s = args[i];
    expandInstallationPaths(s);
    args[i] = s;
  }
}

// would just use realpath, but it is not supported on all platforms.
static
char* chplRealPath(const char* path)
{
  // We would really rather use
  // char* got = realpath(path, NULL);
  // but that doesn't work on some Mac OS X versions.
  char* buf = (char*) malloc(PATH_MAX);
  char* got = realpath(path, buf);
  char* ret = NULL;
  if( got ) ret = strdup(got);
  free(buf);
  return ret;
}


// Returns a "real path" to the file in the directory,
// or NULL if the file did not exist.
// The return value must be freed by the caller.
// We try to use realpath but might give up.
char* dirHasFile(const char *dir, const char *file)
{
  struct stat stats;
  int len = strlen(dir) + strlen(file) + 2;
  char* tmp = (char*) malloc(len);
  char* real;

  if( ! tmp ) INT_FATAL("no memory");

  snprintf(tmp, len, "%s/%s", dir, file);
  real = chplRealPath(tmp);
  if( real == NULL ) {
    // realpath not working on this system,
    // just use tmp.
    real = tmp;
  } else {
    free(tmp);
  }

  if( stat(real, &stats) != 0) {
    free(real);
    real = NULL;
  }

  return real;
}

// This also exists in runtime/src/qio/sys.c
// returns 0 on success.
static int sys_getcwd(char** path_out)
{
  int sz = 128;
  char* buf;

  buf = (char*) malloc(sz);
  if( !buf ) return ENOMEM;

  while( 1 ) {
    if ( getcwd(buf, sz) != NULL ) {
      break;

    } else if ( errno == ERANGE ) {
      // keep looping but with bigger buffer.
      sz *= 2;

      /*
       * Realloc may return NULL, in which case we will need to free the memory
       * initially pointed to by buf.  This is why we store the result of the
       * call in newP instead of directly into buf.  If a non-NULL value is
       * returned we update the buf pointer.
       */
      void* newP = realloc(buf, sz);

      if (newP != NULL) {
        buf = static_cast<char*>(newP);

      } else {
        free(buf);
        return ENOMEM;
      }

    } else {
      // Other error, stop.
      free(buf);
      return errno;
    }
  }

  *path_out = buf;
  return 0;
}


/*
 * Returns the current working directory. Does not report failures. Use
 * sys_getcwd() if you need error reports.
 */
const char* getCwd() {
  const char* result = getcwd(NULL, PATH_MAX);
  if (result) {
    return result;
  } else {
    return "";
  }
}


// Find the path to the running program
// (or return NULL if we couldn't figure it out).
// The return value must be freed by the caller.
char* findProgramPath(const char *argv0)
{
  char* real = NULL;
  char* path;

  /* Note - there are lots of friendly
   * but platform-specific ways to do this:
    #ifdef __linux__
      int ret;
      ret = readlink("/proc/self/exe", dst, max_dst - 1);
      // return an error if there was an error.
      if( ret < 0 ) return -1;
      // append the NULL byte
      if( ret < max_dst ) dst[ret] = '\0';
      return 0;
    #else
    #ifdef __APPLE__
      uint32_t sz = max_dst - 1;
      return _NSGetExecutablePath(dst, &sz);
    #else
      // getexe path not available.
      return -1;
    #endif
  */


  // Is argv0 an absolute path?
  if( argv0[0] == '/' ) {
    real = dirHasFile("/", argv0);
    return real;
  }

  // Is argv0 a relative path?
  if( strchr(argv0, '/') != NULL ) {
    char* cwd = NULL;
    if( 0 == sys_getcwd(&cwd) ) {
      real = dirHasFile(cwd, argv0);
    } else {
      real = NULL;
    }
    free(cwd);
    return real;
  }

  // Is argv0 just in $PATH?
  path = getenv("PATH");
  if( path == NULL ) return NULL;

  path = strdup(path);
  if( path == NULL ) return NULL;

  // Go through PATH changing ':' into '\0'
  char* start;
  char* end;
  char* path_end = path + strlen(path);

  start = path;
  while( start != NULL && start < path_end ) {
    end = strchr(start, ':');
    if( end == NULL ) end = path_end;
    else end[0] = '\0'; // replace ':' with '\0'

    real = dirHasFile(start, argv0);
    if( real ) break;

    start = end + 1;
  }

  free(path);
  return real;
}

// Return true if both files exist and
// they point to the same inode.
// (if a filesystem does not return reasonable
//  inodes, this function might return true when
//  the paths are different - so it should be interpreted
//  as "NO" or "MAYBE").
bool isSameFile(const char* pathA, const char* pathB)
{
  struct stat statsA;
  struct stat statsB;
  int rc;

  rc = stat(pathA, &statsA);
  if( rc != 0 ) return false;
  rc = stat(pathB, &statsB);
  if( rc != 0 ) return false;

  // is the inode the same?
  if( statsA.st_dev == statsB.st_dev &&
      statsA.st_ino == statsB.st_ino ) {
    return true;
  }

  return false;
}<|MERGE_RESOLUTION|>--- conflicted
+++ resolved
@@ -95,12 +95,8 @@
 }
 
 void addLibFile(const char* libFile) {
-<<<<<<< HEAD
+  // use astr() to get a copy of the string that this vector can own
   libFiles.push_back(astr(libFile));
-=======
-  // use astr() to get a copy of the string that this vector can own
-  libFiles.add(astr(libFile));
->>>>>>> 207b48e7
 }
 
 void addIncInfo(const char* incDir) {
