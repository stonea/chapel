--- conflicted
+++ resolved
@@ -6933,18 +6933,11 @@
     { (yyval.pexpr) = buildNamedActual((yyvsp[(1) - (3)].pch), (yyvsp[(3) - (3)].pdefexpr)); }
     break;
 
-<<<<<<< HEAD
-  case 306:
-#line 1278 "chapel.ypp" /* yacc.c:1661  */
-    { (yyval.pexpr) = new CallExpr("chpl__buildSparseDomainRuntimeType", /*buildDotExpr($4, "dist"),*/ (yyvsp[-1].pcallexpr)); }
-#line 6163 "bison-chapel.cpp" /* yacc.c:1661  */
-=======
   case 300:
 
 /* Line 1806 of yacc.c  */
 #line 1291 "chapel.ypp"
     { (yyval.pexpr) = buildNamedActual((yyvsp[(1) - (3)].pch), (yyvsp[(3) - (3)].pexpr)); }
->>>>>>> 7b14aa01
     break;
 
   case 301:
@@ -7000,7 +6993,7 @@
 
 /* Line 1806 of yacc.c  */
 #line 1323 "chapel.ypp"
-    { (yyval.pexpr) = new CallExpr("chpl__buildSparseDomainRuntimeType", new UnresolvedSymExpr("defaultDist"), (yyvsp[(4) - (5)].pcallexpr)); }
+    { (yyval.pexpr) = new CallExpr("chpl__buildSparseDomainRuntimeType", /*buildDotExpr($4, "dist"),*/ (yyvsp[(4) - (5)].pcallexpr)); }
     break;
 
   case 315:
