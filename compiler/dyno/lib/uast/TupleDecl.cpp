/*
 * Copyright 2021-2022 Hewlett Packard Enterprise Development LP
 * Other additional copyright holders may be indicated within.
 *
 * The entirety of this work is licensed under the Apache License,
 * Version 2.0 (the "License"); you may not use this file except
 * in compliance with the License.
 *
 * You may obtain a copy of the License at
 *
 *     http://www.apache.org/licenses/LICENSE-2.0
 *
 * Unless required by applicable law or agreed to in writing, software
 * distributed under the License is distributed on an "AS IS" BASIS,
 * WITHOUT WARRANTIES OR CONDITIONS OF ANY KIND, either express or implied.
 * See the License for the specific language governing permissions and
 * limitations under the License.
 */

#include "chpl/uast/TupleDecl.h"

#include "chpl/uast/Builder.h"

namespace chpl {
namespace uast {

bool TupleDecl::assertAcceptableTupleDecl() {
<<<<<<< HEAD
  asttags::ASTTag firstNonTupleTag = asttags::AST_TAG_UNKNOWN;
=======
  const auto unsetSentinel = asttags::NUM_AST_TAGS;
  asttags::AstTag firstNonTupleTag = unsetSentinel;
>>>>>>> 610e6be9
  int i = 0;

  for (const auto& elt: children_) {
    if (elt.get() == attributes()) {
      // TODO: Make sure it is equivalent to components?
    } else if (i == typeExpressionChildNum_) {
      // no checking needed
    } else if (i == initExpressionChildNum_) {
      // no checking needed
    } else if (!elt->isTupleDecl()) {
      if (elt->isFormal() || elt->isVariable()) {
        if (firstNonTupleTag == asttags::AST_TAG_UNKNOWN) {
          firstNonTupleTag = elt->tag();
        }

        if (elt->tag() != firstNonTupleTag) {
          assert(0 == "cannot mix formal and variable components");
          return false;
        }
      } else {
        assert(0 == "variable, formal, or tuple decl components only");
        return false;
      }
    } else {
      assert(elt->isTupleDecl());
    }
    i++;
  }
  return true;
}

owned<TupleDecl> TupleDecl::build(Builder* builder, Location loc,
                                  owned<Attributes> attributes,
                                  Decl::Visibility vis,
                                  Decl::Linkage linkage,
                                  TupleDecl::IntentOrKind intentOrKind,
                                  AstList elements,
                                  owned<AstNode> typeExpression,
                                  owned<AstNode> initExpression) {
  AstList list;
  int attributesChildNum = -1;
  int numElements = 0;
  int typeExpressionChildNum = -1;
  int initExpressionChildNum = -1;

  if (attributes.get() != nullptr) {
    attributesChildNum = list.size();
    list.push_back(std::move(attributes));
  }

  numElements = elements.size();
  for (auto& ast : elements) {
    list.push_back(std::move(ast));
  }

  // then add the typeExpression, if any
  if (typeExpression.get() != nullptr) {
    typeExpressionChildNum = list.size();
    list.push_back(std::move(typeExpression));
  }

  // and then the initExpression
  if (initExpression.get() != nullptr) {
    initExpressionChildNum = list.size();
    list.push_back(std::move(initExpression));
  }

  TupleDecl* ret = new TupleDecl(std::move(list), attributesChildNum,
                                 vis,
                                 linkage,
                                 intentOrKind,
                                 numElements,
                                 typeExpressionChildNum,
                                 initExpressionChildNum);
  builder->noteLocation(ret, loc);
  return toOwned(ret);
}


} // namespace uast
} // namespace chpl<|MERGE_RESOLUTION|>--- conflicted
+++ resolved
@@ -25,12 +25,7 @@
 namespace uast {
 
 bool TupleDecl::assertAcceptableTupleDecl() {
-<<<<<<< HEAD
-  asttags::ASTTag firstNonTupleTag = asttags::AST_TAG_UNKNOWN;
-=======
-  const auto unsetSentinel = asttags::NUM_AST_TAGS;
-  asttags::AstTag firstNonTupleTag = unsetSentinel;
->>>>>>> 610e6be9
+  asttags::AstTag firstNonTupleTag = asttags::AST_TAG_UNKNOWN;;
   int i = 0;
 
   for (const auto& elt: children_) {
