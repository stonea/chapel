--- conflicted
+++ resolved
@@ -74,8 +74,9 @@
     }
 
     // TODO: Check for errors here... (thomasvandoren, 2015-02-25)
-    mkdir(docsSphinxDir.c_str(), S_IWUSR|S_IRUSR|S_IXUSR);
-    mkdir(docsOutputDir.c_str(), S_IWUSR|S_IRUSR|S_IXUSR);
+    const int dirPerms = S_IRWXU | S_IRWXG | S_IRWXO;
+    mkdir(docsRstDir.c_str(), dirPerms);
+    mkdir(docsOutputDir.c_str(), dirPerms);
 
     // The location of intermediate rst files.
     std::string docsRstDir;
@@ -87,15 +88,6 @@
       docsRstDir = generateSphinxProject(docsSphinxDir);
     }
 
-<<<<<<< HEAD
-=======
-    // TODO: Check for errors here... (thomasvandoren, 2015-02-25)
-    const int dirPerms = S_IRWXU | S_IRWXG | S_IRWXO;
-    mkdir(docsRstDir.c_str(), dirPerms);
-    mkdir(docsOutputDir.c_str(), dirPerms);
-
-
->>>>>>> 7042f949
     forv_Vec(ModuleSymbol, mod, gModuleSymbols) {
       // TODO: Add flag to compiler to turn on doc dev only output
       if (!mod->hasFlag(FLAG_NO_DOC) && !devOnlyModule(mod)) {
