--- conflicted
+++ resolved
@@ -101,23 +101,6 @@
     return false;
   }
 
-<<<<<<< HEAD
-  /*
-  if (sym->hasFlag(FLAG_DISTRIBUTION) ||
-      sym->hasFlag(FLAG_DOMAIN) ||
-      sym->hasFlag(FLAG_ARRAY)
-  ) {
-    // These values *are* constant. E.g the symbol with FLAG_ARRAY
-    // stores a pointer to the corresponding array descriptor.  Since
-    // each Chapel variable corresponds to a single Chapel array
-    // throughout the variable's lifetime, the descriptor object stays
-    // the same, and so does a pointer to it. The contents of that
-    // object *can* change, however.
-    return false;
-  }*/
-
-=======
->>>>>>> b5eecc2e
   Type* type = sym->type;
 
   if (sym->hasFlag(FLAG_ARG_THIS))
