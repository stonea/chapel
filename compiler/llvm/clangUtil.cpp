--- conflicted
+++ resolved
@@ -62,13 +62,10 @@
 #include "llvm/Linker/Linker.h"
 #include "llvm/MC/MCSubtargetInfo.h"
 #include "llvm/MC/SubtargetFeature.h"
-<<<<<<< HEAD
-#include "llvm/Support/ErrorOr.h"
-=======
 #include "llvm/Passes/PassBuilder.h"
 #include "llvm/Passes/StandardInstrumentations.h"
 #include "llvm/Support/CommandLine.h"
->>>>>>> c753afc8
+#include "llvm/Support/ErrorOr.h"
 #include "llvm/Support/FileSystem.h"
 #include "llvm/Support/Host.h"
 #include "llvm/Support/MemoryBuffer.h"
@@ -2652,27 +2649,17 @@
   }
 }
 
-<<<<<<< HEAD
 void initializeGenInfo(void) {
   if (!gGenInfo) {
     gGenInfo = new GenInfo();
   }
 }
 
-// if just_parse_filename != NULL, it is a file
-// containing an extern block to parse only
-// (and in that setting there is no need to work with the runtime).
-void runClang(const char* just_parse_filename) {
-  bool parseOnly = (just_parse_filename != NULL);
-  static bool is_installed_fatal_error_handler = false;
-
-=======
 static void helpComputeClangArgs(std::string& clangCC,
                                  std::string& clangCXX,
                                  std::vector<std::string>& clangCCArgs,
                                  std::vector<std::string>& clangOtherArg,
                                  std::vector<std::string>& clangLDArgs) {
->>>>>>> c753afc8
   // These warnings are _required_ to make sure the code Clang generates
   // when compiling the code in Chapel 'extern' blocks will play well
   // with our backend.
@@ -2685,14 +2672,9 @@
     "-Werror=missing-format-attribute",
     // clang can't tell which functions we use
     "-Wno-unused-function",
-<<<<<<< HEAD
-    NULL
-  };
-=======
     // Chapel C backend normally throws this
     "-Wno-strict-aliasing",
     NULL};
->>>>>>> c753afc8
 
   const char* clang_debug = "-g";
   const char* clang_opt = "-O3";
@@ -4608,25 +4590,6 @@
   mysystem(bundlerCmd.c_str(), ".out file to fatbin file");
 }
 
-<<<<<<< HEAD
-void makeBinaryLLVM(void) {
-  if (fDoMakeBinary) {
-    // generate necessary info for a backend-only invocation
-    initializeGenInfo();
-
-    // setup filenames to be referenced
-    setupLLVMCodegenFilenames();
-    setupDefaultFilenames();
-    restoreAdditionalSourceFiles();
-
-    // regenerate ClangInfo
-    assert(!gGenInfo->clangInfo);
-    runClang(NULL);
-    // delete the new Builder module since we will be loading from bitcode
-    gGenInfo->clangInfo->cCodeGen->ReleaseModule();
-    delete gGenInfo->module;
-    gGenInfo->module = nullptr;
-=======
 static void saveIrToBcFileIfNeeded(const std::string& filename) {
   GenInfo* info = gGenInfo;
   if (saveCDir[0] != '\0') {
@@ -4646,83 +4609,41 @@
   }
 }
 
+
 void makeBinaryLLVM(void) {
-  GenInfo* info = gGenInfo;
-  INT_ASSERT(info);
-  ClangInfo* clangInfo = info->clangInfo;
-  INT_ASSERT(clangInfo);
-
-  // the per-function optimization pipeline is no longer needed
-  cleanupFunctionOptManagers();
-
-  std::string moduleFilename;
-  std::string preOptFilename;
-  std::string opt1Filename;
-  std::string opt2Filename;
-  std::string artifactFilename;
-  std::string ptxObjectFilename;
-  std::string outFilename;
-  std::string fatbinFilename;
-
-  if (gCodegenGPU == false) {
-    moduleFilename = genIntermediateFilename("chpl__module.o");
-    preOptFilename = genIntermediateFilename("chpl__module-nopt.bc");
-    opt1Filename = genIntermediateFilename("chpl__module-opt1.bc");
-    opt2Filename = genIntermediateFilename("chpl__module-opt2.bc");
-  } else {
-    moduleFilename = genIntermediateFilename("chpl__gpu_module.o");
-    preOptFilename = genIntermediateFilename("chpl__gpu_module-nopt.bc");
-    opt1Filename = genIntermediateFilename("chpl__gpu_module-opt1.bc");
-    opt2Filename = genIntermediateFilename("chpl__gpu_module-opt2.bc");
-    ptxObjectFilename = genIntermediateFilename("chpl__gpu_ptx.o");
-    fatbinFilename = genIntermediateFilename("chpl__gpu.fatbin");
-    outFilename = genIntermediateFilename("chpl__gpu.out");
-
-    // In CUDA, we generate assembly and then assemble it. For
-    // AMD, we generate an object file. Thus, we need to use
-    // different file names.
-    switch (getGpuCodegenType()) {
-      case GpuCodegenType::GPU_CG_NVIDIA_CUDA:
-        artifactFilename = genIntermediateFilename("chpl__gpu_ptx.s");
-        break;
-      case GpuCodegenType::GPU_CG_AMD_HIP:
-        artifactFilename = genIntermediateFilename("chpl__gpu.o");
-        break;
-      case GpuCodegenType::GPU_CG_CPU:
-        break;
-    }
-  }
-
-  saveIrToBcFileIfNeeded(preOptFilename);
-
-  // Handle --llvm-print-ir-stage=basic
-#ifdef HAVE_LLVM
-  if((llvmStageNum::BASIC == llvmPrintIrStageNum ||
-      llvmStageNum::EVERY == llvmPrintIrStageNum)) {
-
-    for (auto &F : info->module->functions()) {
-      std::string str = F.getName().str();
-      if (shouldLlvmPrintIrCName(str.c_str()))
-        printLlvmIr(str.c_str(), &F, llvmStageNum::BASIC);
-    }
->>>>>>> c753afc8
+  if (fDoMakeBinary) {
+    // generate necessary info for a backend-only invocation
+    initializeGenInfo();
+
+    // setup filenames to be referenced
+    setupLLVMCodegenFilenames();
+    setupDefaultFilenames();
+    restoreAdditionalSourceFiles();
+
+    // regenerate ClangInfo
+    assert(!gGenInfo->clangInfo);
+    runClang(NULL);
+    // delete the new Builder module since we will be loading from bitcode
+    gGenInfo->clangInfo->cCodeGen->ReleaseModule();
+    delete gGenInfo->module;
+    gGenInfo->module = nullptr;
 
     // load in module from codegen'd bitcode
     loadModuleFromBitcode();
     setupModule();
   }
 
-<<<<<<< HEAD
   GenInfo* info = gGenInfo;
   INT_ASSERT(info);
   ClangInfo* clangInfo = info->clangInfo;
   INT_ASSERT(clangInfo);
   LLVMGenFilenames* filenames = &info->llvmGenFilenames;
 
+  // the per-function optimization pipeline is no longer needed
+  cleanupFunctionOptManagers();
+  saveIrToBcFileIfNeeded(filenames->preOptFilename);
+
   // setup output file info
-=======
-  // Prepare to open the output file(s)
->>>>>>> c753afc8
   std::error_code error;
 #if HAVE_LLVM_VER >= 120
   llvm::sys::fs::OpenFlags flags = llvm::sys::fs::OF_None;
@@ -4730,144 +4651,6 @@
   llvm::sys::fs::OpenFlags flags = llvm::sys::fs::F_None;
 #endif
 
-<<<<<<< HEAD
-=======
-  // Run optimizations, either with the old pass manager or with
-  // the new one.
-
-#ifdef LLVM_USE_OLD_PASSES
-  static bool addedGlobalExts = false;
-  if( ! addedGlobalExts ) {
-    // Add IR dumping pass if necessary
-    // point is initialized to a dummy value; it is set
-    // in getIrDumpExtensionPoint.
-    PassManagerBuilder::ExtensionPointTy point =
-                  PassManagerBuilder::EP_EarlyAsPossible;
-
-    if (getIrDumpExtensionPoint(llvmPrintIrStageNum, point)) {
-      printf("Adding IR dump extension at %i\n", point);
-      PassManagerBuilder::addGlobalExtension(point, addDumpIrPass);
-    }
-
-    if (llvmPrintIrStageNum == llvmStageNum::EVERY) {
-      printf("; Adding IR dump extensions for all phases\n");
-      for (int i = 0; i < llvmStageNum::LAST; i++) {
-        llvmStageNum::llvmStageNum_t stage = (llvmStageNum::llvmStageNum_t) i;
-        if (getIrDumpExtensionPoint(stage, point))
-          PassManagerBuilder::addGlobalExtension(
-              point,
-              [stage] (const PassManagerBuilder &Builder,
-                       llvm::legacy::PassManagerBase &PM) -> void {
-                PM.add(createLegacyDumpIrPass(stage));
-              });
-      }
-
-      // Put the print-stage-num back
-      llvmPrintIrStageNum = llvmStageNum::EVERY;
-    }
-
-    addedGlobalExts = true;
-  }
-
-  // Create PassManager and run optimizations
-  PassManagerBuilder PMBuilder;
-
-  configurePMBuilder(PMBuilder, /* for function passes */ false);
-
-  // Note, these global extensions currently only apply
-  // to the module-level optimization (not the "basic" function
-  // optimization we do immediately after generating LLVM IR).
-
-  // Add the Global to Wide optimization if necessary.
-  if (fLLVMWideOpt) {
-    PMBuilder.addExtension(PassManagerBuilder::EP_OptimizerLast, addAggregateGlobalOps);
-    PMBuilder.addExtension(PassManagerBuilder::EP_OptimizerLast, addGlobalToWide);
-    PMBuilder.addExtension(PassManagerBuilder::EP_EnabledOnOptLevel0, addGlobalToWide);
-  }
-
-  // Setup for and run LLVM optimization passes
-  {
-    adjustLayoutForGlobalToWide();
-
-    llvm::legacy::PassManager mpm;
-    llvm::legacy::PassManager mpm2;
-
-    // Add the TransformInfo pass
-    mpm.add(createTargetTransformInfoWrapperPass(
-            info->targetMachine->getTargetIRAnalysis()));
-    mpm2.add(createTargetTransformInfoWrapperPass(
-             info->targetMachine->getTargetIRAnalysis()));
-
-    // Add the TargetLibraryInfo pass
-    Triple TargetTriple(info->module->getTargetTriple());
-    llvm::TargetLibraryInfoImpl TLII(TargetTriple);
-    mpm.add(new TargetLibraryInfoWrapperPass(TLII));
-    mpm2.add(new TargetLibraryInfoWrapperPass(TLII));
-
-    PMBuilder.populateModulePassManager(mpm);
-
-    // Run the optimizations now!
-    mpm.run(*info->module);
-
-    saveIrToBcFileIfNeeded(opt1Filename);
-
-    if (fLLVMWideOpt) {
-      // the GlobalToWide pass creates calls to inline functions, among
-      // other things, that will need to be optimized. So run an additional
-      // battery of optimizations now.
-
-      PassManagerBuilder PMBuilder2;
-
-      configurePMBuilder(PMBuilder2, false, /* opt level */ 1);
-      // Should we disable vectorization since we did that?
-      // Or run select few cleanup passes?
-      // Inlining is definitely important here..
-
-      PMBuilder2.populateModulePassManager(mpm2);
-
-      // Reset the data layout.
-      info->module->setDataLayout(clangInfo->asmTargetLayoutStr);
-
-      // Run the optimizations now!
-      mpm2.run(*info->module);
-
-      saveIrToBcFileIfNeeded(opt2Filename);
-    }
-  }
-
-#else
-
-  // Run optimizations with the new PassManager
-  runModuleOptPipeline(fLLVMWideOpt);
-  saveIrToBcFileIfNeeded(opt1Filename);
-
-  if (fLLVMWideOpt) {
-    // the GlobalToWide pass creates calls to inline functions, among
-    // other things, that will need to be optimized. So run an additional
-    // battery of optimizations now.
-    runModuleOptPipeline(/* don't add global to wide opts */ false);
-
-    saveIrToBcFileIfNeeded(opt2Filename);
-  }
-
-#endif
-
-  // Handle --llvm-print-ir-stage=full
-#ifdef HAVE_LLVM
-  if((llvmStageNum::FULL == llvmPrintIrStageNum ||
-      llvmStageNum::EVERY == llvmPrintIrStageNum)) {
-
-    for (auto &F : info->module->functions()) {
-      std::string str = F.getName().str();
-      if (shouldLlvmPrintIrCName(str.c_str()))
-        printLlvmIr(str.c_str(), &F, llvmStageNum::FULL);
-    }
-
-    completePrintLlvmIrStage(llvmStageNum::FULL);
-  }
-#endif
-
->>>>>>> c753afc8
   // Make sure that we are generating PIC when we need to be.
   if (strcmp(CHPL_LIB_PIC, "pic") == 0) {
     INT_ASSERT(info->targetMachine->getRelocationModel()
@@ -5150,7 +4933,7 @@
     output.os().flush();
   }
 
-  // Handle --llvm-print-ir-stage=basic
+    // Handle --llvm-print-ir-stage=basic
 #ifdef HAVE_LLVM
   if((llvmStageNum::BASIC == llvmPrintIrStageNum ||
       llvmStageNum::EVERY == llvmPrintIrStageNum)) {
@@ -5165,6 +4948,10 @@
   }
 #endif
 
+  // Run optimizations, either with the old pass manager or with
+  // the new one.
+
+#ifdef LLVM_USE_OLD_PASSES
   static bool addedGlobalExts = false;
   if( ! addedGlobalExts ) {
     // Add IR dumping pass if necessary
@@ -5187,7 +4974,7 @@
               point,
               [stage] (const PassManagerBuilder &Builder,
                        llvm::legacy::PassManagerBase &PM) -> void {
-                PM.add(createDumpIrPass(stage));
+                PM.add(createLegacyDumpIrPass(stage));
               });
       }
 
@@ -5238,28 +5025,7 @@
     // Run the optimizations now!
     mpm.run(*info->module);
 
-    if( saveCDir[0] != '\0' ) {
-      // Save the generated LLVM after first chunk of optimization
-      std::error_code tmpErr;
-#if HAVE_LLVM_VER >= 120
-      ToolOutputFile output1 (filenames->opt1Filename.c_str(),
-                               tmpErr, sys::fs::OF_None);
-#else
-      ToolOutputFile output1 (filenames->opt1Filename.c_str(),
-                               tmpErr, sys::fs::F_None);
-#endif
-
-      if (tmpErr)
-        USR_FATAL("Could not open output file %s", filenames->opt1Filename.c_str());
-#if HAVE_LLVM_VER < 70
-      WriteBitcodeToFile(info->module, output1.os());
-#else
-      WriteBitcodeToFile(*info->module, output1.os());
-#endif
-      output1.keep();
-      output1.os().flush();
-    }
-
+    saveIrToBcFileIfNeeded(filenames->opt1Filename);
 
     if (fLLVMWideOpt) {
       // the GlobalToWide pass creates calls to inline functions, among
@@ -5281,28 +5047,26 @@
       // Run the optimizations now!
       mpm2.run(*info->module);
 
-      if( saveCDir[0] != '\0' ) {
-        // Save the generated LLVM after second chunk of optimization
-        std::error_code tmpErr;
-#if HAVE_LLVM_VER >= 120
-        ToolOutputFile output2 (filenames->opt2Filename.c_str(),
-                                 tmpErr, sys::fs::OF_None);
+      saveIrToBcFileIfNeeded(filenames->opt2Filename);
+    }
+  }
+
 #else
-        ToolOutputFile output2 (filenames->opt2Filename.c_str(),
-                                 tmpErr, sys::fs::F_None);
+
+  // Run optimizations with the new PassManager
+  runModuleOptPipeline(fLLVMWideOpt);
+  saveIrToBcFileIfNeeded(opt1Filename);
+
+  if (fLLVMWideOpt) {
+    // the GlobalToWide pass creates calls to inline functions, among
+    // other things, that will need to be optimized. So run an additional
+    // battery of optimizations now.
+    runModuleOptPipeline(/* don't add global to wide opts */ false);
+
+    saveIrToBcFileIfNeeded(opt2Filename);
+  }
+
 #endif
-        if (tmpErr)
-          USR_FATAL("Could not open output file %s", filenames->opt2Filename.c_str());
-#if HAVE_LLVM_VER < 70
-        WriteBitcodeToFile(info->module, output2.os());
-#else
-        WriteBitcodeToFile(*info->module, output2.os());
-#endif
-        output2.keep();
-        output2.os().flush();
-      }
-    }
-  }
 
   // Handle --llvm-print-ir-stage=full
 #ifdef HAVE_LLVM
