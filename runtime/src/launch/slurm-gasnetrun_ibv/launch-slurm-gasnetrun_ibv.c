--- conflicted
+++ resolved
@@ -39,18 +39,12 @@
 
 #define CHPL_WALLTIME_FLAG "--walltime"
 #define CHPL_PARTITION_FLAG "--partition"
-<<<<<<< HEAD
-=======
 #define CHPL_EXCLUDE_FLAG "--exclude"
->>>>>>> 81957e32
 
 static char* debug = NULL;
 static char* walltime = NULL;
 static char* partition = NULL;
-<<<<<<< HEAD
-=======
 static char* exclude = NULL;
->>>>>>> 81957e32
 char slurmFilename[FILENAME_MAX];
 char expectFilename[FILENAME_MAX];
 char sysFilename[FILENAME_MAX];
@@ -132,19 +126,12 @@
 
   // command line partition takes precedence over env var
   if (!partition) {
-<<<<<<< HEAD
-    partition = getenv("SALLOC_PARTITION");
-  }
-  if (!partition) {
-    partition = getenv("SLURM_PARTITION");
-=======
     partition = getenv("CHPL_LAUNCHER_PARTITION");
   }
 
   // command line exclude list takes precedence over env var
   if (!exclude) {
     exclude = getenv("CHPL_LAUNCHER_EXCLUDE");
->>>>>>> 81957e32
   }
 
   /*
@@ -155,11 +142,8 @@
     fprintf(slurmFile, "#SBATCH --time=%s\n", walltime);
   if (partition)
     fprintf(slurmFile, "#SBATCH --partition=%s\n", partition);
-<<<<<<< HEAD
-=======
   if (exclude)
     fprintf(slurmFile, "#SBATCH --exclude=%s\n", exclude);
->>>>>>> 81957e32
   switch (sbatch) {
 /* Only slurm has been tested
   case slurmpro:
@@ -216,19 +200,6 @@
 
   // command line partition takes precedence over env var
   if (!partition) {
-<<<<<<< HEAD
-    partition = getenv("SALLOC_PARTITION");
-  }
-  if (!partition) {
-    partition = getenv("SLURM_PARTITION");
-  }
-
-#ifndef DEBUG_LAUNCH
-  mypid = getpid();
-#else
-  mypid = 0;
-#endif
-=======
     partition = getenv("CHPL_LAUNCHER_PARTITION");
   }
 
@@ -242,7 +213,6 @@
   } else {
     mypid = getpid();
   }
->>>>>>> 81957e32
   sprintf(sysFilename, "%s%d", baseSysFilename, (int)mypid);
   sprintf(expectFilename, "%s%d", baseExpectFilename, (int)mypid);
   sprintf(slurmFilename, "%s%d", baseSBATCHFilename, (int)mypid);
@@ -289,11 +259,8 @@
   fprintf(expectFile, "--time=%s ",walltime); 
   if(partition)
     fprintf(expectFile, "--partition=%s ",partition);
-<<<<<<< HEAD
-=======
   if(exclude)
     fprintf(expectFile, "--exclude=%s ",exclude);
->>>>>>> 81957e32
   if (constraint) {
     fprintf(expectFile, " -C %s", constraint);
   }
@@ -381,8 +348,6 @@
     partition = &(argv[argNum][strlen(CHPL_PARTITION_FLAG)+1]);
     return 1;
   }
-<<<<<<< HEAD
-=======
 
   // handle --exclude <nodes> or --exclude=<nodes>
   if (!strcmp(argv[argNum], CHPL_EXCLUDE_FLAG)) {
@@ -392,7 +357,6 @@
     exclude = &(argv[argNum][strlen(CHPL_EXCLUDE_FLAG)+1]);
     return 1;
   }
->>>>>>> 81957e32
   return 0;
 }
 
@@ -403,11 +367,7 @@
   fprintf(stdout, "  %s <HH:MM:SS> : specify a wallclock time limit\n", CHPL_WALLTIME_FLAG);
   fprintf(stdout, "                           (or use $CHPL_LAUNCHER_WALLTIME)\n");
   fprintf(stdout, "  %s <partition> : specify a partition to use\n", CHPL_PARTITION_FLAG);
-<<<<<<< HEAD
-  fprintf(stdout, "                           (or use $SALLOC_PARTITION)\n");
-=======
   fprintf(stdout, "                           (or use $CHPL_LAUNCHER_PARTITION)\n");
   fprintf(stdout, "  %s <nodes> : specify node(s) to exclude\n", CHPL_EXCLUDE_FLAG);
   fprintf(stdout, "                           (or use $CHPL_LAUNCHER_EXCLUDE)\n");
->>>>>>> 81957e32
 }