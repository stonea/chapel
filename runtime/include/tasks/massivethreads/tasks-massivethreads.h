/*
 * Copyright 2004-2016 Cray Inc.
 * Other additional copyright holders may be indicated within.
 * 
 * The entirety of this work is licensed under the Apache License,
 * Version 2.0 (the "License"); you may not use this file except
 * in compliance with the License.
 * 
 * You may obtain a copy of the License at
 * 
 *     http://www.apache.org/licenses/LICENSE-2.0
 * 
 * Unless required by applicable law or agreed to in writing, software
 * distributed under the License is distributed on an "AS IS" BASIS,
 * WITHOUT WARRANTIES OR CONDITIONS OF ANY KIND, either express or implied.
 * See the License for the specific language governing permissions and
 * limitations under the License.
 */

#ifndef _tasks_myth_h_
#define _tasks_myth_h_

#define CHPL_COMM_YIELD_TASK_WHILE_POLLING

#include "chpl-threads.h"

#define MYTH_IS_PTHREAD 0

#if MYTH_IS_PTHREAD
typedef struct myth_felock {
  pthread_mutex_t mutex[1];
  pthread_cond_t cond[2];
  int status;
} myth_felock_t;
#else
#include "myth/myth.h"
#endif

typedef struct {
  myth_felock_t felock[1];
  volatile int is_full;
} chpl_sync_aux_t;

// type (and default value) used to communicate task identifiers
// between C code and Chapel code in the runtime.
typedef intptr_t chpl_taskID_t;
#define chpl_nullTaskID 0

<<<<<<< HEAD
#define CHPL_TASK_STD_MODULES_INITIALIZED chpl_task_stdModulesInitialized
void chpl_task_stdModulesInitialized(void);

#ifdef CHPL_TASK_SUPPORTS_REMOTE_CACHE_IMPL_DECL
#error "CHPL_TASK_SUPPORTS_REMOTE_CACHE_IMPL_DECL is already defined!"
#else
#define CHPL_TASK_SUPPORTS_REMOTE_CACHE_IMPL_DECL 1
#endif
static inline
int chpl_task_supportsRemoteCache(void) {
  return 0;    // not sure; return safe answer
}

//
// Task layer private area argument bundle header
//
typedef struct {
  chpl_bool serial_state;
  chpl_bool countRunning;
  chpl_bool is_executeOn;
  int lineno;
  int filename;
  c_sublocid_t requestedSubloc;
  chpl_fn_p requested_fn;
  chpl_task_prvData_t prv;
} chpl_task_bundle_t;

=======
>>>>>>> 09faf576
#endif<|MERGE_RESOLUTION|>--- conflicted
+++ resolved
@@ -46,20 +46,6 @@
 typedef intptr_t chpl_taskID_t;
 #define chpl_nullTaskID 0
 
-<<<<<<< HEAD
-#define CHPL_TASK_STD_MODULES_INITIALIZED chpl_task_stdModulesInitialized
-void chpl_task_stdModulesInitialized(void);
-
-#ifdef CHPL_TASK_SUPPORTS_REMOTE_CACHE_IMPL_DECL
-#error "CHPL_TASK_SUPPORTS_REMOTE_CACHE_IMPL_DECL is already defined!"
-#else
-#define CHPL_TASK_SUPPORTS_REMOTE_CACHE_IMPL_DECL 1
-#endif
-static inline
-int chpl_task_supportsRemoteCache(void) {
-  return 0;    // not sure; return safe answer
-}
-
 //
 // Task layer private area argument bundle header
 //
@@ -70,10 +56,9 @@
   int lineno;
   int filename;
   c_sublocid_t requestedSubloc;
+  chpl_fn_int_t requested_fid;
   chpl_fn_p requested_fn;
   chpl_task_prvData_t prv;
 } chpl_task_bundle_t;
 
-=======
->>>>>>> 09faf576
 #endif